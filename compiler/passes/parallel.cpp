/*
 * Copyright 2004-2016 Cray Inc.
 * Other additional copyright holders may be indicated within.
 *
 * The entirety of this work is licensed under the Apache License,
 * Version 2.0 (the "License"); you may not use this file except
 * in compliance with the License.
 *
 * You may obtain a copy of the License at
 *
 *     http://www.apache.org/licenses/LICENSE-2.0
 *
 * Unless required by applicable law or agreed to in writing, software
 * distributed under the License is distributed on an "AS IS" BASIS,
 * WITHOUT WARRANTIES OR CONDITIONS OF ANY KIND, either express or implied.
 * See the License for the specific language governing permissions and
 * limitations under the License.
 */

//
// Transformations for begin, cobegin, and on statements
//

#include "passes.h"

#include "astutil.h"
#include "driver.h"
#include "expr.h"
#include "files.h"
#include "optimizations.h"
#include "resolution.h"
#include "stlUtil.h"
#include "stmt.h"
#include "stringutil.h"
#include "symbol.h"

// Notes on
//   makeHeapAllocations()    //invoked from parallel()
//   insertWideReferences()
//
//------
// Terminology/abbreviations:
//
// 'on'+'begin' is considered to be both an 'on' and a 'begin'
// - see also FLAG_NON_BLOCKING
//
// A "global" is a module-level symbol, usu. a VarSymbol.
// A 'var' is a global if, equivalently:
//  isModuleSymbol(var->defPoint->parentSymbol)
//  isGlobal(var)
//
// MHA = makeHeapAllocations() and functions it invokes
// IWR = insertWideReferences() and functions it invokes
//------
//
// MHA and IWR take care of the following, among others:
// - heap allocation for remote access
// - change acces to variable -> access to its ._value
// - set up wide references
// - broadcasting of globals
//
// In more details:
//
// Heap allocation for remote access is done:
// - for globals - in IWR, if:
//    requireWideReferences()
// - for a local - in MHA, if:
//    needHeapVars() && the local can be passed to an 'on'
//
// Change acces to variable -> access to its ._value
// - for globals - in MHA, if:
//    requireWideReferences()
// - for locals - in MHA, if:
//    the local is subject to heap allocation
//    in either of the above two categories
//
// Wide references are set up in IWR, if:
//    requireWideReferences()
//
// Broadcasting:
// - of certain global constants       - in MHA/findHeapVarsAndRefs, if:
//    !fLocal
// - of global arrays/domains/distribs - in MHA/findHeapVarsAndRefs, if:
//    !fLocal
// - of locations of the other globals - in IWR, if:
//    requireWideReferences()


typedef struct {
  bool firstCall;
  AggregateType* ctype;
  FnSymbol*  wrap_fn;
  std::vector<uint8_t> needsDestroy;
} BundleArgsFnData;

// bundleArgsFnDataInit: the initial value for BundleArgsFnData
static BundleArgsFnData bundleArgsFnDataInit = { true, NULL, NULL };

static bool needHeapVars();
static void insertEndCounts();
static void passArgsToNestedFns();
static void create_block_fn_wrapper(FnSymbol* fn, CallExpr* fcall, BundleArgsFnData &baData);
static void call_block_fn_wrapper(FnSymbol* fn, CallExpr* fcall, VarSymbol* args_buf, VarSymbol* args_buf_len, VarSymbol* tempc, FnSymbol *wrap_fn, Symbol* taskList, Symbol* taskListNode);
static void findBlockRefActuals(Vec<Symbol*>& refSet, Vec<Symbol*>& refVec);
static void findHeapVarsAndRefs(Map<Symbol*,Vec<SymExpr*>*>& defMap,
                                Vec<Symbol*>& refSet, Vec<Symbol*>& refVec,
                                Vec<Symbol*>& varSet, Vec<Symbol*>& varVec);
static bool needsAutoCopyAutoDestroyForArg(Expr* arg, FnSymbol* fn);

// Package args into a class and call a wrapper function with that
// object. The wrapper function will then call the function
// created by the previous parallel pass. This is a way to pass along
// multiple args through the limitation of one arg in the runtime's
// thread creation interface. 
//
// Implemented using BundleArgsFnData and the functions:
//   create_arg_bundle_class
//   bundleArgs
//   create_block_fn_wrapper
//   call_block_fn_wrapper

// Even though the arg bundle class depends only on the iterator,
// current code unfortunately uses the call site for some information
// If there are multiple call sites, the first one is used.

static void create_arg_bundle_class(FnSymbol* fn, CallExpr* fcall, ModuleSymbol* mod, BundleArgsFnData &baData) {
  INT_ASSERT(!baData.ctype);
  SET_LINENO(fn);

// Here, 'fcall' is the first of fn's callees and so it acts as a
// representative of all the other callees, if any.
// As of this writing, this should be OK because the callees are
// obtained by duplicating the original call, which resulted in
// outlining a block into 'fn' and so is unique.
// To eliminate 'fcall' in create_arg_bundle_class(), we need
// to rely on fn's formal types instead of fcall's actual types.

  // create a new class to capture refs to locals
  AggregateType* ctype = new AggregateType(AGGREGATE_CLASS);
  TypeSymbol* new_c = new TypeSymbol(astr("_class_locals", fn->name), ctype);
  new_c->addFlag(FLAG_NO_OBJECT);
  new_c->addFlag(FLAG_NO_WIDE_CLASS);

  // Add the runtime header field
  if (fn->hasFlag(FLAG_ON)) {
    VarSymbol* field = new VarSymbol("_runtime_hdr", dtOnBundleRecord);
    ctype->fields.insertAtTail(new DefExpr(field));
  } else {
    VarSymbol* field = new VarSymbol("_runtime_hdr", dtTaskBundleRecord);
    ctype->fields.insertAtTail(new DefExpr(field));
  }

  // add the function args as fields in the class
  int i = 0;    // Fields are numbered for uniqueness.
  for_actuals(arg, fcall) {
    SymExpr *s = toSymExpr(arg);
    Symbol  *var = s->symbol(); // arg or var

    //
    // If we need to do an autoCopy for a BEGIN, and the result is placed on
    // the stack, then we need to copy that result into the arg bundle even
    // if the argument is passed by reference. Otherwise, that copy becomes
    // trash when the caller's scope ends.
    //
    // This was exposed by an unwrapped, privatized _array record. At this point
    // in the compiler we considered it to be a reference counted type, and
    // decided we needed an autoCopy. In the generated code, this would place
    // an integer on the caller's stack. We would then observe that we should
    // pass records by const ref, and take the reference of that local integer.
    //
    bool autoCopy = needsAutoCopyAutoDestroyForArg(arg, fn);

    if (var->isRef() || isClass(var->type)) {
      // Only a variable that is passed by reference out of its current scope
      // is concurrently accessed -- which means that it has to be passed by
      // reference.
      var->addFlag(FLAG_CONCURRENTLY_ACCESSED);
    }
    VarSymbol* field = new VarSymbol(astr("_", istr(i), "_", var->name), var->getValType());

    // If it's a record-wrapped type we can just bit-copy into the arg bundle.
    // BHARSH TODO: This really belongs in RVF
    // BHARSH TODO: Use 'formal->isRef()' instead of the var's ref-ness
    if (!isRecordWrappedType(var->getValType()) && !autoCopy && var->isRef()) field->qual = QUAL_REF;

    ctype->fields.insertAtTail(new DefExpr(field));
    i++;
  }
  // BTW 'mod' may differ from fn->defPoint->getModule()
  // e.g. due to iterator inlining.
  mod->block->insertAtHead(new DefExpr(new_c));

  baData.ctype = ctype;
}

/// Optionally autoCopies an argument being inserted into an argument bundle.
///
/// These routines optionally inserts an autoCopy ahead of each invocation of a
/// task function that begins asynchronous execution (currently just "begin" and
/// "nonblocking on" functions).
/// If such an autoCopy call is inserted, a matching autoDestroy call is placed
/// at the end of the wrapper function before the call to _downEndCount.
///
/// The insertion of autoCopy calls is required for internally reference-counted
/// types, and also for all user-defined record types (passed by value).  For
/// internally reference-counted types, the autoCopy call increases the
/// reference count, so the internal (reference-counted) data is not reclaimed
/// before the task function exits.  For user-defined record types, the autoCopy
/// call provides a hook so the record author can ensure that the task function
/// owns its own copy of the record (including, but not limited to,
/// reference-counting it).
///
/// arg is an actual argument to the task fn call
/// fn  is the task function that was called
static bool needsAutoCopyAutoDestroyForArg(Expr* arg, FnSymbol* fn)
{
  SymExpr* s        = toSymExpr(arg);
  Symbol*  var      = s->symbol();
  Type*    baseType = arg->getValType();
  ArgSymbol*  formal   = toArgSymbol(actual_to_formal(s));
  QualifiedType qual = formal->qualType();
  INT_ASSERT(formal);

  bool passedByRef = formal->intent == INTENT_REF || qual.getQual() == QUAL_REF;
  if (!passedByRef && isRecord(baseType) && var->hasFlag(FLAG_COFORALL_INDEX_VAR)) {
    return true;
  }

  // BHARSH TODO: Move this into RVF. If we do, then we need to handle the
  // following case:
  // ```
  // var a : sync int; // a GLOBAL variable
  // begin {
  //   writeln("inner begin");
  //   on {
  //     writeln("on-stmt");
  //     begin {
  //       a += 1;
  //     }
  //   }
  // }
  // ```
  //
  // This issue was exposed by the following test:
  //   test/multilocale/diten/needMultiLocales/DijkstraTermination.chpl
  //
  // The 'writeln's exist to make sure nothing is considered a begin-on.
  //
  // If the sync is rvf'd onto the on-statement's stack, we should not take
  // a reference to it as it is about to go out of scope with the outer begin.
  //
  // This has the effect of always bit-copying the sync record into the arg
  // bundle. This reduces comm counts and avoids issues with begin-statements
  // where we might take the reference of a sync on the stack, and that stack
  // is about to go away.
  //
  if (isSyncType(baseType) || isSingleType(baseType)) {
    return true;
  }

  // This applies only to arguments being passed to asynchronous task
  // functions. No need to increment+decrement the reference counters
  // for cobegins/coforalls. Except for the index variable for a
  // coforall - since each task needs its own copy.
  // MPF - should this logic also apply to arguments to coforall fns
  // that had the 'in' task intent?
  if (fn->hasFlag(FLAG_BEGIN) ||
      isString(baseType))
  {
    if ((isRecord(baseType) && fn->hasFlag(FLAG_BEGIN)) ||
         isString(baseType) || // TODO -- is this case necessary?
         (isRecord(baseType) && var->hasFlag(FLAG_COFORALL_INDEX_VAR)))
    {
      if (!formal->isRef())
      {
        return true;
      }
    }
  }

  return false;
}

/// \ret Returns the result of calling autoCopy on the given arg, if necessary;
/// otherwise, just returns arg
static Symbol* insertAutoCopyForTaskArg
  (Expr* arg, ///< The actual argument being passed.
   CallExpr* fcall, ///< The call that invokes the task function.
   FnSymbol* fn) ///< The task function.
{
  SymExpr* s        = toSymExpr(arg);
  Symbol*  var      = s->symbol();
  Type*    baseType = arg->getValType();

  FnSymbol* autoCopyFn = getAutoCopy(baseType);

  // Normal (record) handling
  {
    // TODO: Find out why _RuntimeTypeInfo records do not have autoCopy
    // functions, so we can get rid of this special test.
    if (autoCopyFn == NULL) return var;

    // Insert a call to the autoCopy function ahead of the call.
    VarSymbol* valTmp = newTemp(baseType);
    fcall->insertBefore(new DefExpr(valTmp));
    CallExpr* autoCopyCall = new CallExpr(autoCopyFn, var);
    fcall->insertBefore(new CallExpr(PRIM_MOVE, valTmp, autoCopyCall));
    insertReferenceTemps(autoCopyCall);
    var = valTmp;
  }

  return var;
}

static void insertAutoDestroyForVar(Symbol *arg, FnSymbol* wrap_fn)
{
  Type*     baseType = arg->getValType();
  FnSymbol* autoDestroyFn = getAutoDestroy(baseType);

  if (autoDestroyFn == NULL) return;

  // BHARSH TODO: This seems to be (poorly) checking if arg is a ref
  if (arg->typeInfo() != baseType)
  {
    // BHARSH: This code used to be special cased for ref counted types.
    // Some changes in support of qualified refs made it possible for syncs
    // to show up here.
    VarSymbol* derefTmp = newTemp(baseType);
    wrap_fn->insertAtTail(new DefExpr(derefTmp));
    wrap_fn->insertAtTail(
      new CallExpr(PRIM_MOVE, derefTmp, new CallExpr(PRIM_DEREF,  arg)));
    arg = derefTmp;
  }

  CallExpr* autoDestroyCall = new CallExpr(autoDestroyFn, arg);
  wrap_fn->insertAtTail(autoDestroyCall);
  insertReferenceTemps(autoDestroyCall);
}

static void
bundleArgs(CallExpr* fcall, BundleArgsFnData &baData) {
  SET_LINENO(fcall);
  ModuleSymbol* mod = fcall->getModule();
  FnSymbol* fn = fcall->isResolved();

  const bool firstCall = baData.firstCall;
  if (firstCall)
    create_arg_bundle_class(fn, fcall, mod, baData);
  AggregateType* ctype = baData.ctype;

  // create the class variable instance and allocate space for it
  VarSymbol *tempc = newTemp(astr("_args_for", fn->name), ctype);
  fcall->insertBefore( new DefExpr( tempc));

  // We could potentially heap-allocate based upon the size of the
  // argument bundle, but the local case would pass these arguments
  // on the stack anway, so it seems moot.

  fcall->insertBefore( new CallExpr(PRIM_MOVE,
                          tempc,
                          new CallExpr(PRIM_STACK_ALLOCATE_CLASS,
                            ctype->symbol)));

  // Don't destroy rt hdr.
  baData.needsDestroy.push_back(false);

  // set the references in the class instance
  int i = 1;
  for_actuals(arg, fcall) 
  {
    // Insert autoCopy/autoDestroy as needed for "begin" or "nonblocking on"
    // calls (and some other cases).
    Symbol  *var = NULL;
    bool autoCopy = needsAutoCopyAutoDestroyForArg(arg, fn);
    if (autoCopy)
      var = insertAutoCopyForTaskArg(arg, fcall, fn);
    else
      var = toSymExpr(arg)->symbol();
    baData.needsDestroy.push_back(autoCopy);

    Symbol* field = ctype->getField(i);

    if (field->isRef()) {
      VarSymbol* tmp = newTemp(field->qualType());
      fcall->insertBefore(new DefExpr(tmp));
      fcall->insertBefore(new CallExpr(PRIM_MOVE, tmp, new CallExpr(PRIM_SET_REFERENCE, var)));
      var = tmp; // use 'tmp' in PRIM_SET_MEMBER
    }

    // Copy the argument into the corresponding slot in the argument bundle.
    CallExpr *setc = new CallExpr(PRIM_SET_MEMBER,
                                  tempc,
<<<<<<< HEAD
                                  ctype->getField(i+1), //+1 for rt header
=======
                                  field,
>>>>>>> 09faf576
                                  var);
    fcall->insertBefore(setc);
    i++;
  }



  // Put the bundle into a void* argument
  VarSymbol *allocated_args = newTemp(astr("_args_vfor", fn->name), dtCVoidPtr);
  fcall->insertBefore(new DefExpr(allocated_args));
  fcall->insertBefore(new CallExpr(PRIM_MOVE, allocated_args,
                               new CallExpr(PRIM_CAST_TO_VOID_STAR, tempc)));

  // Put the size of the bundle into the next argument
  VarSymbol *tmpsz = newTemp(astr("_args_size", fn->name),
                             dtInt[INT_SIZE_DEFAULT]);
  fcall->insertBefore(new DefExpr(tmpsz));
  fcall->insertBefore(new CallExpr(PRIM_MOVE, tmpsz,
                                   new CallExpr(PRIM_SIZEOF, ctype->symbol)));

  // Find the _EndCount argument so we can pass that explicitly as the
  // first argument to a task launch function.
  Symbol* endCount = NULL;
  VarSymbol *taskList = NULL;
  VarSymbol *taskListNode = NULL;

  if (!fn->hasFlag(FLAG_ON)) {
    for_actuals(arg, fcall) {
      bool strcmp_found = false;
      bool type_found = false;

      Type* baseType = arg->getValType();
      if (baseType->symbol->hasFlag(FLAG_END_COUNT)) {
        type_found = true;
      }

      // This strcmp code was moved from expr.cpp codegen,
      // but there has got to be a better way to do this! 
      if (strstr(baseType->symbol->name, "_EndCount") != NULL) {
        strcmp_found = true;
      }

      // If this assert never fires, we can remove the strcmp version.
      INT_ASSERT(type_found == strcmp_found);

      if( type_found || strcmp_found ) {
        SymExpr* symexp = toSymExpr(arg);
        endCount = symexp->symbol();

        // Turns out there can be more than one such field. See e.g.
        //   spectests:Task_Parallelism_and_Synchronization/singleVar.chpl
        // INT_ASSERT(endCountField == 0);
        // We have historically picked the first such field.
        break;
      }
    }

    INT_ASSERT(endCount);

    // Now get the taskList field out of the end count.

    taskList = newTemp(astr("_taskList", fn->name), dtCVoidPtr->refType);

    // If the end count is a reference, dereference it.
    // EndCount is a class.
    if (endCount->isRef()) {
      VarSymbol *endCountDeref = newTemp(astr("_end_count_deref", fn->name),
                                         endCount->getValType());
      fcall->insertBefore(new DefExpr(endCountDeref));
      fcall->insertBefore(new CallExpr(PRIM_MOVE, endCountDeref,
                                         new CallExpr(PRIM_DEREF, endCount)));
      endCount = endCountDeref;
    }

    fcall->insertBefore(new DefExpr(taskList));
    fcall->insertBefore(new CallExpr(PRIM_MOVE, taskList,
                                     new CallExpr(PRIM_GET_MEMBER,
                                                  endCount,
                                                  endCount->typeInfo()->getField("taskList"))));


    // Now get the node ID field for the end count,
    // which is where the task list is stored.
    taskListNode = newTemp(astr("_taskListNode", fn->name), dtInt[INT_SIZE_DEFAULT]);
    fcall->insertBefore(new DefExpr(taskListNode));
    fcall->insertBefore(new CallExpr(PRIM_MOVE, taskListNode,
                                     new CallExpr(PRIM_WIDE_GET_NODE,
                                                  endCount)));
  }

  // create wrapper-function that uses the class instance
  if (firstCall)
    create_block_fn_wrapper(fn, fcall, baData);

  // call wrapper-function
  call_block_fn_wrapper(fn, fcall, allocated_args, tmpsz, tempc, baData.wrap_fn, taskList, taskListNode);
  baData.firstCall = false;
}

static CallExpr* helpFindDownEndCount(BlockStmt* block)
{
  Expr* cur = block->body.last();

  while (cur && (isCallExpr(cur) || isDefExpr(cur) || isBlockStmt(cur))) {
    if (CallExpr* call = toCallExpr(cur)) {
      if (call->isResolved())
        if (strcmp(call->resolvedFunction()->name, "_downEndCount") == 0)
          return call;
    } else if (BlockStmt* inner = toBlockStmt(cur)) {
      // Need to handle local blocks since the compiler
      // sometimes places end count inside one.

      // Stop for any actual loop
      if (block->isLoopStmt()) break;

      // Check inside the block.
      CallExpr* got = helpFindDownEndCount(inner);
      if (got) return got;
    }

    cur = cur->prev;
  }

  return NULL;
}

// Finds downEndCount CallExpr or returns NULL.
static CallExpr* findDownEndCount(FnSymbol* fn)
{
  return helpFindDownEndCount(fn->body);
}


static void moveDownEndCountToWrapper(FnSymbol* fn, FnSymbol* wrap_fn, Symbol* wrap_c, AggregateType* ctype)
{
  if (fn->hasFlag(FLAG_NON_BLOCKING) ||
      fn->hasEitherFlag(FLAG_BEGIN, FLAG_COBEGIN_OR_COFORALL)) {
    CallExpr* downEndCount = findDownEndCount(fn);
    // We should have found a downEndCount for non-blocking task/on fns
    INT_ASSERT(downEndCount);

    // Move the downEndCount to the wrapper function.

    FnSymbol* downEndCountFn = downEndCount->resolvedFunction();

    Expr* endCountTmp = downEndCount->get(1);
    Expr* cur = downEndCount->prev;
    ArgSymbol* whichArg = NULL;
    // Which argument is passed to the downEndCount?
    // This loop is meant to handle control-flow regions only.
    while (true) {
      SymExpr* se = toSymExpr(endCountTmp);
      if (ArgSymbol* arg = toArgSymbol(se->symbol())) {
        whichArg = arg;
        break;
      }
      if (cur == NULL)
        break; // out of AST
      if (CallExpr* call = toCallExpr(cur))
        if (call->isPrimitive(PRIM_MOVE))
          if (SymExpr* dst = toSymExpr(call->get(1)))
            if (dst->symbol() == se->symbol()) {
              if (SymExpr* src = toSymExpr(call->get(2)))
                endCountTmp = src;
              else if (CallExpr* subcall = toCallExpr(call->get(2)))
                if (subcall->isPrimitive(PRIM_DEREF))
                  endCountTmp = subcall->get(1);
            }
      cur = cur->prev;
    }

    INT_ASSERT(whichArg != NULL);

    // figure out which arg is the i'th arg
    int i = 1;
    for_formals(formal, fn) {
      if (formal == whichArg) break;
      i++;
    }
    INT_ASSERT(i <= fn->numFormals());
    // Now get the i'th class member. It should be an end count.
    // Change that to the downEndCount call.

    Symbol *field = ctype->getField(i+1); // +1 for rt header
    INT_ASSERT(field->getValType()->symbol->hasFlag(FLAG_END_COUNT));

    VarSymbol* tmp = newTemp("endcount", field->qualType());
    wrap_fn->insertAtTail(new DefExpr(tmp));
    wrap_fn->insertAtTail(
        new CallExpr(PRIM_MOVE, tmp,
        new CallExpr(PRIM_GET_MEMBER_VALUE, wrap_c, field)));

    if (isReferenceType(field->type)) {
      VarSymbol* derefTmp = newTemp("endcountDeref", field->type->getValType());
      wrap_fn->insertAtTail(new DefExpr(derefTmp));
      wrap_fn->insertAtTail(
          new CallExpr(PRIM_MOVE, derefTmp,
          new CallExpr(PRIM_DEREF, tmp)));

      tmp = derefTmp;
    }

    // Call downEndCount in the wrapper.
    wrap_fn->insertAtTail(new CallExpr(downEndCountFn, tmp));

    // Remove downEndCount from the task fn since it
    // is now in the wrapper.
    downEndCount->remove();
  }


}

static void create_block_fn_wrapper(FnSymbol* fn, CallExpr* fcall, BundleArgsFnData &baData)
{
  ModuleSymbol* mod = fcall->getModule();
  INT_ASSERT(fn == fcall->isResolved());

  AggregateType* ctype = baData.ctype;
  FnSymbol *wrap_fn = new FnSymbol( astr("wrap", fn->name));

  // Add a special flag to the wrapper-function as appropriate.
  // These control aspects of code generation.
  if (fn->hasFlag(FLAG_ON))                     wrap_fn->addFlag(FLAG_ON_BLOCK);
  if (fn->hasFlag(FLAG_NON_BLOCKING))           wrap_fn->addFlag(FLAG_NON_BLOCKING);
  if (fn->hasFlag(FLAG_COBEGIN_OR_COFORALL))    wrap_fn->addFlag(FLAG_COBEGIN_OR_COFORALL_BLOCK);
  if (fn->hasFlag(FLAG_BEGIN))                  wrap_fn->addFlag(FLAG_BEGIN_BLOCK);
  if (fn->hasFlag(FLAG_LOCAL_ON))               wrap_fn->addFlag(FLAG_LOCAL_ON);

  if (fn->hasFlag(FLAG_ON)) {
    // The wrapper function for 'on' block has an additional argument, which
    // passes the new wide locale pointer to the fork function.
    // This argument is stripped from the wrapper function during code generation.
    // As far as the compiler knows, the call looks like:
    //  wrapon_fn(new_locale, wrapped_args)
    // and the wrapon_fn has a matching signature.  But at codegen time, this is
    // translated to:
    //  fork(new_locale.locale.node, wrapon_fn, wrapped_args)
    // The fork function effective generates the call
    //  wrapon_fn(wrapped_args)
    // (without the locale arg).

    // The locale arg is originally attached to the on_fn, but we copy it 
    // into the wrapper here, and then later on remove it completely.
    // The on_fn does not need this extra argument, and can find out its locale
    // by reading the task-private "here" pointer.
    ArgSymbol *localeArg = fn->getFormal(1)->copy();
    // The above copy() used to be a remove(), based on the assumption that there was
    // exactly one wrapper for each on.  Now, the on_fn is outlined early and has
    // several callers, therefore severall wrapon_fns are generated.
    // So, we leave the extra locale arg in place here and remove it later 
    // (see the last if (fn->hasFlag(FLAG_ON)) clause in passArgsToNestedFns()).
    localeArg->addFlag(FLAG_NO_CODEGEN);
    wrap_fn->insertFormalAtTail(localeArg);
  } else {
    // create a task list argument.
    ArgSymbol *taskListArg = new ArgSymbol( INTENT_IN, "dummy_taskList", 
                                            dtCVoidPtr->refType );
    taskListArg->addFlag(FLAG_NO_CODEGEN);
    wrap_fn->insertFormalAtTail(taskListArg);
    ArgSymbol *taskListNode = new ArgSymbol( INTENT_IN, "dummy_taskListNode", 
                                             dtInt[INT_SIZE_DEFAULT]);
    taskListNode->addFlag(FLAG_NO_CODEGEN);
    wrap_fn->insertFormalAtTail(taskListNode);
  }

  ArgSymbol *allocated_args = new ArgSymbol( INTENT_IN, "buf", dtCVoidPtr);
  wrap_fn->insertFormalAtTail(allocated_args);
  allocated_args->addFlag(FLAG_NO_CODEGEN);
  ArgSymbol *allocated_sz = new ArgSymbol( INTENT_IN, "buf_size",  dtInt[INT_SIZE_DEFAULT]);
  allocated_sz->addFlag(FLAG_NO_CODEGEN);
  wrap_fn->insertFormalAtTail(allocated_sz);
  ArgSymbol *wrap_c = new ArgSymbol( INTENT_IN, "c", ctype);
  //wrap_c->addFlag(FLAG_NO_CODEGEN);
  wrap_fn->insertFormalAtTail(wrap_c);

  mod->block->insertAtTail(new DefExpr(wrap_fn));

  // Add start fence to wrapper if it was requested
  // This supports --cache-remote and is set in createTaskFunctions
  if (fn->hasFlag(FLAG_WRAPPER_NEEDS_START_FENCE)) {
    wrap_fn->addFlag(FLAG_WRAPPER_NEEDS_START_FENCE); // helps optimizeOnClauses
    wrap_fn->insertAtTail(new CallExpr(PRIM_START_RMEM_FENCE));
  }

  // Create a call to the original function
  CallExpr *call_orig = new CallExpr(fn);
  int i = 0;
  for_fields(field, ctype)
  {
<<<<<<< HEAD
    // Skip runtime header
    if (i > 0) {
      // insert args
      VarSymbol* tmp = newTemp(field->name, field->type);
      wrap_fn->insertAtTail(new DefExpr(tmp));
      wrap_fn->insertAtTail(
          new CallExpr(PRIM_MOVE, tmp,
          new CallExpr(PRIM_GET_MEMBER_VALUE, wrap_c, field)));

      // Special case:
      // If this is an on block, remember the first field,
      // but don't add to the list of actuals passed to the original on_fn.
      // It contains the locale on which the new task is launched.
      if (i == 1 && fn->hasFlag(FLAG_ON))
        /* no-op */;
      else
        call_orig->insertAtTail(tmp);
    }
=======
    // insert args
    VarSymbol* tmp = newTemp(field->name, field->qualType());
    wrap_fn->insertAtTail(new DefExpr(tmp));
    wrap_fn->insertAtTail(
        new CallExpr(PRIM_MOVE, tmp,
        new CallExpr(PRIM_GET_MEMBER_VALUE, wrap_c, field)));

    // Special case: 
    // If this is an on block, remember the first field,
    // but don't add to the list of actuals passed to the original on_fn.
    // It contains the locale on which the new task is launched.
    if (first && fn->hasFlag(FLAG_ON))
      /* no-op */;
    else
      call_orig->insertAtTail(tmp);
>>>>>>> 09faf576

    i++;
  }

  wrap_fn->retType = dtVoid;
  wrap_fn->insertAtTail(call_orig);     // add new call

  // Destroy any fields that we should be destroying.
  i = 0;
  for_fields(field, ctype)
  {
<<<<<<< HEAD
    // Skip runtime header
    if (i > 0) {
      // insert auto destroy calls
      VarSymbol* tmp = newTemp(field->name, field->type);
      wrap_fn->insertAtTail(new DefExpr(tmp));
      wrap_fn->insertAtTail(
          new CallExpr(PRIM_MOVE, tmp,
          new CallExpr(PRIM_GET_MEMBER_VALUE, wrap_c, field)));
=======
    // insert auto destroy calls
    VarSymbol* tmp = newTemp(field->name, field->qualType());
    wrap_fn->insertAtTail(new DefExpr(tmp));
    wrap_fn->insertAtTail(
        new CallExpr(PRIM_MOVE, tmp,
        new CallExpr(PRIM_GET_MEMBER_VALUE, wrap_c, field)));
>>>>>>> 09faf576

      if (baData.needsDestroy[i])
        insertAutoDestroyForVar(tmp, wrap_fn);
    }

    i++;
  }


  // Move the downEndCount at the tail of fn, if any,
  // to the wrapper.
  moveDownEndCountToWrapper(fn, wrap_fn, wrap_c, ctype);

  // Add finish fence to wrapper if it was requested
  // This supports --cache-remote and is set in createTaskFunctions
  if (fn->hasFlag(FLAG_WRAPPER_NEEDS_FINISH_FENCE)) {
    wrap_fn->addFlag(FLAG_WRAPPER_NEEDS_FINISH_FENCE); // helps optimizeOnClauses
    wrap_fn->insertAtTail(new CallExpr(PRIM_FINISH_RMEM_FENCE));
  }

  wrap_fn->insertAtTail(new CallExpr(PRIM_RETURN, gVoid));

  // 'fn' has already been flattened and hoisted to the top level.
  // We leave 'fn' in the module where it was placed originally,
  // whereas 'wrap_fn' is in fcall's module.
  // These two modules may be different, e.g. due to iterator inlining.
  INT_ASSERT(isGlobal(fn));

  baData.wrap_fn = wrap_fn;
}

static void call_block_fn_wrapper(FnSymbol* fn, CallExpr* fcall, VarSymbol*
    args_buf, VarSymbol* args_buf_len, VarSymbol* tempc, FnSymbol *wrap_fn,
    Symbol* taskList, Symbol* taskListNode)
{
  // The wrapper function is called with the bundled argument list.
  if (fn->hasFlag(FLAG_ON)) {
    // For an on block, the first argument is also passed directly
    // to the wrapper function.
    // The forking function uses this to fork a task on the target locale.
    fcall->insertBefore(new CallExpr(wrap_fn, fcall->get(1)->remove(), args_buf, args_buf_len, tempc));
  } else {
    // For non-on blocks, the task list is passed directly to the function
    // (so that codegen can find it).
    // We need the taskList.
    INT_ASSERT(taskList);
    fcall->insertBefore(new CallExpr(wrap_fn, new SymExpr(taskList), new SymExpr(taskListNode), args_buf, args_buf_len, tempc));
  }

  fcall->remove();                     // rm orig. call
}


static void
insertEndCount(FnSymbol* fn,
               Type* endCountType,
               Vec<FnSymbol*>& queue,
               Map<FnSymbol*,Symbol*>& endCountMap) {
  if (fn == chpl_gen_main) {
    VarSymbol* var = newTemp("_endCount", endCountType);
    fn->insertAtHead(new DefExpr(var));
    endCountMap.put(fn, var);
    queue.add(fn);
  } else {
    ArgSymbol* arg = new ArgSymbol(INTENT_CONST_IN, "_endCount", endCountType);
    fn->insertFormalAtTail(arg);
    VarSymbol* var = newTemp("_endCount", endCountType);
    fn->insertAtHead(new CallExpr(PRIM_MOVE, var, arg));
    fn->insertAtHead(new DefExpr(var));
    endCountMap.put(fn, var);
    queue.add(fn);
  }
}


static void
replicateGlobalRecordWrappedVars(DefExpr *def) {
  ModuleSymbol* mod = toModuleSymbol(def->parentSymbol);
  Expr* stmt = mod->initFn->body->body.head;
  Expr* useFirst = NULL;
  Symbol *currDefSym = def->sym;
  bool found = false;
  // Try to find the first definition of this variable in the
  //   module initialization function
  while (stmt && !found)
  {
    std::vector<SymExpr*> symExprs;
    collectSymExprs(stmt, symExprs);
    for_vector(SymExpr, se, symExprs) {
      if (se->symbol() == currDefSym) {
        INT_ASSERT(se->parentExpr);
        int result = isDefAndOrUse(se);
        if (result & 1) {
          // first use/def of the variable is a def (normal case)
          INT_ASSERT(useFirst==NULL);
          found = true;
          break;
        } else if (result & 2) {
          if (useFirst == NULL) {
            // This statement captures a reference to the variable
            // to pass it to the function that builds the initializing
            // expression
            CallExpr *parent = toCallExpr(se->parentExpr);
            INT_ASSERT(parent);
            INT_ASSERT(parent->isPrimitive(PRIM_ADDR_OF));
            INT_ASSERT(isCallExpr(parent->parentExpr));
            // Now start looking for the first use of the captured
            // reference
            currDefSym = toSymExpr(toCallExpr(parent->parentExpr)->get(1))->symbol();
            INT_ASSERT(currDefSym);
            // This is used to flag that we have found the first use
            // of the variable
            useFirst = stmt;
          } else {
            // This statement builds the initializing expression, so
            // we can insert the broadcast after this statement

            // These checks may need to change if we change the way
            // we handle domain literals, forall expressions, and/or
            // depending on how we add array literals to the language
            INT_ASSERT(toCallExpr(stmt));
            INT_ASSERT(toCallExpr(stmt)->primitive==NULL);
            found = true;
            break;
          }
        }
      }
    }
    if (found)
      break;

    stmt = stmt->next;
  }
  if (found)
    stmt->insertAfter(new CallExpr(PRIM_PRIVATE_BROADCAST, def->sym));
  else
    mod->initFn->insertBeforeReturn(new CallExpr
                                    (PRIM_PRIVATE_BROADCAST, def->sym));
}


static AggregateType*
buildHeapType(Type* type) {
  static Map<Type*,AggregateType*> heapTypeMap;
  if (heapTypeMap.get(type))
    return heapTypeMap.get(type);

  SET_LINENO(type->symbol);
  AggregateType* heap = new AggregateType(AGGREGATE_CLASS);
  TypeSymbol* ts = new TypeSymbol(astr("heap_", type->symbol->cname), heap);
  ts->addFlag(FLAG_NO_OBJECT);
  ts->addFlag(FLAG_HEAP);
  theProgram->block->insertAtTail(new DefExpr(ts));
  heap->fields.insertAtTail(new DefExpr(new VarSymbol("value", type)));
  heapTypeMap.put(type, heap);
  return heap;
}


static void
freeHeapAllocatedVars(Vec<Symbol*> heapAllocatedVars) {
  Vec<FnSymbol*> fnsContainingTaskll;

  // start with functions created by begin statements
  forv_Vec(FnSymbol, fn, gFnSymbols) {
    if (fn->hasFlag(FLAG_BEGIN))
      fnsContainingTaskll.add(fn);
  }
  // add any functions that call the functions added so far
  forv_Vec(FnSymbol, fn, fnsContainingTaskll) {
    forv_Vec(CallExpr, call, *fn->calledBy) {
      if (call->parentSymbol) {
        FnSymbol* caller = toFnSymbol(call->parentSymbol);
        INT_ASSERT(caller);
        fnsContainingTaskll.add_exclusive(caller);
      }
    }
  }

  Vec<Symbol*> symSet;
  std::vector<BaseAST*> asts;
  Vec<SymExpr*> symExprs;
  collect_asts(rootModule, asts);
  for_vector(BaseAST, ast, asts) {
    if (DefExpr* def = toDefExpr(ast)) {
      if (def->parentSymbol) {
        if (isLcnSymbol(def->sym)) {
          symSet.set_add(def->sym);
        }
      }
    } else if (SymExpr* se = toSymExpr(ast)) {
      symExprs.add(se);
    }
  }
  Map<Symbol*,Vec<SymExpr*>*> defMap;
  Map<Symbol*,Vec<SymExpr*>*> useMap;
  buildDefUseMaps(symSet, symExprs, defMap, useMap);

  forv_Vec(Symbol, var, heapAllocatedVars) {
    // find out if a variable that was put on the heap could be passed in as an
    // argument to a function created by a begin statement; if not, free the
    // heap memory just allocated at the end of the block
    Vec<SymExpr*>* defs = defMap.get(var);
    if (defs == NULL) {
      INT_FATAL(var, "Symbol is never defined.");
    }
    if (defs->n == 1) {
      bool freeVar = true;
      Vec<Symbol*> varsToTrack;
      varsToTrack.add(var);
      forv_Vec(Symbol, v, varsToTrack) {
        if (useMap.get(v)) {
          forv_Vec(SymExpr, se, *useMap.get(v)) {
            if (CallExpr* call = toCallExpr(se->parentExpr)) {
              if (call->isPrimitive(PRIM_ADDR_OF) ||
                  call->isPrimitive(PRIM_SET_REFERENCE) ||
                  call->isPrimitive(PRIM_GET_MEMBER) ||
                  call->isPrimitive(PRIM_GET_MEMBER_VALUE) ||
                  call->isPrimitive(PRIM_GET_SVEC_MEMBER) ||
                  // TODO - should this handle PRIM_GET_SVEC_MEMBER_VALUE?
                  call->isPrimitive(PRIM_WIDE_GET_LOCALE) ||
                  call->isPrimitive(PRIM_WIDE_GET_NODE)) {
                // Treat the use of these primitives as a use of their arguments.
                call = toCallExpr(call->parentExpr);
              }
              if (call->isPrimitive(PRIM_MOVE) || call->isPrimitive(PRIM_ASSIGN)) {
                Symbol* toAdd = toSymExpr(call->get(1))->symbol();
                // BHARSH TODO: we really want something like a set that we can
                // modify while iterating over it.
                if (!varsToTrack.in(toAdd)) {
                  varsToTrack.add(toAdd);
                }
              }
              else if (fnsContainingTaskll.in(call->isResolved())) {
                freeVar = false;
                break;
              }
            }
          }
          if (!freeVar) break;
        }
      }
      if (freeVar) {
        CallExpr* move = toCallExpr(defs->v[0]->parentExpr);
        INT_ASSERT(move && move->isPrimitive(PRIM_MOVE));
        Expr* innermostBlock = NULL;
        // find the innermost block that contains all uses of var
        INT_ASSERT(useMap.get(var));
        forv_Vec(SymExpr, se, *useMap.get(var)) {
          bool useInInnermostBlock = false;
          BlockStmt* curInnermostBlock = toBlockStmt(se->parentExpr);
          INT_ASSERT(!curInnermostBlock); // assumed to be NULL at this point
          for (Expr* block = se->parentExpr->parentExpr;
               block && !useInInnermostBlock;
               block = block->parentExpr) {
            if (!curInnermostBlock)
              curInnermostBlock = toBlockStmt(block);
            if (!innermostBlock) {
              innermostBlock = toBlockStmt(block);
              if (innermostBlock)
                useInInnermostBlock = true;
            } else if (block == innermostBlock)
              useInInnermostBlock = true;
          }
          if (!useInInnermostBlock) {
            // the current use is not contained within innermostBlock,
            // so find out if the innermost block that contains the current use
            // also contains innermostBlock
            Expr* block = innermostBlock;
            while (block && block != curInnermostBlock)
              block = block->parentExpr;
            if (block)
              innermostBlock = curInnermostBlock;
            else {
              // the innermost block that contains the current use is disjoint
              // from the innermost block that contains previously encountered use(s)
              INT_ASSERT(innermostBlock && !block);
              while ((innermostBlock = innermostBlock->parentExpr)) {
                for (block = curInnermostBlock->parentExpr; block && block != innermostBlock;
                     block = block->parentExpr)
                  /* do nothing */;
                if (block) break;
              }
              if (!innermostBlock)
                INT_FATAL(move, "cannot find a block that contains all uses of var\n");
            }
          }
        }
        FnSymbol* fn = toFnSymbol(move->parentSymbol);
        SET_LINENO(var);
        if (fn && innermostBlock == fn->body)
          fn->insertBeforeReturnAfterLabel(callChplHereFree(move->get(1)->copy()));
        else {
          BlockStmt* block = toBlockStmt(innermostBlock);
          INT_ASSERT(block);
          block->insertAtTailBeforeFlow(callChplHereFree(move->get(1)->copy()));
        }
      }
    }
    // else ...
    // TODO: After the new constructor story is implemented, every declaration
    // should have exactly one definition associated with it, so the
    // (defs-> == 1) test above can be replaced by an assertion.
  }
}

// Returns false if
//  fLocal == true
// or
//  CHPL_COMM == "ugni"
// or
//  CHPL_COMM == "gasnet" && CHPL_GASNET_SEGMENT == "everything";
// or
//  CHPL_STACK_CHECKS == 0 && CHPL_TASKS == "fifo"
// or
//  CHPL_STACK_CHECKS == 0 && CHPL_TASKS == "muxed"
//
// true otherwise.
//
// The tasking layer matters because fifo and muxed allocate
// from task stacks the communication registered heap
// (unless stack checks is on, in which case it might not
//  be possible because of huge pages).
// In the future, we hope that all tasking layers do this.
static bool
needHeapVars() {
  if (fLocal) return false;

  if (!strcmp(CHPL_COMM, "ugni") ||
      (!strcmp(CHPL_COMM, "gasnet") &&
       !strcmp(CHPL_GASNET_SEGMENT, "everything")))
    return false;

  if (fNoStackChecks &&
      (0 == strcmp(CHPL_TASKS, "fifo") ||
       0 == strcmp(CHPL_TASKS, "muxed")) )
    return false;

  return true;
}

//
// In the following, through makeHeapAllocations():
//   refSet, refVec - symbols whose referencees need to be heap-allocated
//   varSet, varVec - symbols that themselves need to be heap-allocated
//

// Traverses all 'on' task functions flagged as needing heap
// allocation (for its formals), as determined by the comm layer
// and/or --local setting..
// Traverses all ref formals of these functions and adds them to the refSet and
// refVec.
static void findBlockRefActuals(Vec<Symbol*>& refSet, Vec<Symbol*>& refVec)
{
  forv_Vec(FnSymbol, fn, gFnSymbols) {
    if (fn->hasFlag(FLAG_ON) && !fn->hasFlag(FLAG_LOCAL_ON) && needHeapVars()) {
      for_formals(formal, fn) {
        if (formal->isRef()) {
          refSet.set_add(formal);
          refVec.add(formal);
        }
      }
    }
  }
}


// Traverses all DefExprs.
//  If the symbol is not of primitive type or other undesired cases,
//    Add it to varSet and varVec.
//  Otherwise, select module-level vars that are not private or extern.
//   If the var is const and has value semantics except record-wrapped types,
//    Insert a prim_private_broadcast call after the def.
//   Otherwise, if it is a record-wrapped type, replicate it.
//   Otherwise,
//    Add it to varSet and varVec, so it will be put on the heap.
static void findHeapVarsAndRefs(Map<Symbol*, Vec<SymExpr*>*>& defMap,

                                Vec<Symbol*>&                 refSet,
                                Vec<Symbol*>&                 refVec,

                                Vec<Symbol*>&                 varSet,
                                Vec<Symbol*>& varVec)
{
  forv_Vec(DefExpr, def, gDefExprs) {
    SET_LINENO(def);

    // BHARSH TODO: Add a check only continue if def is not a reference
    if (!fLocal                                 &&
        isModuleSymbol(def->parentSymbol)       &&
        def->parentSymbol != rootModule         &&
        isVarSymbol(def->sym)                   &&
        !def->sym->hasFlag(FLAG_LOCALE_PRIVATE) &&
        !def->sym->hasFlag(FLAG_EXTERN)) {
      if (def->sym->hasFlag(FLAG_CONST) &&
          (is_bool_type(def->sym->type)    ||
           is_enum_type(def->sym->type)    ||
           is_int_type(def->sym->type)     ||
           is_uint_type(def->sym->type)    ||
           is_real_type(def->sym->type)    ||
           is_imag_type(def->sym->type)    ||
           is_complex_type(def->sym->type) ||
           (isRecord(def->sym->type)             &&
            !isRecordWrappedType(def->sym->type) &&
            !isSyncType(def->sym->type)          &&
            !isSingleType(def->sym->type)        &&
            // Dont try to broadcast string literals, they'll get fixed in
            // another manner
            (def->sym->type != dtString)))) {
        // replicate global const of primitive type
        INT_ASSERT(defMap.get(def->sym) && defMap.get(def->sym)->n == 1);

        for_defs(se, defMap, def->sym) {
          se->getStmtExpr()->insertAfter(new CallExpr(PRIM_PRIVATE_BROADCAST,
                                                      def->sym));
        }

      } else if (isRecordWrappedType(def->sym->type)) {
        // replicate address of global arrays, domains, and distributions
        replicateGlobalRecordWrappedVars(def);

      } else {
        // put other global constants and all global variables on the heap
        varSet.set_add(def->sym);
        varVec.add(def->sym);
      }
    }
  }
}


static void
makeHeapAllocations() {
  Vec<Symbol*> refSet;
  Vec<Symbol*> refVec;
  Vec<Symbol*> varSet;
  Vec<Symbol*> varVec;

  Map<Symbol*,Vec<SymExpr*>*> defMap;
  Map<Symbol*,Vec<SymExpr*>*> useMap;
  buildDefUseMaps(defMap, useMap);

  findBlockRefActuals(refSet, refVec);
  findHeapVarsAndRefs(defMap, refSet, refVec, varSet, varVec);

  forv_Vec(Symbol, ref, refVec) {
    if (ArgSymbol* arg = toArgSymbol(ref)) {
      FnSymbol* fn = toFnSymbol(arg->defPoint->parentSymbol);
      forv_Vec(CallExpr, call, *fn->calledBy) {
        SymExpr* se = NULL;
        for_formals_actuals(formal, actual, call) {
          if (formal == arg)
            se = toSymExpr(actual);
        }
        INT_ASSERT(se);
        // Previous passes mean that we should always get a formal SymExpr
        // to match the ArgSymbol.  And that formal should have the
        // ref flag, since we obtained it through the refVec.
        //
        // BHARSH TODO: This INT_ASSERT existed before the switch to qualified
        // types. After the switch it's now possible to pass a non-ref actual
        // to a ref formal, and codegen will just take care of it.  With that
        // in mind, do we need to do something here if the actual is not a ref,
        // or can we just skip that case?
        //INT_ASSERT(se->symbol()->isRef());
        if (se->symbol()->isRef() && !refSet.set_in(se->symbol())) {
          refSet.set_add(se->symbol());
          refVec.add(se->symbol());
        }
        // BHARSH TODO: Need to add to varVec here?
      }
    } else if (VarSymbol* var = toVarSymbol(ref)) {
      //      INT_ASSERT(defMap.get(var)->n == 1);
      for_defs(def, defMap, var) {
        INT_ASSERT(def);
        if (CallExpr* call = toCallExpr(def->parentExpr)) {
          if (call->isPrimitive(PRIM_MOVE)) {
            if (CallExpr* rhs = toCallExpr(call->get(2))) {
              if (rhs->isPrimitive(PRIM_ADDR_OF) ||
                  rhs->isPrimitive(PRIM_SET_REFERENCE)) {
                SymExpr* se = toSymExpr(rhs->get(1));
                INT_ASSERT(se);
                if (!se->isRef() && !varSet.set_in(se->symbol())) {
                  varSet.set_add(se->symbol());
                  varVec.add(se->symbol());
                }
                // BHARSH TODO: Need to add to refVec here?
              } else if (rhs->isPrimitive(PRIM_GET_MEMBER) ||
                         rhs->isPrimitive(PRIM_GET_MEMBER_VALUE) ||
                         rhs->isPrimitive(PRIM_GET_SVEC_MEMBER) ||
                         rhs->isPrimitive(PRIM_GET_SVEC_MEMBER_VALUE)) {
                SymExpr* se = toSymExpr(rhs->get(1));
                INT_ASSERT(se);
                if (se->symbol()->isRef()) {
                  if (!refSet.set_in(se->symbol())) {
                    refSet.set_add(se->symbol());
                    refVec.add(se->symbol());
                  }
                } else if (!varSet.set_in(se->symbol())) {
                  varSet.set_add(se->symbol());
                  varVec.add(se->symbol());
                }
              }
              //
              // Otherwise assume reference is to something that is
              // already on the heap!  This is concerning...  SJD:
              // Build a future that returns a reference in an
              // iterator to something that is not on the heap
              // (including not in an array).
              //
              // The alternative to making this assumption is to
              // follow the returned reference (assuming this is a
              // function call) through the function and make sure
              // that whatever it returns is on the heap.  Then if we
              // eventually see a GET_ARRAY primitive, we know it is
              // already on the heap.
              //
              // To debug this case, add an else INT_FATAL here.
              //
            } else if (SymExpr* rhs = toSymExpr(call->get(2))) {
              INT_ASSERT(rhs->symbol()->isRef());
              if (!refSet.set_in(rhs->symbol())) {
                refSet.set_add(rhs->symbol());
                refVec.add(rhs->symbol());
              }
            } else
              INT_FATAL(ref, "unexpected case");
          } else { // !call->isPrimitive(PRIM_MOVE)
            // This definition is created by passing the variable to a function
            // by ref, out or inout intent.  We then assume that the function
            // updates the reference.

            // If the definition of the ref var does not appear in this
            // function, then most likely it was established in an calling
            // routine.
            // We may need to distinguish between definition of the reference
            // var itself (i.e. the establishment of an alias) as compared to
            // when the variable being referenced is updated....
            // In any case, it is safe to ignore this case, because either the
            // value of the ref variable was established elsewhere, or it will
            // appear in another def associated with the ref var.
//            INT_FATAL(ref, "unexpected case");
          }
        } else
          INT_FATAL(ref, "unexpected case");
      }
    }
  }

  Vec<Symbol*> heapAllocatedVars;

  forv_Vec(Symbol, var, varVec) {
    INT_ASSERT(var->hasFlag(FLAG_REF_VAR) || !var->isRef());

    if (var->hasFlag(FLAG_EXTERN)) {
      // don't widen external variables
      continue;
    }

    if (var->hasFlag(FLAG_PRINT_MODULE_INIT_INDENT_LEVEL)) {
      // don't widen PrintModuleInitOrder variables
      continue;
    }

    if (isModuleSymbol(var->defPoint->parentSymbol)) {
      if (!requireWideReferences()) {
        // don't heap-allocate globals
        continue;
      }
    }

    if (isString(var) && var->isImmediate()) {
      // String immediates are privatized; do not widen them
      continue;
    }

    SET_LINENO(var);

    if (ArgSymbol* arg = toArgSymbol(var)) {
      VarSymbol* tmp = newTemp(var->type);
      varSet.set_add(tmp);
      varVec.add(tmp);
      SymExpr* firstDef = new SymExpr(tmp);
      arg->getFunction()->insertAtHead(new CallExpr(PRIM_MOVE, firstDef, arg));
      addDef(defMap, firstDef);
      arg->getFunction()->insertAtHead(new DefExpr(tmp));
      for_defs(def, defMap, arg) {
        def->setSymbol(tmp);
        addDef(defMap, def);
      }
      for_uses(use, useMap, arg) {
        use->setSymbol(tmp);
        addUse(useMap, use);
      }
      continue;
    }
    AggregateType* heapType = buildHeapType(var->type);

    //
    // allocate local variables on the heap; global variables are put
    // on the heap during program startup
    //
    if (!isModuleSymbol(var->defPoint->parentSymbol) &&
        ((useMap.get(var) && useMap.get(var)->n > 0) ||
         (defMap.get(var) && defMap.get(var)->n > 0))) {
      SET_LINENO(var->defPoint);
      insertChplHereAlloc(var->defPoint->getStmtExpr(),
                          true /*insertAfter*/,var, heapType,
                          newMemDesc("local heap-converted data"));
      heapAllocatedVars.add(var);
    }

    for_defs(def, defMap, var) {
      if (CallExpr* call = toCallExpr(def->parentExpr)) {
        SET_LINENO(call);
        if (call->isPrimitive(PRIM_MOVE)) {
          VarSymbol* tmp = newTemp(var->type);
          call->insertBefore(new DefExpr(tmp));
          call->insertBefore(new CallExpr(PRIM_MOVE, tmp, call->get(2)->remove()));
          call->replace(new CallExpr(PRIM_SET_MEMBER, call->get(1)->copy(), heapType->getField(1), tmp));
        } else if (call->isPrimitive(PRIM_ASSIGN)) {
          // ensure what we assign into is what we expect
          INT_ASSERT(toSymExpr(call->get(1))->symbol() == var);
          VarSymbol* tmp = newTemp(var->type->refType);
          call->insertBefore(new DefExpr(tmp));
          call->insertBefore(new CallExpr(PRIM_MOVE, tmp, new CallExpr(PRIM_GET_MEMBER, var, heapType->getField(1))));
          def->replace(new SymExpr(tmp));
        } else if (call->isResolved()) {
            ArgSymbol* formal = actual_to_formal(def);
            if (formal->isRef()) {
              VarSymbol* tmp = newTemp(var->type);
              tmp->qual = QUAL_REF;
              PrimitiveTag op = PRIM_GET_MEMBER;
              if (heapType->getField(1)->isRef()) {
                op = PRIM_GET_MEMBER_VALUE;
              }
              call->getStmtExpr()->insertBefore(new DefExpr(tmp));
              call->getStmtExpr()->insertBefore(new CallExpr(PRIM_MOVE, tmp, new CallExpr(op, def->symbol(), heapType->getField(1))));
              def->replace(new SymExpr(tmp));
            }
        } else {
          VarSymbol* tmp = newTemp(var->type);
          call->getStmtExpr()->insertBefore(new DefExpr(tmp));
          call->getStmtExpr()->insertBefore(new CallExpr(PRIM_MOVE, tmp, new CallExpr(PRIM_GET_MEMBER_VALUE, def->symbol(), heapType->getField(1))));
          def->replace(new SymExpr(tmp));
        }
      } else
        INT_FATAL(var, "unexpected case");
    }

    for_uses(use, useMap, var) {
      if (CallExpr* call = toCallExpr(use->parentExpr)) {
        if (call->isPrimitive(PRIM_ADDR_OF)) {
          CallExpr* move = toCallExpr(call->parentExpr);
          INT_ASSERT(move && (move->isPrimitive(PRIM_MOVE)));
          if (move->get(1)->typeInfo() == heapType) {
            call->replace(use->copy());
          } else {
            call->replace(new CallExpr(PRIM_GET_MEMBER, use->symbol(), heapType->getField(1)));
          }
        } else if (call->isResolved()) {
          ArgSymbol* formal = actual_to_formal(use);
          if (formal->type != heapType) {

            if (formal->isRef()) {
              // Handle value arguments passed by blank intent where
              // blank intent is 'const ref' without making a copy.
              // Instead, pass the address of the heap-allocated variable.

              // TODO  - this code is almost the same as the
              // def case above..
              VarSymbol* tmp = newTemp(var->type);
              tmp->qual = QUAL_REF;
              PrimitiveTag op = PRIM_GET_MEMBER;
              if (heapType->getField(1)->isRef()) {
                op = PRIM_GET_MEMBER_VALUE;
              }
              call->getStmtExpr()->insertBefore(new DefExpr(tmp));
              call->getStmtExpr()->insertBefore(new CallExpr(PRIM_MOVE, tmp, new CallExpr(op, use->symbol(), heapType->getField(1))));
              use->replace(new SymExpr(tmp));
            } else {
              // formal takes in argument by value, so read from the
              // heap-allocated global.
              VarSymbol* tmp = newTemp(var->type);

              call->getStmtExpr()->insertBefore(new DefExpr(tmp));
              call->getStmtExpr()->insertBefore(new CallExpr(PRIM_MOVE, tmp, new CallExpr(PRIM_GET_MEMBER_VALUE, use->symbol(), heapType->getField(1))));
              use->replace(new SymExpr(tmp));
            }
          }
        } else if ((call->isPrimitive(PRIM_GET_MEMBER) ||
                    call->isPrimitive(PRIM_GET_SVEC_MEMBER) ||
                    call->isPrimitive(PRIM_GET_MEMBER_VALUE) ||
                    call->isPrimitive(PRIM_GET_SVEC_MEMBER_VALUE) ||
                    call->isPrimitive(PRIM_WIDE_GET_LOCALE) || //I'm not sure this is cricket.
                    call->isPrimitive(PRIM_WIDE_GET_NODE) ||// what member are we extracting?
                    call->isPrimitive(PRIM_SET_SVEC_MEMBER) ||
                    call->isPrimitive(PRIM_SET_MEMBER)) &&
                   call->get(1) == use) {
          VarSymbol* tmp = newTemp(var->type->refType);
          call->getStmtExpr()->insertBefore(new DefExpr(tmp));
          call->getStmtExpr()->insertBefore(new CallExpr(PRIM_MOVE, tmp, new CallExpr(PRIM_GET_MEMBER, use->symbol(), heapType->getField(1))));
          use->replace(new SymExpr(tmp));
        } else {
          VarSymbol* tmp = newTemp(var->type);
          call->getStmtExpr()->insertBefore(new DefExpr(tmp));
          call->getStmtExpr()->insertBefore(new CallExpr(PRIM_MOVE, tmp, new CallExpr(PRIM_GET_MEMBER_VALUE, use->symbol(), heapType->getField(1))));
          use->replace(new SymExpr(tmp));
        }
      } else if (use->parentExpr)
        INT_FATAL(var, "unexpected case");
    }

    var->type = heapType;
    var->qual = QUAL_VAL;
  }

  freeHeapAllocatedVars(heapAllocatedVars);
}


//
// re-privatize privatized object fields in iterator classes
//
static void
reprivatizeIterators() {
  if (fLocal)
    return; // no need for privatization

  std::vector<Symbol*> privatizedFields;

  forv_Vec(AggregateType, ct, gAggregateTypes) {
    for_fields(field, ct) {
      if (ct->symbol->hasFlag(FLAG_ITERATOR_CLASS) &&
          field->type->symbol->hasFlag(FLAG_PRIVATIZED_CLASS)) {
        privatizedFields.push_back(field);
      }
    }
  }


  for_vector(Symbol, sym, privatizedFields) {
    for_SymbolSymExprs(se, sym) {
      SET_LINENO(se);
      if (CallExpr* call = toCallExpr(se->parentExpr)) {
        if (call->isPrimitive(PRIM_GET_MEMBER_VALUE)) {
          CallExpr* move = toCallExpr(call->parentExpr);
          INT_ASSERT(move->isPrimitive(PRIM_MOVE));
          SymExpr* lhs = toSymExpr(move->get(1));
          AggregateType* ct = toAggregateType(se->symbol()->type);
          VarSymbol* tmp = newTemp(ct->getField("pid")->type);
          move->insertBefore(new DefExpr(tmp));
          lhs->replace(new SymExpr(tmp));
          move->insertAfter(new CallExpr(PRIM_MOVE, lhs->symbol(), new CallExpr(PRIM_GET_PRIV_CLASS, lhs->symbol()->type->symbol, tmp)));
        } else if (call->isPrimitive(PRIM_GET_MEMBER)) {
          CallExpr* move = toCallExpr(call->parentExpr);
          INT_ASSERT(move->isPrimitive(PRIM_MOVE));
          SymExpr* lhs = toSymExpr(move->get(1));
          AggregateType* ct = toAggregateType(se->symbol()->type);
          VarSymbol* tmp = newTemp(ct->getField("pid")->type);
          move->insertBefore(new DefExpr(tmp));
          lhs->replace(new SymExpr(tmp));
          call->primitive = primitives[PRIM_GET_MEMBER_VALUE];
          VarSymbol* valTmp = newTemp(lhs->getValType());
          move->insertBefore(new DefExpr(valTmp));
          move->insertAfter(new CallExpr(PRIM_MOVE, lhs, new CallExpr(PRIM_ADDR_OF, valTmp)));
          move->insertAfter(new CallExpr(PRIM_MOVE, valTmp, new CallExpr(PRIM_GET_PRIV_CLASS, lhs->getValType()->symbol, tmp)));
        } else if (call->isPrimitive(PRIM_SET_MEMBER)) {
          AggregateType* ct = toAggregateType(se->symbol()->type);
          VarSymbol* tmp = newTemp(ct->getField("pid")->type);
          call->insertBefore(new DefExpr(tmp));
          call->insertBefore(new CallExpr(PRIM_MOVE, tmp, new CallExpr(PRIM_GET_MEMBER_VALUE, call->get(3)->remove(), ct->getField("pid"))));
          call->insertAtTail(new SymExpr(tmp));
        } else
          INT_FATAL(se, "unexpected case in re-privatization in iterator");
      } else
        INT_FATAL(se, "unexpected case in re-privatization in iterator");
    }
  }

  for_vector(Symbol, sym, privatizedFields) {
    if (sym)
      sym->type = dtInt[INT_SIZE_DEFAULT];
  }
}


void parallel() {
  compute_call_sites();

  remoteValueForwarding();

  reprivatizeIterators();

  makeHeapAllocations();

  insertEndCounts();

  passArgsToNestedFns();
}


static void insertEndCounts()
{
  Vec<FnSymbol*> queue;
  Map<FnSymbol*,Symbol*> endCountMap;

  forv_Vec(CallExpr, call, gCallExprs) {
    SET_LINENO(call);
    if (call->isPrimitive(PRIM_GET_END_COUNT)) {
      FnSymbol* pfn = call->getFunction();
      if (!endCountMap.get(pfn))
        insertEndCount(pfn, call->typeInfo(), queue, endCountMap);
      call->replace(new SymExpr(endCountMap.get(pfn)));
    } else if (call->isPrimitive(PRIM_SET_END_COUNT)) {
      FnSymbol* pfn = call->getFunction();
      if (!endCountMap.get(pfn))
        insertEndCount(pfn, call->get(1)->typeInfo(), queue, endCountMap);
      call->replace(new CallExpr(PRIM_MOVE, endCountMap.get(pfn), call->get(1)->remove()));
    }
  }

  forv_Vec(FnSymbol, fn, queue) {
    forv_Vec(CallExpr, call, *fn->calledBy) {
      SET_LINENO(call);
      Type* endCountType = endCountMap.get(fn)->type;
      FnSymbol* pfn = call->getFunction();
      if (!endCountMap.get(pfn))
        insertEndCount(pfn, endCountType, queue, endCountMap);
      Symbol* endCount = endCountMap.get(pfn);
      call->insertAtTail(endCount);
    }
  }
}

// Generate an if statement
// if ( chpl_doDirectExecuteOn( targetLocale ) )
//     call un-wrapped task function
// else
//     proceed as with chpl_executeOn/chpl_executeOnFast
//     fid call to wrapper function on a remote local
//     (possibly just a different sublocale)
//
// This is called the "direct on" optimization.
//
// Returns the call in the 'else' block (which will need
// argument bundling as usual).
static
CallExpr* createConditionalForDirectOn(CallExpr* call, FnSymbol* fn)
{

  VarSymbol* isDirectTmp = newTemp("isdirect", dtBool);
  CallExpr* isCall;
  isCall = new CallExpr(gChplDoDirectExecuteOn,
                        call->get(1)->copy() // target
                       );

  DefExpr* def = new DefExpr(isDirectTmp);
  call->insertBefore(def);

  // Remove call (we will add it back in a conditional)
  call->remove();

  CallExpr* move = new CallExpr(PRIM_MOVE, isDirectTmp, isCall);
  def->insertAfter(move);

  // Build comparison
  SymExpr* isTrue = new SymExpr(isDirectTmp);

  // Build true branch
  CallExpr* directcall = call->copy();

  // Remove the first arg (destination locale)
  // not needed for direct call
  directcall->get(1)->remove();

  // False branch is call.

  // Build condition
  CondStmt* cond = new CondStmt(isTrue, directcall, call);

  // Add the condition which calls the outlined task function somehow.
  move->insertAfter(cond);

  return call;
}

// For each "nested" function created to represent remote execution,
// bundle args so they can be passed through a fork function.
//
// Fork functions in general have the signature
//    fork(int32_t destNode, void (*)(void* args), void* args, ...);
//
// In Chapel, we wrap the arguments passed to the nested function in an object
// whose type is just a list of the arguments passed to the nested function.
// Those arguments consist of variables in the scope of the nested function
// call that are accessed within the body of the nested function (recursively,
// of course).
static void passArgsToNestedFns() {
  forv_Vec(FnSymbol, fn, gFnSymbols) {
    if (isTaskFun(fn)) {
      BundleArgsFnData baData = bundleArgsFnDataInit;

      // Would need to flatten them if they are not already.
      INT_ASSERT(isGlobal(fn));

      forv_Vec(CallExpr, call, *fn->calledBy) {
        SET_LINENO(call);

        if (fn->hasFlag(FLAG_ON) && !fn->hasFlag(FLAG_NON_BLOCKING)) {
          // create conditional for direct-on optimization
          call = createConditionalForDirectOn(call, fn);
        }

        bundleArgs(call, baData);
      }

      if (fn->hasFlag(FLAG_ON)) {
        // Now we can remove the dummy locale arg from the on_fn
        DefExpr*              localeArg = toDefExpr(fn->formals.get(1));
        std::vector<SymExpr*> symExprs;

        collectSymExprs(fn->body, symExprs);

        for_vector(SymExpr, sym, symExprs) {
          if (sym->symbol()->defPoint == localeArg) {
            sym->getStmtExpr()->remove();
          }
        }

        localeArg->remove();
      }
    }
  }
}


Type* getOrMakeRefTypeDuringCodegen(Type* type) {
  Type* refType;
  // BHARSH TODO: This check causes a failure for the following test:
  //   execflags/tmacd/config_ref
  //
  // For some reason this test wants a reference to a reference. To make
  // progress I'm commenting out the check for now, but I think we'll
  // eventually want it when we complete the qualified refs work.
  //
  // if (type->symbol->hasFlag(FLAG_REF)) return type;
  refType = type->refType;
  if( ! refType ) {
    SET_LINENO(type->symbol);
    AggregateType* ref = new AggregateType(AGGREGATE_RECORD);
    TypeSymbol* refTs = new TypeSymbol(astr("_ref_", type->symbol->cname), ref);
    refTs->addFlag(FLAG_REF);
    refTs->addFlag(FLAG_NO_DEFAULT_FUNCTIONS);
    refTs->addFlag(FLAG_NO_OBJECT);
    theProgram->block->insertAtTail(new DefExpr(refTs));
    ref->fields.insertAtTail(new DefExpr(new VarSymbol("_val", type)));
    refType = ref;
    type->refType = ref;
  }
  return refType;
}

// This function is called if the wide reference type does not already
// exist to cause it to be code generated even though it was not
// needed by earlier passes.
Type* getOrMakeWideTypeDuringCodegen(Type* refType) {
  Type* wideType;
  INT_ASSERT(refType == dtNil ||
             isClass(refType) ||
             refType->symbol->hasFlag(FLAG_REF));
  // First, check if the wide type already exists.
  if( isClass(refType) ) {
    wideType = wideClassMap.get(refType);
    if( wideType ) return wideType;
  }
  // For a ref to a class, isClass seems to return true...
  wideType = wideRefMap.get(refType);
  if( wideType ) return wideType;

  // Now, create a wide pointer type.
  AggregateType* wide = new AggregateType(AGGREGATE_RECORD);
  TypeSymbol* wts = new TypeSymbol(astr("chpl____wide_", refType->symbol->cname), wide);
  if( refType->symbol->hasFlag(FLAG_REF) || refType == dtNil )
    wts->addFlag(FLAG_WIDE_REF);
  else
    wts->addFlag(FLAG_WIDE_CLASS);
  theProgram->block->insertAtTail(new DefExpr(wts));
  wide->fields.insertAtTail(new DefExpr(new VarSymbol("locale", dtLocaleID)));
  wide->fields.insertAtTail(new DefExpr(new VarSymbol("addr", refType)));
  if( isClass(refType) ) {
    wideClassMap.put(refType, wide);
  } else {
    wideRefMap.put(refType, wide);
  }
  return wide;
}
<|MERGE_RESOLUTION|>--- conflicted
+++ resolved
@@ -378,7 +378,7 @@
       var = toSymExpr(arg)->symbol();
     baData.needsDestroy.push_back(autoCopy);
 
-    Symbol* field = ctype->getField(i);
+    Symbol* field = ctype->getField(i+1); // +1 for rt header
 
     if (field->isRef()) {
       VarSymbol* tmp = newTemp(field->qualType());
@@ -390,11 +390,7 @@
     // Copy the argument into the corresponding slot in the argument bundle.
     CallExpr *setc = new CallExpr(PRIM_SET_MEMBER,
                                   tempc,
-<<<<<<< HEAD
-                                  ctype->getField(i+1), //+1 for rt header
-=======
                                   field,
->>>>>>> 09faf576
                                   var);
     fcall->insertBefore(setc);
     i++;
@@ -682,45 +678,30 @@
 
   // Create a call to the original function
   CallExpr *call_orig = new CallExpr(fn);
+  bool first = true;
   int i = 0;
   for_fields(field, ctype)
   {
-<<<<<<< HEAD
     // Skip runtime header
     if (i > 0) {
       // insert args
-      VarSymbol* tmp = newTemp(field->name, field->type);
+      VarSymbol* tmp = newTemp(field->name, field->qualType());
       wrap_fn->insertAtTail(new DefExpr(tmp));
       wrap_fn->insertAtTail(
           new CallExpr(PRIM_MOVE, tmp,
           new CallExpr(PRIM_GET_MEMBER_VALUE, wrap_c, field)));
 
-      // Special case:
+      // Special case: 
       // If this is an on block, remember the first field,
       // but don't add to the list of actuals passed to the original on_fn.
       // It contains the locale on which the new task is launched.
-      if (i == 1 && fn->hasFlag(FLAG_ON))
+      if (first && fn->hasFlag(FLAG_ON))
         /* no-op */;
       else
         call_orig->insertAtTail(tmp);
-    }
-=======
-    // insert args
-    VarSymbol* tmp = newTemp(field->name, field->qualType());
-    wrap_fn->insertAtTail(new DefExpr(tmp));
-    wrap_fn->insertAtTail(
-        new CallExpr(PRIM_MOVE, tmp,
-        new CallExpr(PRIM_GET_MEMBER_VALUE, wrap_c, field)));
-
-    // Special case: 
-    // If this is an on block, remember the first field,
-    // but don't add to the list of actuals passed to the original on_fn.
-    // It contains the locale on which the new task is launched.
-    if (first && fn->hasFlag(FLAG_ON))
-      /* no-op */;
-    else
-      call_orig->insertAtTail(tmp);
->>>>>>> 09faf576
+
+      first = false;
+    }
 
     i++;
   }
@@ -732,23 +713,14 @@
   i = 0;
   for_fields(field, ctype)
   {
-<<<<<<< HEAD
     // Skip runtime header
     if (i > 0) {
       // insert auto destroy calls
-      VarSymbol* tmp = newTemp(field->name, field->type);
+      VarSymbol* tmp = newTemp(field->name, field->qualType());
       wrap_fn->insertAtTail(new DefExpr(tmp));
       wrap_fn->insertAtTail(
           new CallExpr(PRIM_MOVE, tmp,
           new CallExpr(PRIM_GET_MEMBER_VALUE, wrap_c, field)));
-=======
-    // insert auto destroy calls
-    VarSymbol* tmp = newTemp(field->name, field->qualType());
-    wrap_fn->insertAtTail(new DefExpr(tmp));
-    wrap_fn->insertAtTail(
-        new CallExpr(PRIM_MOVE, tmp,
-        new CallExpr(PRIM_GET_MEMBER_VALUE, wrap_c, field)));
->>>>>>> 09faf576
 
       if (baData.needsDestroy[i])
         insertAutoDestroyForVar(tmp, wrap_fn);
