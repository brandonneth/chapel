/*
 * Copyright 2020 Hewlett Packard Enterprise Development LP
 * Copyright 2004-2019 Cray Inc.
 * Other additional copyright holders may be indicated within.
 *
 * The entirety of this work is licensed under the Apache License,
 * Version 2.0 (the "License"); you may not use this file except
 * in compliance with the License.
 *
 * You may obtain a copy of the License at
 *
 *     http://www.apache.org/licenses/LICENSE-2.0
 *
 * Unless required by applicable law or agreed to in writing, software
 * distributed under the License is distributed on an "AS IS" BASIS,
 * WITHOUT WARRANTIES OR CONDITIONS OF ANY KIND, either express or implied.
 * See the License for the specific language governing permissions and
 * limitations under the License.
 */

#include "scopeResolve.h"

#include "astutil.h"
#include "baseAST.h"
#include "build.h"
#include "CatchStmt.h"
#include "DecoratedClassType.h"
#include "DeferStmt.h"
#include "clangUtil.h"
#include "driver.h"
#include "externCResolve.h"
#include "ForallStmt.h"
#include "IfExpr.h"
#include "ImportStmt.h"
#include "initializerRules.h"
#include "LoopExpr.h"
#include "LoopStmt.h"
#include "passes.h"
#include "ResolveScope.h"
#include "stlUtil.h"
#include "stringutil.h"
#include "TryStmt.h"
#include "view.h"
#include "visibleFunctions.h"
#include "wellknown.h"

#include <algorithm>
#include <map>
#include <set>
#include <stack>

/************************************* | **************************************
*                                                                             *
*                                                                             *
*                                                                             *
************************************** | *************************************/

//
// The moduleUsesCache is a cache from blocks with use-statements to
// the modules that they use arranged in breadth-first order and
// separated by NULL modules to indicate that the modules are not at
// the same depth.
//
// Note that this caching is not enabled until after use expression
// have been resolved.
//
static std::map<BlockStmt*, Vec<VisibilityStmt*>*> moduleUsesCache;
static bool enableModuleUsesCache = false;

// To avoid duplicate user warnings in checkIdInsideWithClause().
// Using pair<> instead of astlocT to avoid defining operator<.
typedef std::pair< std::pair<const char*,int>, const char* >  WFDIWmark;
static std::set< std::pair< std::pair<const char*,int>, const char* > > warnedForDotInsideWith;

// To avoid duplicate user warnings between resolveUnresolvedSymExpr and
// resolveModuleCall
static std::vector<BaseAST*> failedUSymExprs;

static void          scopeResolve(ModuleSymbol*       module,
                                  const ResolveScope* root);

static void          scopeResolveExpr(Expr* expr, ResolveScope* scope);

static astlocT*      resolveUnresolvedSymExpr(UnresolvedSymExpr* usymExpr,
                                              bool returnRename = false);

static void          resolveUnresolvedSymExpr(UnresolvedSymExpr* usymExpr,
                                              Symbol* sym);

static
bool lookupThisScopeAndUses(const char*           name,
                            BaseAST*              context,
                            BaseAST*              scope,
                            std::vector<Symbol*>& symbols,
                            std::map<Symbol*, astlocT*>& renameLocs,
                            bool storeRenames,
                            std::map<Symbol*, VisibilityStmt*>& reexportPts);

static ModuleSymbol* definesModuleSymbol(Expr* expr);

static void computeClassHierarchy() {
  //
  // compute class hierarchy
  //
  forv_Vec(AggregateType, ct, gAggregateTypes) {
    ct->addClassToHierarchy();
  }
}

static void handleReceiverFormals() {
  //
  // resolve type of this for methods
  //
  forv_Vec(FnSymbol, fn, gFnSymbols) {

    if (fn->_this == NULL) continue; // not a method

    if (fn->_this->type == dtUnknown) {
      Expr* stmt = toArgSymbol(fn->_this)->typeExpr->body.only();

      if (UnresolvedSymExpr* sym = toUnresolvedSymExpr(stmt)) {
        SET_LINENO(fn->_this);

        if (TypeSymbol* ts = toTypeSymbol(lookup(sym->unresolved, sym))) {
          sym->replace(new SymExpr(ts));

          fn->_this->type = ts->type;
          fn->_this->type->methods.add(fn);

          AggregateType::setCreationStyle(ts, fn);
        }

      } else if (SymExpr* sym = toSymExpr(stmt)) {
        fn->_this->type = sym->symbol()->type;
        fn->_this->type->methods.add(fn);

        AggregateType::setCreationStyle(sym->symbol()->type->symbol, fn);
      }

    } else {
      AggregateType::setCreationStyle(fn->_this->type->symbol, fn);
    }
  }
}

static void markGenerics() {
  // Figure out which types are generic, in a transitive closure manner
    bool changed;
    do {
      changed = false;
      forv_Vec(AggregateType, at, gAggregateTypes) {
        // don't try to mark generic again
        if (!at->isGeneric()) {

          bool anyGeneric = false;
          bool anyNonDefaultedGeneric = false;
          for_fields(field, at) {
            bool hasDefault = false;
            if (at->fieldIsGeneric(field, hasDefault)) {
              anyGeneric = true;
              if (hasDefault == false)
                anyNonDefaultedGeneric = true;
            }
          }

          if (anyGeneric) {
            at->markAsGeneric();
            if (anyNonDefaultedGeneric == false)
              at->markAsGenericWithDefaults();
            changed = true;
          }
        }
      }
    } while (changed);
}

static void processGenericFields() {
  forv_Vec(AggregateType, ct, gAggregateTypes) {
    // Build the type constructor now that we know which types are generic
    if (isClass(ct) && ct->symbol->hasFlag(FLAG_EXTERN)) {
      USR_FATAL_CONT(ct, "Extern classes are not supported.");
    }
    ct->processGenericFields();
  }
}

/************************************* | **************************************
*                                                                             *
* addToSymbolTable adds the asts in a vector to the global symbolTable such   *
* that symbol definitions are added to entries in the table and new           *
* enclosing asts become entries                                               *
*                                                                             *
************************************** | *************************************/

// 2017/05/23: Noakes
//
// This is a specialized walk for the simplified case of chpl__Program.
// This provides an anchor to start the transition to a more general
// version of a conventional top-down traversal.

// It also serves as a template for the more general version.
// Eventually it should be possible to use the general implementation
// to handle chpl__Program with little or no special casing.

static void addToSymbolTable() {
  rootScope = ResolveScope::getRootModule();

  // Extend the rootScope with every top-level definition
  for_alist(stmt, theProgram->block->body) {
    if (DefExpr* def = toDefExpr(stmt)) {
      rootScope->extend(def->sym, /* isTopLevel= */ true);
    }
  }

  // This would be the place to handle use statements but
  // skipping for now as chpl__Program does not have any.

  // Now recurse on every top-level module
  for_alist(stmt, theProgram->block->body) {
    if (ModuleSymbol* mod = definesModuleSymbol(stmt)) {
      scopeResolve(mod, rootScope);
    }
  }
}

/************************************* | **************************************
*                                                                             *
* Exported entry point for AggregateType                                      *
*                                                                             *
************************************** | *************************************/

void addToSymbolTable(FnSymbol* fn) {
  std::vector<DefExpr*> defs;

  collectDefExprs(fn, defs);

  for_vector(DefExpr, def, defs) {
    addToSymbolTable(def);
  }
}

void addToSymbolTable(DefExpr* def) {
  Symbol* newSym = def->sym;

  if (newSym->hasFlag(FLAG_TEMP) == false &&
      isLabelSymbol(newSym)      == false) {
    ResolveScope* entry = ResolveScope::findOrCreateScopeFor(def);

    entry->extend(newSym);
  }
}

/************************************* | **************************************
*                                                                             *
*                                                                             *
*                                                                             *
************************************** | *************************************/

static void scopeResolve(FnSymbol*           fn,
                         const ResolveScope* parent);

static void scopeResolve(BlockStmt*          block,
                         const ResolveScope* parent);

static void scopeResolve(TypeSymbol*         typeSym,
                         const ResolveScope* parent);

static void scopeResolve(const AList&        alist,
                         ResolveScope*       scope);

static void scopeResolve(ModuleSymbol*       module,
                         const ResolveScope* parent) {
  ResolveScope* scope = new ResolveScope(module, parent);

  scopeResolve(module->block->body, scope);
}

static void scopeResolve(BlockStmt*          block,
                         const ResolveScope* parent) {
  ResolveScope* scope = new ResolveScope(block, parent);

  scopeResolve(block->body,         scope);
}

static void scopeResolve(ForallStmt*         forall,
                         const ResolveScope* parent)
{
  INT_ASSERT(forall->fRecIterIRdef == NULL); //nothing to resolve in fRecIter*

  BlockStmt*    loopBody     = forall->loopBody();
  ResolveScope* stmtScope = new ResolveScope(forall, parent);
  ResolveScope* bodyScope = new ResolveScope(loopBody, stmtScope);

  // 'stmtScope' contains loop induction variables + shadow variables
  //             incl. task-private variables.
  // 'bodyScope' is for the loop body.

  // cf. scopeResolve(FnSymbol*,parent)
  for_alist(ivdef, forall->inductionVariables()) {
    Symbol* sym = toDefExpr(ivdef)->sym;
    // "chpl__tuple_blank" indicates the underscore placeholder for
    // the induction variable. Do not add it. Because if there are two
    // (legally) ex. "forall (_,_) in ...", we get an error.
    if (strcmp(sym->name, "chpl__tuple_blank"))
      stmtScope->extend(sym);
  }

  for_alist(itexpr, forall->iteratedExpressions()) {
    scopeResolveExpr(itexpr, stmtScope);
  }

  for_shadow_vars_and_defs(svar, sdef, temp, forall) {
    stmtScope->extend(svar);
    if (sdef->init != NULL)
      scopeResolveExpr(sdef->init, stmtScope);
  }

  scopeResolve(loopBody->body, bodyScope);
}

static void scopeResolve(FnSymbol*           fn,
                         const ResolveScope* parent) {
  ResolveScope* scope = new ResolveScope(fn, parent);

  for_alist(formal, fn->formals) {
    if (DefExpr* def = toDefExpr(formal)) {
      Symbol* sym = def->sym;

      // Remarkably, there is such a thing as TEMP formals!
      if (sym->hasFlag(FLAG_TEMP) == false) {
        if (ArgSymbol* formal = toArgSymbol(sym)) {
          scope->extend(formal);

          if (formal->typeExpr != NULL) {
            std::vector<BaseAST*> asts;

            // The typeExpr may define query variables.  The DefExpr for
            // these are unconventional so fall back on the collect()
            // functions.

            // Collect *all* asts within this top-level module in text order
            collect_asts(formal->typeExpr, asts);

            for_vector(BaseAST, item, asts) {
              if (DefExpr* subDef = toDefExpr(item)) {
                scope->extend(subDef->sym);
              }
            }
          }

          if (formal->variableExpr != NULL) {
            std::vector<BaseAST*> asts;

            // Use the same scheme as for typeExpr
            collect_asts(formal->variableExpr, asts);

            for_vector(BaseAST, item, asts) {
              if (DefExpr* subDef = toDefExpr(item)) {
                scope->extend(subDef->sym);
              }
            }
          }

        } else {
          INT_ASSERT(false);
        }
      }

    } else {
      INT_ASSERT(false);
    }
  }

  if (fn->where != NULL) {
    scopeResolve(fn->where, scope);
  }

  if (fn->retExprType != NULL) {
    scopeResolve(fn->retExprType, scope);
  }

  scopeResolve(fn->body, scope);
}

static void scopeResolve(TypeSymbol*         typeSym,
                         const ResolveScope* parent) {
  Type* type = typeSym->type;

  if (AggregateType* at = toAggregateType(type)) {
    ResolveScope* scope = new ResolveScope(typeSym, parent);

    scopeResolve(at->fields,    scope);

  } else if (EnumType* et = toEnumType(type)) {
    ResolveScope* scope = new ResolveScope(typeSym, parent);

    scopeResolve(et->constants, scope);
  }
}

static void scopeResolve(IfExpr* ife, ResolveScope* scope) {
  scopeResolve(ife->getThenStmt(), scope);
  scopeResolve(ife->getElseStmt(), scope);
}

static void scopeResolve(LoopExpr* fe, ResolveScope* parent) {
  scopeResolveExpr(fe->iteratorExpr, parent);

  ResolveScope* scope = new ResolveScope(fe, parent);
  for_alist(ind, fe->defIndices) {
    DefExpr* def = toDefExpr(ind);
    scope->extend(def->sym);
  }

  if (fe->indices) scopeResolveExpr(fe->indices, scope);
  if (fe->cond) scopeResolveExpr(fe->cond, scope);

  scopeResolveExpr(fe->loopBody, scope);
}

static void scopeResolve(CallExpr* call, ResolveScope* scope) {
  for_actuals(actual, call) {
    scopeResolveExpr(actual, scope);
  }
}

static void scopeResolveExpr(Expr* expr, ResolveScope* scope) {
  if (CallExpr* call = toCallExpr(expr)) {
    scopeResolve(call, scope);
  } else if (IfExpr* ife = toIfExpr(expr)) {
    scopeResolve(ife, scope);
  } else if (LoopExpr* fe = toLoopExpr(expr)) {
    scopeResolve(fe, scope);
  } else if (BlockStmt* block = toBlockStmt(expr)) {
    scopeResolve(block, scope);
  } else if (NamedExpr* named = toNamedExpr(expr)) {
    scopeResolveExpr(named->actual, scope);
  }
}

static void scopeResolve(const AList& alist, ResolveScope* scope) {
  // Add the local definitions to the scope
  for_alist(stmt, alist) {
    if (DefExpr* def = toDefExpr(stmt))   {
      Symbol* sym = def->sym;

      if (sym->hasFlag(FLAG_TEMP) == false &&
          isLabelSymbol(sym)      == false) {
        scope->extend(sym);
      }
    }
  }

  // Should process use statements here

  // Process the remaining statements
  for_alist(stmt, alist) {
    if (DefExpr* def = toDefExpr(stmt))   {
      Symbol* sym = def->sym;

      if (sym->hasFlag(FLAG_TEMP) == false &&
          isLabelSymbol(sym)      == false) {
        if (ModuleSymbol* modSym  = toModuleSymbol(sym)) {
          scopeResolve(modSym,  scope);

        } else if (FnSymbol* fnSym = toFnSymbol(sym))     {
          scopeResolve(fnSym,   scope);

        } else if (TypeSymbol* typeSym = toTypeSymbol(sym))   {
          scopeResolve(typeSym, scope);
        }
      }

      if (def->init != NULL) {
        scopeResolveExpr(def->init, scope);
      }

    } else if (BlockStmt* block = toBlockStmt(stmt)) {
      if (block->blockTag == BLOCK_NORMAL) {
        scopeResolve(block,       scope);

      } else {
        scopeResolve(block->body, scope);
      }

    } else if (CondStmt* cond = toCondStmt(stmt))  {
      scopeResolveExpr(cond->condExpr, scope);

      scopeResolve(cond->thenStmt, scope);

      if (cond->elseStmt != NULL) {
        scopeResolve(cond->elseStmt, scope);
      }

    } else if (TryStmt* tryStmt = toTryStmt(stmt)) {
      scopeResolve(tryStmt->_body, scope);

      for_alist(item, tryStmt->_catches) {
        if (CatchStmt* catchStmt = toCatchStmt(item)) {
          scopeResolve(catchStmt->_body, scope);

        } else {
          INT_ASSERT(false);
        }
      }

    } else if (ForallStmt* forallStmt = toForallStmt(stmt)) {
      scopeResolve(forallStmt, scope);

    } else if (DeferStmt* deferStmt = toDeferStmt(stmt)) {
      scopeResolve(deferStmt->body(), scope);

    } else if (isUseStmt(stmt)           == true ||
               isImportStmt(stmt)        == true ||
               isUnresolvedSymExpr(stmt) == true ||
               isSymExpr(stmt)           == true ||
               isGotoStmt(stmt)          == true) {

    // May occur in --llvm runs
    } else if (isExternBlockStmt(stmt)   == true) {

    } else {
      scopeResolveExpr(stmt, scope);
    }
  }
}

/************************************* | **************************************
*                                                                             *
* Transform module uses into calls to initialize functions; store the         *
* relevant scoping information in BlockStmt::modUses                          *
*                                                                             *
************************************** | *************************************/

static void processImportExprs() {
  for_alist(expr, theProgram->block->body) {
    if (ModuleSymbol* topLevelModule = definesModuleSymbol(expr)) {
      std::vector<BaseAST*> asts;

      // Collect *all* asts within this top-level module in text order
      collect_asts(topLevelModule, asts);

      std::stack<ResolveScope*> scopes;
      for_vector(BaseAST, item, asts) {
        Expr* exprItem = toExpr(item);
        if (exprItem != NULL && exprItem->parentExpr != NULL) {
          BaseAST*      astScope = getScope(item);
          ResolveScope* scope    = ResolveScope::getScopeFor(astScope);

          // Resolve any uses or imports we find
          if (UseStmt* useStmt = toUseStmt(item)) {
            useStmt->scopeResolve(scope);
          } else if (ImportStmt* importStmt = toImportStmt(item)) {
            importStmt->scopeResolve(scope);
          }

          // As we finish with this statement, check to see if we've exited one
          // or more scopes and update its/their statuses to reflect that we
          // have finished resolving all the use or import statements within
          // them.
          if (scope != NULL) {
            if (scopes.empty()) {
              scopes.push(scope);
            }
            if (scope != scopes.top()) {
              ResolveScope* last = scopes.top();
              BlockStmt* lastAst = last->asBlockStmt();
              BlockStmt* curBlock = scope->asBlockStmt();
              if (curBlock != NULL) {
                if (lastAst->contains(curBlock)) {
                  scopes.push(scope);
                } else {
                  while (!lastAst->contains(curBlock) && !scopes.empty()) {
                    scopes.pop();
                    last->progress = IUP_COMPLETED;
                  }
                }
              }
            }
          }
        }
      }

      // Once we've finished traversing, close any remaining unclosed scopes.
      while (!scopes.empty()) {
        ResolveScope* last = scopes.top();
        scopes.pop();
        last->progress = IUP_COMPLETED;
      }
    }
  }
}

/************************************* | *************************************/

static void handleLoopStmtGoto(LoopStmt* loop, GotoStmt* gs) {
  if (gs->gotoTag == GOTO_BREAK) {
    gs->label->replace(new SymExpr(loop->breakLabelGet()));

  } else if (gs->gotoTag == GOTO_CONTINUE) {
    gs->label->replace(new SymExpr(loop->continueLabelGet()));

  } else {
    INT_FATAL(gs, "unexpected goto type");
  }
}

/*
Note that break and continue statements that are placed incorrectly
inside a forall loop are flagged by checkControlFlow() during parsing.
This includes 'continue' to a named loop outside of the forall,
which the code here would not catch.
*/
static void handleForallGoto(ForallStmt* forall, GotoStmt* gs) {
  if (gs->gotoTag == GOTO_BREAK) {
    INT_ASSERT(false);

  } else if (gs->gotoTag == GOTO_CONTINUE) {
    INT_ASSERT(isSymExpr(gs->label) == true);
    gs->label->replace(new SymExpr(forall->continueLabel()));

  } else {
    INT_FATAL(gs, "unexpected goto type");
  }
}

static void resolveGotoLabels() {
  forv_Vec(GotoStmt, gs, gGotoStmts) {
    SET_LINENO(gs);

    Stmt* loop = NULL;

    if (isSymExpr(gs->label) == true) {
      loop = LoopStmt::findEnclosingLoopOrForall(gs);

      if (loop == NULL) {
        USR_FATAL_CONT(gs, "break or continue is not in a loop");
      }

    } else if (UnresolvedSymExpr* label = toUnresolvedSymExpr(gs->label)) {
      loop = LoopStmt::findEnclosingLoop(gs, label->unresolved);

      if (loop == NULL) {
        USR_FATAL_CONT(gs, "bad label '%s' on break or continue",
                       label->unresolved);
      }
    }

    if (loop == NULL) {
      // Handled above as needed. Nothing to do here.

    } else if (LoopStmt* loopS = toLoopStmt(loop)) {
      handleLoopStmtGoto(loopS, gs);

    } else if (ForallStmt* forall = toForallStmt(loop)) {
      handleForallGoto(forall, gs);

    } else {
      INT_ASSERT(false); // should not have any other loops here
    }
  }
}


/************************************* | *************************************/

static void updateMethod(UnresolvedSymExpr* usymExpr);

static void updateMethod(UnresolvedSymExpr* usymExpr,
                         Symbol*            sym);

static void updateMethod(UnresolvedSymExpr* usymExpr,
                         Symbol*            sym,
                         SymExpr*           symExpr);

static bool isFunctionNameWithExplicitScope(Expr* expr);

static void insertFieldAccess(FnSymbol*          method,
                              UnresolvedSymExpr* usymExpr,
                              Symbol*            sym,
                              Expr*              expr);

static int  computeNestedDepth(const char* name,
                               Type*       type);

static void resolveModuleCall(CallExpr* call);

static bool isMethodName(const char* name, Type* type);
static bool isMethodNameLocal(const char* name, Type* type);

static void checkIdInsideWithClause(Expr*              exprInAst,
                                    UnresolvedSymExpr* origUSE);

static void checkModuleSymExpr(SymExpr* se);

static void resolveUnresolvedSymExprs() {
  //
  // Translate M.x where M is a ModuleSymbol into just x where x is
  // the symbol in module M; for functions, insert a "module=" token
  // that is used to determine visible functions.
  //

  forv_Vec(CallExpr, call, gCallExprs) {
    resolveModuleCall(call);
  }

  forv_Vec(UnresolvedSymExpr, unresolvedSymExpr, gUnresolvedSymExprs) {
    resolveUnresolvedSymExpr(unresolvedSymExpr);
  }

}

void resolveUnresolvedSymExprs(BaseAST* inAst) {
   std::vector<BaseAST*> asts;
   collect_asts(inAst, asts);

   for_vector(BaseAST, ast, asts) {
     if (UnresolvedSymExpr* urse = toUnresolvedSymExpr(ast)) {
       resolveUnresolvedSymExpr(urse);
     }
   }
}

static bool callSpecifiesClassKind(CallExpr* call) {
  return (call->isNamed("_to_borrowed") ||
          call->isPrimitive(PRIM_TO_BORROWED_CLASS) ||
          call->isPrimitive(PRIM_TO_BORROWED_CLASS_CHECKED) ||
          call->isNamed("_to_unmanaged") ||
          call->isPrimitive(PRIM_TO_UNMANAGED_CLASS) ||
          call->isPrimitive(PRIM_TO_UNMANAGED_CLASS_CHECKED) ||
          call->isNamed("_owned") ||
          call->isNamed("_shared") ||
          call->isNamed("Owned") ||
          call->isNamed("Shared") ||
          call->isNamed("chpl__distributed"));
}

static astlocT* resolveUnresolvedSymExpr(UnresolvedSymExpr* usymExpr,
                                         bool returnRename) {
  SET_LINENO(usymExpr);

  const char* name = usymExpr->unresolved;
  int nSymbols = 0;

  if (name == astrSdot || !usymExpr->inTree())
    return NULL;

  if (CallExpr* parentCall = toCallExpr(usymExpr->parentExpr)) {
    if (parentCall->baseExpr && parentCall->baseExpr == usymExpr &&
        parentCall->numActuals() > 0) {
      if (SymExpr* firstArg = toSymExpr(parentCall->get(1))) {
        if (firstArg->symbol() == gModuleToken) {
          // Don't resolve the name of transformed module calls - doing so will
          // accidentally find closer symbols with the same name instead of
          // going into the intended module.
          return NULL;
        }
      }
    }
  }

  // Avoid duplicate work by not trying to resolve UnresolvedSymExprs that we've
  // already encountered an error when trying to resolve.
  for_vector(BaseAST, node, failedUSymExprs) {
    // Should only be expensive in case where we are already erroring out,
    // and we're already exiting compilation early in that case.
    if (node == usymExpr)
      return NULL;
  }

  astlocT* renameLoc = NULL;
  Symbol* sym = lookupAndCount(name, usymExpr, nSymbols, returnRename,
                               &renameLoc);
  if (sym != NULL) {
    resolveUnresolvedSymExpr(usymExpr, sym);
  } else {
    updateMethod(usymExpr);

#ifdef HAVE_LLVM
    if (nSymbols == 0 && gExternBlockStmts.size() > 0) {
      Symbol* got = tryCResolve(usymExpr, name);
      if (got != NULL)
        resolveUnresolvedSymExpr(usymExpr, got);
    }
#endif
  }
  return renameLoc;
}

// usymExpr is the UnresolveSymExpr and sym is what we
// have resolved it to with scope resolution.
static void resolveUnresolvedSymExpr(UnresolvedSymExpr* usymExpr,
                                     Symbol* sym) {
  FnSymbol* fn = toFnSymbol(sym);

  if (fn == NULL) {
    SymExpr* symExpr = NULL;

    // Adjust class type symbols for generic management / generic nilability
    if (isTypeSymbol(sym) && isClassLikeOrManaged(sym->type)) {
      if (isDecoratedClassType(sym->type)) {
        // Don't adjust already-decorated class types
      } else if (isManagedPtrType(sym->type)) {
        // e.g. 'owned' becomes 'owned with any nilability'
        AggregateType* at = toAggregateType(sym->type);
        INT_ASSERT(at);
        Type* t = at->getDecoratedClass(CLASS_TYPE_MANAGED);
        INT_ASSERT(t);
        sym = t->symbol;
      } else if (isClass(sym->type)) {
        // Make 'MyClass' mean generic-management.
        // Switch to the CLASS_TYPE_GENERIC_NONNIL decorated class type.
        ClassTypeDecorator d = CLASS_TYPE_GENERIC_NONNIL;
        Type* t = getDecoratedClass(sym->type, d);
        sym = t->symbol;
      }
    }

    symExpr = new SymExpr(sym);
    usymExpr->replace(symExpr);

    updateMethod(usymExpr, sym, symExpr);

    // Check for invalid uses of module symbols
    if (isModuleSymbol(sym)) {
      checkModuleSymExpr(symExpr);
    }

  // sjd: stopgap to avoid shadowing variables or functions by methods
  } else if (fn->isMethod() == true) {
    updateMethod(usymExpr);

  // handle function call without parentheses
  } else if (fn->hasFlag(FLAG_NO_PARENS) == true) {
    checkIdInsideWithClause(usymExpr, usymExpr);
    usymExpr->replace(new CallExpr(fn));

  } else if (Expr* parent = usymExpr->parentExpr) {
    CallExpr* call = toCallExpr(parent);

    if (call == NULL || call->baseExpr != usymExpr) {
      CallExpr* primFn = NULL;

      // Avoid duplicate wrapping with PRIM_CAPTURE_FN_*
      if (call != NULL && (call->isPrimitive(PRIM_CAPTURE_FN_FOR_C) ||
                           call->isPrimitive(PRIM_CAPTURE_FN_FOR_CHPL)))
        return;

      // Wrap the FN in the appropriate way
      if (call != NULL && call->isNamed("c_ptrTo") == true) {
        primFn = new CallExpr(PRIM_CAPTURE_FN_FOR_C);
      } else {
        primFn = new CallExpr(PRIM_CAPTURE_FN_FOR_CHPL);
      }

      usymExpr->replace(primFn);

      primFn->insertAtTail(usymExpr);

    } else {
      updateMethod(usymExpr, sym);
    }

  } else {
    updateMethod(usymExpr, sym);
  }
}

// Apply 'this' and 'outer' in methods where necessary
static void updateMethod(UnresolvedSymExpr* usymExpr) {
  updateMethod(usymExpr, NULL);
}

static void updateMethod(UnresolvedSymExpr* usymExpr,
                         Symbol*            sym) {
  updateMethod(usymExpr, sym, NULL);
}

static void updateMethod(UnresolvedSymExpr* usymExpr,
                         Symbol*            sym,
                         SymExpr*           symExpr) {
  Expr*   expr   = (symExpr != NULL) ? (Expr*) symExpr : (Expr*) usymExpr;
  Symbol* parent = expr->parentSymbol;
  bool    isAggr = false;

  if (sym != NULL) {
    if (TypeSymbol* cts = toTypeSymbol(sym->defPoint->parentSymbol)) {
      isAggr = isAggregateType(canonicalClassType(cts->type));
    }
  }

  while (isModuleSymbol(parent) == false) {
    if (FnSymbol* method = toFnSymbol(parent)) {
      // stopgap bug fix: do not let methods shadow symbols
      // that are more specific than methods
      if (sym != NULL && sym->defPoint->getFunction() == method) {
        break;

      } else if (method->_this != NULL) {
        if (symExpr == NULL || symExpr->symbol() != method->_this) {
          const char* name = usymExpr->unresolved;
          Type*       type = method->_this->type;

          if (isAggr == true || isMethodName(name, type) == true) {
            if (isFunctionNameWithExplicitScope(expr) == false) {
              insertFieldAccess(method, usymExpr, sym, expr);
            }
          }

          break;
        }
      }
    }

    parent = parent->defPoint->parentSymbol;
  }
}

//
// Is <expr> one of
//        ModName.<expr>( ... );                 or
//        aggrType.<expr>( ... );                ?
//
// These will be have been converted to one of
//        <expr>(_module=, <mod>,  ...)          or
//        <expr>(_mt,      <this>, ...)
//

static bool isFunctionNameWithExplicitScope(Expr* expr) {
  bool retval = false;

  if (CallExpr* call = toCallExpr(expr->parentExpr)) {
    if (expr == call->baseExpr && call->numActuals() >= 2) {
      if (SymExpr* arg1 = toSymExpr(call->get(1))) {
        if (arg1->symbol() == gModuleToken ||
            arg1->symbol() == gMethodToken) {
          retval = true;
        }
      }
    }
  }

  return retval;
}

// Apply implicit this pointers and outer this pointers
static void insertFieldAccess(FnSymbol*          method,
                              UnresolvedSymExpr* usymExpr,
                              Symbol*            sym,
                              Expr*              expr) {
  const char* name      = usymExpr->unresolved;
  int         nestDepth = computeNestedDepth(name, method->_this->type);
  Expr*       dot       = new SymExpr(method->_this);

  checkIdInsideWithClause(expr, usymExpr);

  if (nestDepth > 0) {
    USR_FATAL_CONT("Illegal use of identifier '%s' from enclosing type", name);
  }

  if (isTypeSymbol(sym) == true) {
    AggregateType* at = toAggregateType(canonicalClassType(sym->type));
    if (at != NULL && at->hasInitializers()) {
      dot = new SymExpr(sym);
    } else {
      dot = new CallExpr(".", dot, sym);
    }
  } else {
    dot = new CallExpr(".", dot, new_CStringSymbol(name));
  }

  expr->replace(dot);
}

static int computeNestedDepth(const char* name, Type* type) {
  int retval = 0;

  if (isMethodName(name, type) == true) {
    AggregateType* ct = toAggregateType(type);

    // count how many classes out from current depth that
    // this method is first defined in
    while (ct != NULL && isMethodNameLocal(name, ct) == false) {
      retval = retval + 1;
      ct     = toAggregateType(ct->symbol->defPoint->parentSymbol->type);
    }

  } else {
    // count how many classes out from current depth that
    // this symbol is first defined in
    AggregateType* ct = toAggregateType(type);

    while (ct != NULL && ct->getField(name, false) == NULL) {
      retval = retval + 1;
      ct     = toAggregateType(ct->symbol->defPoint->parentSymbol->type);
    }
  }

  return retval;
}

//
// isMethodName returns true iff 'name' names a method of 'type'
//
static bool isMethodName(const char* name, Type* type) {
  bool retval = false;

  if (strcmp(name, type->symbol->name) == 0) {
    retval = false;

  } else {
    forv_Vec(Symbol, method, type->methods) {
      if (method != NULL && strcmp(name, method->name) == 0) {
        retval = true;
        break;
      }
    }

    if (retval == false) {
      if (AggregateType* at = toAggregateType(type)) {
        Type* outerType = at->symbol->defPoint->parentSymbol->type;

        forv_Vec(AggregateType, pt, at->dispatchParents) {
          if (isMethodName(name, pt) == true) {
            retval = true;
            break;
          }
        }

        if (retval == false) {
          if (AggregateType* outer = toAggregateType(outerType)) {
            if (isMethodName(name, outer) == true) {
              retval = true;
            }
          }
        }
      }
    }
  }

  return retval;
}


//
// isMethodNameLocal returns true iff 'name' names a method of 'type'
// excluding methods of an outer type
//
static bool isMethodNameLocal(const char* name, Type* type) {
  bool retval = false;

  if (strcmp(name, type->symbol->name) == 0) {
    retval = false;

  } else {
    forv_Vec(Symbol, method, type->methods) {
      if (method != NULL && strcmp(name, method->name) == 0) {
        retval = true;
        break;
      }
    }

    if (retval == false) {
      if (AggregateType* at = toAggregateType(type)) {
        forv_Vec(AggregateType, pt, at->dispatchParents) {
          if (isMethodName(name, pt) == true) {
            retval = true;
            break;
          }
        }
      }
    }
  }

  return retval;
}


static void errorDotInsideWithClause(UnresolvedSymExpr* origUSE,
                                     const char*        construct) {
  // As of this writing, a with-clause can be duplicated in the AST.
  // This code avoids multiple error messages for the same symbol.

  std::pair<const char*, int> markLoc(origUSE->astloc.filename,
                                      origUSE->astloc.lineno);

  WFDIWmark                   mark(markLoc, origUSE->unresolved);

  if (warnedForDotInsideWith.count(mark) == 0) {
    USR_FATAL_CONT(origUSE,
                   "cannot reference a field or function '%s' "
                   "in a with-clause of this %s",
                   origUSE->unresolved,
                   construct);

    warnedForDotInsideWith.insert(mark);
  }
}

//
// 'expr' ended up being a field reference (or perhaps a method call).
// If we are inside a 'with' clause, report an error.
//
static void checkIdInsideWithClause(Expr*              exprInAst,
                                    UnresolvedSymExpr* origUSE) {
  // A 'with' clause for a task construct.
  if (Expr* parent1 = exprInAst->parentExpr) {
    if (BlockStmt* parent2 = toBlockStmt(parent1->parentExpr)) {
      if (parent1 == parent2->byrefVars) {
        CallExpr* blockInfo = parent2->blockInfoGet();

        // Ensure that an issue, indeed, occurred a task construct.
        INT_ASSERT(blockInfo->isPrimitive(PRIM_BLOCK_COBEGIN)  ||
                   blockInfo->isPrimitive(PRIM_BLOCK_COFORALL) ||
                   blockInfo->isPrimitive(PRIM_BLOCK_BEGIN));

        errorDotInsideWithClause(origUSE, blockInfo->primitive->name);
      }
    }
  }
}

// se refers to a ModuleSymbol. Check it is a valid mention of a module.
static void checkModuleSymExpr(SymExpr* se) {
  bool validModuleMention = false;

  ModuleSymbol* mod = toModuleSymbol(se->symbol());
  INT_ASSERT(mod != NULL); // caller should ensure this

  CallExpr* call = toCallExpr(se->parentExpr);
  if (call != NULL) {
    // check for (Call gModuleToken, ModuleName, Args)
    if (SymExpr* prevSe = toSymExpr(se->prev))
      if (prevSe->symbol() == gModuleToken)
        validModuleMention = true;
    // check for (Call (Call . ModuleName FnName) Args)
    if (call->isNamedAstr(astrSdot))
      validModuleMention = true;
    // check for PRIM_REFERENCED_MODULES_LIST
    if (call->isPrimitive(PRIM_REFERENCED_MODULES_LIST))
      validModuleMention = true;
  }
  if (Expr* stmt = se->getStmtExpr())
    if (isUseStmt(stmt) || isImportStmt(stmt))
      validModuleMention = true;

  if (validModuleMention == false) {
    bool callOfModule = false;
    if (call != NULL)
      if (SymExpr* baseSe = toSymExpr(call->baseExpr))
        if (baseSe->symbol() == mod)
          callOfModule = true;

    const char* reason = NULL;
    if (callOfModule)
      reason = "cannot be called like procedures";
    else
      reason = "cannot be mentioned like variables";

    USR_FATAL_CONT(se, "modules (like '%s' here) %s", mod->name, reason);
  }
}

static bool hasOuterVariable(ShadowVarSymbol* svar) {
  switch (svar->intent) {
    case TFI_DEFAULT:
    case TFI_CONST:
    case TFI_IN:
    case TFI_CONST_IN:
    case TFI_REF:
    case TFI_CONST_REF:
    case TFI_REDUCE:        return true;

    case TFI_TASK_PRIVATE:  return false;

    case TFI_IN_PARENT:         // these have not been created yet
    case TFI_REDUCE_OP:
    case TFI_REDUCE_PARENT_AS:
    case TFI_REDUCE_PARENT_OP:  INT_ASSERT(false); return false;
  }
  INT_FATAL(svar, "garbage intent");
  return false;  //dummy
}

static bool isField(Symbol* sym) {
  // Copied from insertWideReferences.cpp.
  // Alas Symbol::isField is private.
  return isTypeSymbol(sym->defPoint->parentSymbol);
}

static void setupOuterVar(ForallStmt* fs, ShadowVarSymbol* svar) {
  // We pull in the relevant pieces of resolveUnresolvedSymExpr().
  // This is hopefully clearer than generating an UnresolvedSymExpr
  // and calling resolveUnresolvedSymExpr() on it.

  SET_LINENO(svar);

  if (svar->outerVarSE != NULL) {
    // This happens for reduce expressions. Nothing to do.
    INT_ASSERT(svar->intent == TFI_REDUCE);
    return;
  }

  if (Symbol* ovar = lookup(svar->name, fs->parentExpr)) {
    if (isFnSymbol(ovar) || isField(ovar)) {
      // Create a stand-in to use pre-existing code.
      UnresolvedSymExpr* standIn = new UnresolvedSymExpr(svar->name);
      errorDotInsideWithClause(standIn, "forall loop");
    }
    else {
      // The desired case.
      svar->outerVarSE = new SymExpr(ovar);
      insert_help(svar->outerVarSE, NULL, svar);
      checkTypeParamTaskIntent(svar->outerVarSE);
    }
  } else {
    USR_FATAL_CONT(svar,
                   "could not find the outer variable for '%s'", svar->name);
  }
}

// Issue an error if 'tpv' is one of fs's induction variables.
static void checkRefsToIdxVars(ForallStmt* fs, DefExpr* def,
                               ShadowVarSymbol* tpv)
{
  std::vector<SymExpr*> symExprs;
  if (def->init)     collectSymExprs(def->init, symExprs);
  if (def->exprType) collectSymExprs(def->exprType, symExprs);

  // Ensure we do not need to check IB/DB.
  INT_ASSERT(tpv->initBlock()->body.empty());
  INT_ASSERT(tpv->deinitBlock()->body.empty());

  for_vector(SymExpr, se, symExprs)
    if (se->symbol()->defPoint->list == &fs->inductionVariables())
      USR_FATAL_CONT(se, "the initialization or type expression"
                     " of the task-private variable '%s'"
                     " references the forall loop induction variable '%s'",
                     tpv->name, se->symbol()->name);
}

static void setupShadowVars() {
  forv_Vec(ForallStmt, fs, gForallStmts)
    for_shadow_vars_and_defs(svar, def, temp, fs) {
      if (hasOuterVariable(svar))
        setupOuterVar(fs, svar);
      if (svar->isTaskPrivate())
        checkRefsToIdxVars(fs, def, svar);
    }

  // Instead of the two nested loops above, we could march through
  // gShadowVarSymbols and invoke setupOuterVar(svar->parentExpr, svar).
  // The nested loops group together all shadow variables of a given
  // ForallStmt, so hopefully have better cache behavior.

  USR_STOP();
}

/************************************* | **************************************
*                                                                             *
*                                                                             *
*                                                                             *
************************************** | *************************************/

static CallExpr* resolveModuleGetNewExpr(CallExpr* call, Symbol* sym);

// Track modules that we name explicitly in the scope where we do so
static void storeReferencedMod(ModuleSymbol* mod, BaseAST* cur) {
  if (cur == NULL) {
    return;
  }
  BaseAST* scope = getScope(cur);
  if (BlockStmt* block = toBlockStmt(scope)) {
    block->modRefsAdd(mod);
  } else {
    storeReferencedMod(mod, scope);
  }
}

static void resolveModuleCall(CallExpr* call) {
  if (call->isNamedAstr(astrSdot) == true) {
    astlocT* renameLoc = NULL;
    UnresolvedSymExpr* uSE = toUnresolvedSymExpr(call->get(1));
    if (uSE != NULL) {
      renameLoc = resolveUnresolvedSymExpr(uSE, true);
    }

    // Now that we've potentially resolved the unresolved sym expr, check if
    // it's been replaced with a sym expr (or if it was one to start), and
    // operate within it if so.
    if (SymExpr* se = toSymExpr(call->get(1))) {
      if (ModuleSymbol* mod = toModuleSymbol(se->symbol())) {
        SET_LINENO(call);

        ModuleSymbol* currModule = call->getModule();
        ResolveScope* scope      = ResolveScope::getScopeFor(mod->block);
        const char*   mbrName    = get_string(call->get(2));

        currModule->moduleUseAdd(mod);

        // Track modules that we name explicitly in the scope where we do so
        storeReferencedMod(mod, call);

        // First, try regular scope resolution
        Symbol* sym = scope->lookupNameLocally(mbrName);

        // Then, try public import statements in the module
        if (!sym) {
          sym = scope->lookupPublicVisStmts(mbrName);
        }

        // Then, try public import statements that enables unqualified access
        if (!sym) {
          sym = scope->lookupPublicUnqualAccessSyms(mbrName, call);
        }

        // Adjust class types to undecorated
        if (sym && isClass(sym->type)) {
          // Switch to the CLASS_TYPE_GENERIC_NONNIL decorated class type.
          ClassTypeDecorator d = CLASS_TYPE_GENERIC_NONNIL;
          Type* t = getDecoratedClass(sym->type, d);
          sym = t->symbol;
        }

        // Failing that, try looking in an extern block.
#ifdef HAVE_LLVM
        if (sym == NULL && gExternBlockStmts.size() > 0) {
          sym = tryCResolveLocally(mod, mbrName);
        }
#endif

        if (sym != NULL) {
          if (sym->isVisible(call) == true) {
            if (FnSymbol* fn = toFnSymbol(sym)) {
              if (fn->_this == NULL && fn->hasFlag(FLAG_NO_PARENS) == true) {
                call->replace(new CallExpr(fn));

              } else {
                if (CallExpr* parent = toCallExpr(call->parentExpr)) {

                  call->replace(new UnresolvedSymExpr(mbrName));

                  parent->insertAtHead(mod);
                  parent->insertAtHead(gModuleToken);
                } else {
                  USR_FATAL_CONT(call, "This appears to be a first class "
                                 "function reference created using qualified "
                                 "access");
                  USR_PRINT("First class functions created using "
                            "qualified access are not supported");
                  USR_PRINT("If this is not intended as a first class "
                           "function, please report it to the Chapel team");
                }
              }

            } else if (CallExpr* c = resolveModuleGetNewExpr(call, sym)) {
              call->replace(new SymExpr(sym));

              c->insertAtHead(mod);
              c->insertAtHead(gModuleToken);

            } else {
              call->replace(new SymExpr(sym));
            }

          } else {
            if (!uSE || uSE->unresolved == mod->name) {
              USR_FATAL(call,
                        "Cannot access '%s', '%s' is private to '%s'",
                        mbrName,
                        mbrName,
                        mod->name);

            } else {
              USR_FATAL_CONT(call,
                             "Cannot access '%s', '%s' is private to '%s'",
                             mbrName,
                             mbrName,
                             uSE->unresolved);
              USR_PRINT("module '%s' was renamed from '%s' at %s:%d",
                        uSE->unresolved, mod->name, renameLoc->filename,
                        renameLoc->lineno);

            }
          }

        } else {
          // we didn't get a symbol, but it may be due to multiply defined
          // symbols. To check that see if this call wasn't added to
          // failedUSymExprs
          if (std::count(failedUSymExprs.begin(),
                         failedUSymExprs.end(),
                         call) == 0) {
            if (!uSE || uSE->unresolved == mod->name) {
              USR_FATAL_CONT(call,
                             "Symbol '%s' undeclared in module '%s'",
                             mbrName,
                             mod->name);

            } else {
              USR_FATAL_CONT(call,
                             "Symbol '%s' undeclared in module '%s'",
                             mbrName,
                             uSE->unresolved);
              USR_PRINT("module '%s' was renamed from '%s' at %s:%d",
                        uSE->unresolved, mod->name, renameLoc->filename,
                        renameLoc->lineno);
            }
          }
        }
      }
    }
  }
}

// Returns the CallExpr that should get a module= argument
// for new SomeModule.SomeType.
static CallExpr* resolveModuleGetNewExpr(CallExpr* call, Symbol* sym) {
  if (TypeSymbol* ts = toTypeSymbol(sym)) {
    if (isAggregateType(canonicalClassType(ts->type))) {
      if (CallExpr* parentCall = toCallExpr(call->parentExpr)) {
        if (CallExpr* grandParentCall = toCallExpr(parentCall->parentExpr)) {
          if (grandParentCall->isPrimitive(PRIM_NEW)) {
            return parentCall;
          } else if(callSpecifiesClassKind(grandParentCall)) {
            if (CallExpr* outerCall = toCallExpr(grandParentCall->parentExpr)) {
              if (outerCall->isPrimitive(PRIM_NEW))
                return parentCall;
            }
          }
        }
      }
    }
  }

  return NULL;
}

/************************************* | **************************************
*                                                                             *
* resolves EnumTypeName.fieldName to the symbol named fieldName in the        *
* enumerated type named EnumTypeName                                          *
*                                                                             *
************************************** | *************************************/

static void resolveEnumeratedTypes() {
  forv_Vec(CallExpr, call, gCallExprs) {
    if (call->isNamedAstr(astrSdot)) {
      SET_LINENO(call);

      if (SymExpr* first = toSymExpr(call->get(1))) {
        if (EnumType* type = toEnumType(first->symbol()->type)) {
          if (SymExpr* second = toSymExpr(call->get(2))) {
            const char* name;

            INT_ASSERT(get_string(second, &name));

            for_enums(constant, type) {
              if (!strcmp(constant->sym->name, name)) {
                call->replace(new SymExpr(constant->sym));
              }
            }
            // Unresolved enum symbols are now either resolved or throw an error
            // during the function resolution pass. Permits paren-less methods.
          }
        }
      }
    }
  }
}


/************************************* | **************************************
*                                                                             *
*                                                                             *
************************************** | *************************************/

//
// Convert each "proc type C.myProc() ..." to, roughly:
// "proc type any.myProc() where isSubtype(this.type, C) ..."
//
static void adjustTypeMethodsOnClasses() {
  forv_Vec(FnSymbol, fn, gFnSymbols) {
    if (fn->thisTag != INTENT_TYPE) continue; // handle only type methods

    ArgSymbol* thisArg = toArgSymbol(fn->_this);
    Type*      thisType = thisArg->type;
    if (! isClass(thisType)) continue; // handle only undecorated classes

    if (BlockStmt* typeBlock = thisArg->typeExpr) {
      // Remove the type block, ensuring that its information is preserved.
      SymExpr* typeSE = toSymExpr(typeBlock->body.only());
      INT_ASSERT(thisType->symbol == typeSE->symbol());
      typeBlock->remove();
    }

    // Update the type of 'this'.
    thisArg->type = getDecoratedClass(thisType, CLASS_TYPE_GENERIC);
  }
}


void destroyModuleUsesCaches() {
  std::map<BlockStmt*, Vec<VisibilityStmt*>*>::iterator use;

  for (use = moduleUsesCache.begin(); use != moduleUsesCache.end(); use++) {
    delete use->second;
  }

  moduleUsesCache.clear();
}


static void renameDefaultType(Type* type, const char* newname);

static void renameDefaultTypesToReflectWidths(void) {
  renameDefaultType(dtInt[INT_SIZE_DEFAULT],         "int(64)");
  renameDefaultType(dtUInt[INT_SIZE_DEFAULT],        "uint(64)");
  renameDefaultType(dtReal[FLOAT_SIZE_DEFAULT],      "real(64)");
  renameDefaultType(dtImag[FLOAT_SIZE_DEFAULT],      "imag(64)");
  renameDefaultType(dtComplex[COMPLEX_SIZE_DEFAULT], "complex(128)");
}

static void renameDefaultType(Type* type, const char* newname) {
  if (strchr(type->symbol->name, '(') != NULL) {
    INT_FATAL("Renaming a default type that already seems to have a width");
  }

  type->symbol->name = astr(newname);
}


/************************************* | **************************************
*                                                                             *
*                                                                             *
*                                                                             *
************************************** | *************************************/

static void lookup(const char*           name,
                   BaseAST*              context,

                   BaseAST*              scope,
                   Vec<BaseAST*>&        visited,

                   std::vector<Symbol*>& symbols,
                   std::map<Symbol*, astlocT*>& renameLocs,
                   bool storeRenames,
                   std::map<Symbol*, VisibilityStmt*>& reexportPts);

// Show what symbols from 'symbols' conflict with the given 'sym'.
static void
printConflictingSymbols(std::vector<Symbol*>& symbols, Symbol* sym,
                        const char* nameUsed, bool storeRenames,
                        std::map<Symbol*, astlocT*> renameLocs,
                        std::map<Symbol*, VisibilityStmt*>& reexportPts)
{
  Symbol* sampleFunction = NULL;
  for_vector(Symbol, another, symbols) if (another != sym)
  {
    if (isFnSymbol(another))
      sampleFunction = another;
    else {
      if (VisibilityStmt* reexport = reexportPts[another]) {
        USR_PRINT(another,
                  "symbol '%s', defined here, was reexported at %s:%d",
                  another->name, reexport->astloc.filename,
                  reexport->astloc.lineno);
      }
      astlocT* renameLoc = renameLocs[another];
      if (storeRenames && renameLoc != NULL) {
        USR_PRINT(another,
                  "symbol '%s', defined here, was renamed to '%s' at %s:%d",
                  another->name, nameUsed, renameLoc->filename,
                  renameLoc->lineno);
      } else {
        USR_PRINT(another, "also defined here");
      }
    }
  }

  if (sampleFunction)
    USR_PRINT(sampleFunction,
              "also defined as a function here (and possibly elsewhere)");
}

void checkConflictingSymbols(std::vector<Symbol *>& symbols,
                             const char* name,
                             BaseAST* context,
                             bool storeRenames,
                             std::map<Symbol*, astlocT*>& renameLocs,
                             std::map<Symbol*, VisibilityStmt*>& reexportPts) {

  // If they're all functions
  //   then      assume function resolution will be applied
  //   otherwise fail
  for_vector(Symbol, sym, symbols) {
    if (!isFnSymbol(sym)) {
      if (std::count(failedUSymExprs.begin(),
                     failedUSymExprs.end(),
                     context) == 0) {
        failedUSymExprs.push_back(context);
        USR_FATAL_CONT(sym, "symbol %s is multiply defined", name);

        if (VisibilityStmt* reexport = reexportPts[sym]) {
          USR_PRINT("'%s' was reexported at %s:%d", name,
                    reexport->astloc.filename, reexport->astloc.lineno);
        }
        astlocT* symRenameLoc = renameLocs[sym];
        if (storeRenames && symRenameLoc != NULL) {
          USR_PRINT("'%s' was renamed to '%s' at %s:%d", sym->name,
                    name, symRenameLoc->filename, symRenameLoc->lineno);
        }
        printConflictingSymbols(symbols, sym, name, storeRenames, renameLocs,
                                reexportPts);
        break;
      }
    }
  }
}

// Given a name and a calling context, determine the symbol referred to
// by that name in the context of that call
Symbol* lookupAndCount(const char*           name,
                       BaseAST*              context,
                       int&                  nSymbolsFound,
                       bool storeRenames,
                       astlocT** renameLoc,
                       bool issueErrors) {

  std::vector<Symbol*> symbols;
  std::map<Symbol*, astlocT*> renameLocs;
  std::map<Symbol*, VisibilityStmt*> reexportPts;
  Symbol*              retval = NULL;

  lookup(name, context, symbols, renameLocs, reexportPts, storeRenames);

  nSymbolsFound = symbols.size();

  if (symbols.size() == 0) {
    retval = NULL;

  } else if (symbols.size() == 1) {
    retval = symbols[0];
    if (storeRenames) {
      if (astlocT* retvalRenameLoc = renameLocs[retval]) {
        *renameLoc = retvalRenameLoc;
      }
    }

  } else {
    // Multiple symbols found for this name.
<<<<<<< HEAD
    if (issueErrors) {
      if (renameLocs.size() > 0) {
        // this can be the case when we resolved an urse through a public import
        // that renames the symbol
        checkConflictingSymbols(symbols, name, context, true, renameLocs);
      }
      else {
        checkConflictingSymbols(symbols, name, context, storeRenames, renameLocs);
      }
      retval = NULL;
    } else {
      retval = symbols[0];
=======
    if (renameLocs.size() > 0) {
      // this can be the case when we resolved an urse through a public import
      // that renames the symbol
      checkConflictingSymbols(symbols, name, context, true, renameLocs,
                              reexportPts);
    }
    else {
      checkConflictingSymbols(symbols, name, context, storeRenames, renameLocs,
                              reexportPts);
>>>>>>> 5532ddf3
    }
  }

  return retval;
}

Symbol* lookup(const char* name, BaseAST* context) {
  int nSymbolsFound = 0;
  return lookupAndCount(name, context, nSymbolsFound);
}

void lookup(const char*           name,
            BaseAST*              context,
            std::vector<Symbol*>& symbols,
            std::map<Symbol*, astlocT*>& renameLocs,
            std::map<Symbol*, VisibilityStmt*>& reexportPts,
            bool storeRenames) {
  Vec<BaseAST*> visited;

  lookup(name, context, context, visited, symbols, renameLocs, storeRenames,
         reexportPts);
}

static void lookup(const char*           name,
                   BaseAST*              context,

                   BaseAST*              scope,
                   Vec<BaseAST*>&        visited,

                   std::vector<Symbol*>& symbols,
                   std::map<Symbol*, astlocT*>& renameLocs,
                   bool storeRenames,
                   std::map<Symbol*, VisibilityStmt*>& reexportPts) {

  if (!visited.set_in(scope)) {
    visited.set_add(scope);

    if (lookupThisScopeAndUses(name, context, scope, symbols, renameLocs,
                               storeRenames, reexportPts) == true) {
      // We've found an instance here.
      // Lydia note: in the access call case, we'd want to look in our
      // surrounding scopes for the symbols on the left and right part
      // of the call (if any) to verify we were finding anything in particular.
      //
      // A symbol could be visible in the innermost scope because it was
      // defined in an outer scope (for instance, if M1 defines foo,
      // M2 doesn't shadow it and we're looking for M1.M2.foo),
      // so that is something to keep in mind as well.

      return;
    }

    if (scope->getModule()->block == scope) {
      BaseAST* outerScope = getScope(scope);
      if (outerScope != NULL) {
        // if this is a top-level module, keep searching upwards to get
        // the built-in stuff defined in the root/program modules
        if (outerScope->getModule() == rootModule ||
            outerScope->getModule() == theProgram) {
          lookup(name, context, outerScope, visited, symbols, renameLocs,
                 storeRenames, reexportPts);
        } else {
          // if it's a nested module, don't look into the parent
          // module (a 'use' or 'import' is required to do that), but
          // do see if ChapelStandard or theProgram resolve things for
          // us that are not yet resolved.
          lookup(name, context, standardModule->block, visited, symbols,
                 renameLocs, storeRenames, reexportPts);
          if (symbols.size() == 0) {
            
            lookup(name, context, theProgram->block, visited, symbols,
                   renameLocs, storeRenames, reexportPts);
          }
        }
        // As a last ditch effort, see if this module's name happens to match.
        // This handles the case when we refer to the name of the module in
        // which we are declared (e.g., `module M { ...M.xyz... }`
        if (symbols.size() == 0) {
          ModuleSymbol* thisMod = scope->getModule();
          if (strcmp(name, thisMod->name) == 0) {
            symbols.push_back(thisMod);
          }
        }
      }

    } else {
      // Otherwise, look in the next scope up.
      FnSymbol* fn = toFnSymbol(scope);

      if (fn != NULL && fn->_this) {
        // If currently in a method, the next scope up is anything visible
        // within the aggregate type
        if (AggregateType* ct =
            toAggregateType(canonicalClassType(fn->_this->type))) {
          lookup(name, context, ct->symbol, visited, symbols, renameLocs,
                 storeRenames, reexportPts);
        }
      }

      // Check if found something in last lookup call
      if (symbols.size() == 0) {
        // If we didn't find something in the aggregate type that matched,
        // or we weren't in an aggregate type method, so look at next scope up.
        lookup(name, context, getScope(scope), visited, symbols, renameLocs,
               storeRenames, reexportPts);
      }
    }
  }
}

/************************************* | **************************************
*                                                                             *
*                                                                             *
*                                                                             *
************************************** | *************************************/

static bool      isRepeat(Symbol* toAdd, const std::vector<Symbol*>& symbols);

static Symbol*   inSymbolTable(const char* name, BaseAST* scope);

static Symbol*   inType(const char* name, BaseAST* scope);

static bool      methodMatched(BaseAST* scope, FnSymbol* method);

static FnSymbol* getMethod(const char* name, Type* type);

static void      buildBreadthFirstModuleList(Vec<VisibilityStmt*>* modules);

static void      buildBreadthFirstModuleList(
            Vec<VisibilityStmt*>*                             modules,
            Vec<VisibilityStmt*>*                             current,
            std::map<Symbol*, std::vector<VisibilityStmt*> >* alreadySeen);

static bool      skipUse(std::map<Symbol*, std::vector<VisibilityStmt*> >* seen,
                         UseStmt* current);
static bool      skipUse(std::map<Symbol*, std::vector<VisibilityStmt*> >* seen,
                         ImportStmt* current);

static
bool lookupThisScopeAndUses(const char*           name,
                            BaseAST*              context,
                            BaseAST*              scope,
                            std::vector<Symbol*>& symbols,
                            std::map<Symbol*, astlocT*>& renameLocs,
                            bool storeRenames,
                            std::map<Symbol*, VisibilityStmt*>& reexportPts) {
  if (Symbol* sym = inSymbolTable(name, scope)) {
    if (sym->hasFlag(FLAG_PRIVATE) == true) {
      if (sym->isVisible(context) == true) {
        symbols.push_back(sym);
      }

    } else {
      symbols.push_back(sym);
    }
  }

  if (Symbol* sym = inType(name, scope)) {
    if (isRepeat(sym, symbols) == true) {
      // If we're looking at the exact same Symbol, there's no need to add it
      // and we can just return.
      return true;
    }

    // When methods and fields can be private, need to check against the
    // rejected private symbols here.  But that's in the future.
    symbols.push_back(sym);
  }

  if (symbols.size() == 0) {
    // Nothing found so far, look into the uses.
    if (BlockStmt* block = toBlockStmt(scope)) {
      if (block->useList != NULL) {
        Vec<VisibilityStmt*>* moduleUses = NULL;

        if (moduleUsesCache.count(block) == 0) {
          moduleUses = new Vec<VisibilityStmt*>();

          for_actuals(expr, block->useList) {
            // Ensure we only have use or import statements in this list
            if (UseStmt* use = toUseStmt(expr)) {
              moduleUses->add(use);
            } else if (ImportStmt* import = toImportStmt(expr)) {
              moduleUses->add(import);
            } else {
              INT_FATAL("Bad contents for useList, expected use or import");
            }
          }

          INT_ASSERT(moduleUses->n);

          buildBreadthFirstModuleList(moduleUses);

          if (enableModuleUsesCache)
            moduleUsesCache[block] = moduleUses;
        } else {
          moduleUses = moduleUsesCache[block];
        }

        forv_Vec(Stmt, stmt, *moduleUses) {
          if (UseStmt* use = toUseStmt(stmt)) {
            if (use->skipSymbolSearch(name) == false) {
              const char* nameToUse = use->isARenamedSym(name) ?
                use->getRenamedSym(name) : name;
              BaseAST* scopeToUse = use->getSearchScope();

              Symbol* sym = inSymbolTable(nameToUse, scopeToUse);
              if (!sym && use->canReexport) {
                if (ResolveScope* rs = ResolveScope::getScopeFor(scopeToUse)) {
                  sym = rs->lookupPublicUnqualAccessSyms(nameToUse, context,
                                                         renameLocs,
                                                         reexportPts, false);
                  // propagate this information to the UseStmt
                  if (!rs->canReexport) {
                    use->canReexport = false;
                  }
                }
              }
              if (sym) {
                if (sym->hasFlag(FLAG_PRIVATE) == true) {
                  if (sym->isVisible(context) == true &&
                      isRepeat(sym, symbols)  == false) {
                    symbols.push_back(sym);
                    if (storeRenames && use->isARenamedSym(name)) {
                      renameLocs[sym] = &use->astloc;
                    }
                  }

                } else if (isRepeat(sym, symbols) == false) {
                  symbols.push_back(sym);
                  if (storeRenames && use->isARenamedSym(name)) {
                    renameLocs[sym] = &use->astloc;
                  }
                }
              }
            }
          } else if (ImportStmt* import = toImportStmt(stmt)) {
            // Only traverse import statements that define a symbol with this
            // name for unqualified access.  We're only looking for explicitly
            // named symbols
            if (import->skipSymbolSearch(name) == false) {
              const char* nameToUse = import->isARenamedSym(name) ?
                import->getRenamedSym(name) : name;
              BaseAST* scopeToUse = import->getSearchScope();
              if (Symbol* sym = inSymbolTable(nameToUse, scopeToUse)) {
                if (sym->hasFlag(FLAG_PRIVATE) == true) {
                  if (sym->isVisible(context) == true &&
                      isRepeat(sym, symbols)  == false) {
                    symbols.push_back(sym);
                    if (storeRenames && import->isARenamedSym(name)) {
                      renameLocs[sym] = &import->astloc;
                    }
                  }
                } else if (isRepeat(sym, symbols) == false) {
                  symbols.push_back(sym);
                  if (storeRenames && import->isARenamedSym(name)) {
                    renameLocs[sym] = &import->astloc;
                  }
                }
              }
            }
          } else {
            // break on each new depth if a symbol has been found
            if (symbols.size() > 0) {
              break;
            }
          }
        }

        if (symbols.size() > 0) {
          // We found a symbol in the module use.  This could conflict with
          // the function symbol's arguments if we are at the top level scope
          // within a function.  Note that we'd check the next scope up if
          // size() == 0, so we only need to do this check here because the
          // module case would hide it otherwise
          if (FnSymbol* fn = toFnSymbol(getScope(block))) {
            // The next scope up from the block statement is a function
            // symbol. That means that we need to check the arguments
            if (Symbol* sym = inSymbolTable(name, fn)) {
              // We found it in the arguments.  This should cause a conflict,
              // because it is probably an error that the user had the same
              // name as a module level variable.
              USR_WARN(sym,
                       "Module level symbol is hiding function argument '%s'",
                       name);
            }
          }
        } else {
          // we haven't found a match yet, so as a last resort, let's
          // check the names of the modules in the 'use'/'import' statements
          // themselves...  This effectively places the module names at
          // a scope just a bit further out than the one holding the
          // symbols that they define.
          forv_Vec(VisibilityStmt, stmt, *moduleUses) {
            if (stmt != NULL) {
              if (!isImportStmt(stmt) ||
                  toImportStmt(stmt)->providesQualifiedAccess()) {
                if (Symbol* modSym = stmt->checkIfModuleNameMatches(name)) {
                  if (isRepeat(modSym, symbols) == false) {
                    symbols.push_back(modSym);
                    if (storeRenames && stmt->isARename()) {
                      renameLocs[modSym] = &stmt->astloc;
                    }
                  }
                }
              }
            }
          }
        }
      }
    }
  }

  return symbols.size() != 0;
}

// Returns true if the symbol is present in the vector, false otherwise
static bool isRepeat(Symbol* toAdd, const std::vector<Symbol*>& symbols) {
  for (std::vector<Symbol* >::const_iterator it = symbols.begin();
       it != symbols.end();
       ++it) {
    if (*it == toAdd) {
      return true;
    }
  }

  return false;
}

// Is this name defined in this scope?
static Symbol* inSymbolTable(const char* name, BaseAST* ast) {
  Symbol* retval = NULL;

  if (ResolveScope* scope = ResolveScope::getScopeFor(ast)) {
    if (Symbol* sym = scope->lookupNameLocally(name)) {
      if (FnSymbol* fn = toFnSymbol(sym)) {
        if (fn->isMethod() == false || methodMatched(ast, fn) == true) {
          retval = sym;
        }

      } else {
        retval = sym;
      }
    }
  }

  return retval;
}

static Symbol* inType(const char* name, BaseAST* scope) {
  Symbol* retval = NULL;

  if (TypeSymbol* ts = toTypeSymbol(scope)) {
    if (AggregateType* ct = toAggregateType(canonicalClassType(ts->type))) {
      if (Symbol* sym = ct->getField(name, false)) {
        retval = sym;

      } else if (Symbol* fn = getMethod(name, ct)) {
        if (methodMatched(scope, toFnSymbol(fn)) == true) {
          retval = fn;
        }
      }
    }
  }

  return retval;
}

// For a scope and a given method, determine if the method is visible in this
// scope
// Lydia note (2015/06/26)
// Semantic issue not handled by this function: when a parenthesis-less method
// is defined by an outside module and the use of that module is at the same
// scope as another symbol of the same name as the method, which symbol should
// take precedent?  When the use is not present, both the prior version of
// scopeResolve and the current version don't resolve the symbol, leaving the
// decision to function resolution, which thinks it should have gotten the
// method that wasn't available
static bool methodMatched(BaseAST* scope, FnSymbol* method) {
  bool retval = true;

  if (method->_this->type->symbol == scope) {
    retval = true;

  } else {
    BaseAST* curScope = getScope(scope);

    // Traverse up the scopes either until we find this method or until there
    // are no more scopes to traverse
    while (curScope) {
      if (TypeSymbol* ts = toTypeSymbol(scope)) {
        // Are we in a type symbol?
        if (Symbol* sym = getMethod(method->name, ts->type)) {
          // Does that type symbol have a method with the same name?
          if (sym == method) {
            // Is it us?
            return true;
          } else {
            // We are not in scope
            return false;
          }
        }
      }
      curScope = getScope(curScope);
    }

    retval = false;
  }

  return retval;
}

// Determines and obtains a method by the given name on the given type
//
// This function uses the same methodology as isMethodName but returns the
// symbol found instead of just a boolean
static FnSymbol* getMethod(const char* name, Type* type) {
  FnSymbol* retval = NULL;

  if (strcmp(name, type->symbol->name) == 0) {
    retval = NULL;

  } else {
    // Looks for name in methods defined directly on this type
    forv_Vec(FnSymbol, method, type->methods) {
      if (method != NULL && strcmp(name, method->name) == 0) {
        retval = method;
      }
    }

    if (retval == NULL) {
      if (AggregateType* at = toAggregateType(type)) {
        Type* outerType = at->symbol->defPoint->parentSymbol->type;

        // Looks for name in methods defined on parent types
        forv_Vec(AggregateType, pt, at->dispatchParents) {
          if (FnSymbol* sym = getMethod(name, pt)) {
            retval = sym;
            break;
          }
        }

        // Looks for name in types wrapping this type definition
        if (retval == NULL) {
          if (AggregateType* outer = toAggregateType(outerType)) {
            if (FnSymbol* sym = getMethod(name, outer)) {
              retval = sym;
            }
          }
        }
      }
    }
  }

  return retval;
}

static void buildBreadthFirstModuleList(Vec<VisibilityStmt*>* modules) {
  std::map<Symbol*, std::vector<VisibilityStmt* > > seen;

  return buildBreadthFirstModuleList(modules, modules, &seen);
}

// If the uses of a particular module are considered its level 1 uses, then
// this function will only add level 2 and lower uses to the modules vector
// argument.
static void buildBreadthFirstModuleList(
               Vec<VisibilityStmt*>*                             modules,
               Vec<VisibilityStmt*>*                             current,
               std::map<Symbol*, std::vector<VisibilityStmt*> >* alreadySeen) {
 // use NULL as a sentinel to identify modules of equal depth
  modules->add(NULL);

  Vec<VisibilityStmt*> next;

  forv_Vec(VisibilityStmt, source, *current) {
    if (!source) {
      break;
    } else {
      if (UseStmt* srcUse = toUseStmt(source)) {
        SymExpr* se = toSymExpr(srcUse->src);
        INT_ASSERT(se);
        if (ModuleSymbol* mod = toModuleSymbol(se->symbol())) {
          if (mod->block->useList != NULL) {
            for_actuals(expr, mod->block->useList) {
              if (UseStmt* use = toUseStmt(expr)) {
                SymExpr* useSE = toSymExpr(use->src);
                INT_ASSERT(useSE);

                UseStmt* useToAdd = NULL;
                if (!use->isPrivate &&
                    !useSE->symbol()->hasFlag(FLAG_PRIVATE)) {
                  // Uses of private modules are not transitive - the symbols
                  // in the private modules are only visible to itself and its
                  // immediate parent.  Therefore, if the symbol is private,
                  // we will not traverse it further and will merely add it to
                  // the alreadySeen map.
                  useToAdd = use->applyOuterUse(srcUse);

                  if (useToAdd                       != NULL &&
                      skipUse(alreadySeen, useToAdd) == false) {
                    next.add(useToAdd);
                    modules->add(useToAdd);
                  }

                  // if applyOuterUse returned NULL, the number of symbols
                  // that could be provided from this use was 0, so it didn't
                  // need to be added to the alreadySeen map.
                  if (useToAdd != NULL) {
                    (*alreadySeen)[useSE->symbol()].push_back(useToAdd);
                  }

                } else if (!use->isPrivate &&
                           useSE->symbol()->hasFlag(FLAG_PRIVATE)) {
                  // Private uses should be skipped, but should not prevent us
                  // from traversing the module in a later use of it, if that
                  // later use is not private.
                  (*alreadySeen)[useSE->symbol()].push_back(use);
                }
              } else if (ImportStmt* import = toImportStmt(expr)) {
                SymExpr* importSE = toSymExpr(import->src);
                INT_ASSERT(importSE);

                if (!import->isPrivate &&
                    !importSE->symbol()->hasFlag(FLAG_PRIVATE)) {
                  ImportStmt* importToAdd = import->applyOuterUse(srcUse);
                  // Imports of private modules are not transitive - the
                  // symbols in the private modules are only visible to itself
                  // and its immediate parent.  Therefore, if the symbol is
                  // private, we will not traverse it further and will merely
                  // add it to the alreadySeen map.
                  if (importToAdd != NULL &&
                      skipUse(alreadySeen, importToAdd) == false) {
                    next.add(importToAdd);
                    modules->add(importToAdd);
                  }

                  if (importToAdd != NULL) {
                    (*alreadySeen)[importSE->symbol()].push_back(importToAdd);
                  }
                } else if (!import->isPrivate &&
                           importSE->symbol()->hasFlag(FLAG_PRIVATE)) {
                  // If we're skipping because the import was public, but the
                  // module was private, then we shouldn't look at the module
                  // again and should add it to the alreadySeen map.  Otherwise
                  // there might be a later import or use that is public, so
                  // we should allow it to be found
                  (*alreadySeen)[importSE->symbol()].push_back(import);
                }
              } else {
                INT_ASSERT("Bad use list, expected UseStmt or ImportStmt");
              }
            }
          }
        }
      } else if (ImportStmt* srcImport = toImportStmt(source)) {
        // Don't traverse the use statements of a module we imported for
        // qualified access, their contents aren't brought into scope.
        SymExpr* se = toSymExpr(srcImport->src);
        INT_ASSERT(se);
        ModuleSymbol* mod = toModuleSymbol(se->symbol());
        INT_ASSERT(mod);
        if (mod->block->useList != NULL) {
          for_actuals(expr, mod->block->useList) {
            if (UseStmt* use = toUseStmt(expr)) {
              SymExpr* useSE = toSymExpr(use->src);
              INT_ASSERT(useSE);

              ImportStmt* importToAdd = NULL;
              if (!use->isPrivate &&
                  !useSE->symbol()->hasFlag(FLAG_PRIVATE)) {
                // Uses of private modules are not transitive - the symbols
                // in the private modules are only visible to itself and its
                // immediate parent.  Therefore, if the symbol is private,
                // we will not traverse it further and will merely add it to
                // the alreadySeen map.
                importToAdd = use->applyOuterImport(srcImport);

                if (importToAdd                       != NULL &&
                    skipUse(alreadySeen, importToAdd) == false) {
                  next.add(importToAdd);
                  modules->add(importToAdd);
                }

                // if applyOuterUse returned NULL, the number of symbols
                // that could be provided from this use was 0, so it didn't
                // need to be added to the alreadySeen map.
                if (importToAdd != NULL) {
                  (*alreadySeen)[useSE->symbol()].push_back(importToAdd);
                }

              } else if (!use->isPrivate &&
                         useSE->symbol()->hasFlag(FLAG_PRIVATE)) {
                // Private uses should be skipped, but should not prevent us
                // from traversing the module in a later use of it, if that
                // later use is not private.
                (*alreadySeen)[useSE->symbol()].push_back(use);
              }
            } else if (ImportStmt* import = toImportStmt(expr)) {
              SymExpr* importSE = toSymExpr(import->src);
              INT_ASSERT(importSE);

              if (!import->isPrivate &&
                  !importSE->symbol()->hasFlag(FLAG_PRIVATE)) {
                ImportStmt* importToAdd = import->applyOuterImport(srcImport);
                // Imports of private modules are not transitive - the
                // symbols in the private modules are only visible to itself
                // and its immediate parent.  Therefore, if the symbol is
                // private, we will not traverse it further and will merely
                // add it to the alreadySeen map.
                if (importToAdd != NULL &&
                    skipUse(alreadySeen, importToAdd) == false) {
                  next.add(importToAdd);
                  modules->add(importToAdd);
                }

                if (importToAdd != NULL) {
                  (*alreadySeen)[importSE->symbol()].push_back(importToAdd);
                }
              } else if (!import->isPrivate &&
                         importSE->symbol()->hasFlag(FLAG_PRIVATE)) {
                // If we're skipping because the import was public, but the
                // module was private, then we shouldn't look at the module
                // again and should add it to the alreadySeen map.  Otherwise
                // there might be a later import or use that is public, so
                // we should allow it to be found
                (*alreadySeen)[importSE->symbol()].push_back(import);
              }
            } else {
              INT_ASSERT("Bad use list, expected UseStmt or ImportStmt");
            }
          }
        }

      } else {
        INT_ASSERT("Bad use list, expected UseStmt or ImportStmt");
      }
    }
  }

  if (next.n) {
    buildBreadthFirstModuleList(modules, &next, alreadySeen);
  }
}

// Returns true if we should skip looking at this use, because the symbols it
// provides have already been covered by a previous use.
static bool skipUse(std::map<Symbol*, std::vector<VisibilityStmt*> >* seen,
                    UseStmt* current) {
  SymExpr* useSE = toSymExpr(current->src);

  INT_ASSERT(useSE);

  std::vector<VisibilityStmt*> vec = (*seen)[useSE->symbol()];

  if (vec.size() > 0) {
    // We've already seen at least one use of this module, but it might
    // not be thorough enough to justify skipping the newest 'use'.
    for_vector(VisibilityStmt, stmt, vec) {
      if (UseStmt* use = toUseStmt(stmt)) {
        if (current->providesNewSymbols(use) == false) {
          // We found a prior use that covered all the symbols available
          // from current.  We can skip looking at current
          return true;
        }
      } else if (ImportStmt* import = toImportStmt(stmt)) {
        if (current->providesNewSymbols(import) == false) {
          // The current use statement is equivalent to a prior import statement
          // so no need to include it
          return true;
        }
      }
    }
  }

  // We didn't have a prior use, or all the prior uses we missing at
  // least one of the symbols current provides.  Don't skip current.
  return false;
}

// Returns true if we should skip looking at this import, because the symbols it
// provides have already been covered by a previous use.
static bool skipUse(std::map<Symbol*, std::vector<VisibilityStmt*> >* seen,
                    ImportStmt* current) {
  SymExpr* useSE = toSymExpr(current->src);

  INT_ASSERT(useSE);

  std::vector<VisibilityStmt*> vec = (*seen)[useSE->symbol()];

  if (vec.size() > 0) {
    // We've already seen at least one use or import of this module, but it
    // might not be thorough enough to justify skipping the newest 'import'
    for_vector(VisibilityStmt, stmt, vec) {
      if (UseStmt* use = toUseStmt(stmt)) {
        if (current->providesNewSymbols(use) == false) {
          // We found a prior use that covered all the symbols available
          // from current.  We can skip looking at current
          return true;
        }
      } else if (ImportStmt* import = toImportStmt(stmt)) {
        if (current->providesNewSymbols(import) == false) {
          // The current import statement is equivalent to a prior import
          // statement so no need to include it
          return true;
        }
      }
    }
  }

  // We didn't have a prior use or import that covered the symbols this
  // provides.  Don't skip current.
  return false;
}

/************************************* | **************************************
*                                                                             *
* Returns true if this module is capable of being used or traversed as part   *
* of an access in the provided scope, false if the module is private and the  *
* scope is not in its direct parent.                                          *
*                                                                             *
************************************** | *************************************/

bool Symbol::isVisible(BaseAST* scope) const {
  bool retval = true;

  if (hasFlag(FLAG_PRIVATE) == true) {
    BaseAST* parentScope = getScope(defPoint);
    BaseAST* searchScope = scope;

    INT_ASSERT(parentScope != NULL);

    // We need to walk up scopes until we either find our parent scope (in
    // which case, we're visible if it "use"s us) or we run out of scope to
    // check against (in which case we are most certainly *not* visible)
    while (searchScope != NULL) {
      if (searchScope == parentScope) {
        return true;
      }

      searchScope = getScope(searchScope);
    }

    // We got to the top of the scope without finding the parent.
    return false;
  }

  return retval;
}

/************************************* | **************************************
*                                                                             *
* getScope returns the BaseAST that corresponds to the scope where 'ast'      *
* exists; 'ast' must be an Expr or a Symbol.  Note that if you pass this a    *
* BaseAST that defines a scope, the BaseAST that defines the scope where it   *
* exists will be returned.                                                    *
*                                                                             *
* Thus if a BlockStmt nested in another BlockStmt is passed to getScope,      *
* the outer BlockStmt will be returned.                                       *
*                                                                             *
************************************** | *************************************/

BaseAST* getScope(BaseAST* ast) {
  if (Expr* expr = toExpr(ast)) {
    Expr*     parent = expr->parentExpr;
    BlockStmt* block = toBlockStmt(parent);

    // SCOPELESS and TYPE blocks do not define scopes
    if (block && block->blockTag == BLOCK_NORMAL) {
      return block;

    } else if (ForallStmt* forall = toForallStmt(parent)) {
      if (expr->list == &(forall->iteratedExpressions()))
        // Iterable expressions can rely only on symbols that are outside the
        // forall. I.e. outside bodyScope in scopeResolve(ForallStmt*,...).
        return getScope(forall);
      else
        return forall;

    } else if (LoopExpr* fe = toLoopExpr(parent)) {
      if (fe->iteratorExpr == expr ||
          fe->iteratorExpr->contains(expr)) {
        return getScope(fe);
      } else {
        return fe;
      }

    } else if (parent) {
      return getScope(parent);

    } else if (FnSymbol* fn = toFnSymbol(expr->parentSymbol)) {
      return fn;

    } else if (TypeSymbol* ts = toTypeSymbol(expr->parentSymbol)) {
      if (isEnumType(ts->type) || isAggregateType(ts->type)) {
        return ts;
      }
    }

    if (expr->parentSymbol == rootModule)
      return NULL;

    else
      return getScope(expr->parentSymbol->defPoint);

  } else if (Symbol* sym = toSymbol(ast)) {
    if (sym == rootModule)
      return NULL;
    else
      return getScope(sym->defPoint);
  }

  INT_FATAL(ast, "getScope expects an Expr or a Symbol");

  return NULL;
}

/************************************* | **************************************
*                                                                             *
*                                                                             *
*                                                                             *
************************************** | *************************************/

static ModuleSymbol* definesModuleSymbol(Expr* expr) {
  ModuleSymbol* retval = NULL;

  if (DefExpr* def = toDefExpr(expr)) {
    retval = toModuleSymbol(def->sym);
  }

  return retval;
}

/************************************* | **************************************
*                                                                             *
*                                                                             *
*                                                                             *
************************************** | *************************************/


// Find 'unmanaged SomeClass' and 'borrowed SomeClass' and replace these
// with the compiler's simpler representation (canonical type or unmanaged type)
void resolveUnmanagedBorrows(CallExpr* call) {
  if (isClassDecoratorPrimitive(call)) {

    // Give up now if the actual is missing.
    if (call->numActuals() < 1)
      return;

    // Make sure to handle nested calls appropriately
    if (CallExpr* sub = toCallExpr(call->get(1))) {
      if (isClassDecoratorPrimitive(sub)) {
        resolveUnmanagedBorrows(sub);
      }
    }

    SymExpr* typeSymbolSe = NULL;
    if (SymExpr* se = toSymExpr(call->get(1))) {
      typeSymbolSe = se;
    } else if (CallExpr* sub = toCallExpr(call->get(1))) {
      if (sub->baseExpr != NULL) {
        if (SymExpr* se = toSymExpr(sub->baseExpr)) {
          typeSymbolSe = se;
        }
      }
    }

    if (typeSymbolSe != NULL) {
      if (TypeSymbol* ts = toTypeSymbol(typeSymbolSe->symbol())) {
        AggregateType* at = toAggregateType(canonicalDecoratedClassType(ts->type));

        ClassTypeDecorator decorator = CLASS_TYPE_BORROWED;
        if (isClassLike(ts->type)) {
          decorator = classTypeDecorator(ts->type);
        } else if (isManagedPtrType(ts->type) &&
                   (call->isPrimitive(PRIM_TO_NILABLE_CLASS) ||
                    call->isPrimitive(PRIM_TO_NILABLE_CLASS_CHECKED))) {
          decorator = CLASS_TYPE_MANAGED;
        } else {
          const char* type = NULL;
          if (call->isPrimitive(PRIM_TO_UNMANAGED_CLASS) ||
              call->isPrimitive(PRIM_TO_UNMANAGED_CLASS_CHECKED))
            type = "unmanaged";
          else if (call->isPrimitive(PRIM_TO_BORROWED_CLASS) ||
                   call->isPrimitive(PRIM_TO_BORROWED_CLASS_CHECKED))
            type = "borrowed";
          else if (call->isPrimitive(PRIM_TO_NILABLE_CLASS) ||
                   call->isPrimitive(PRIM_TO_NILABLE_CLASS_CHECKED))
            type = "?";
          else if (call->isPrimitive(PRIM_TO_NON_NILABLE_CLASS))
            type = "nonnil";

          USR_FATAL_CONT(call, "%s can only apply to class types "
                               "(%s is not a class type)",
                               type, ts->name);
          at = NULL;
        }

        // Compute the decorated class type
        if (call->isPrimitive(PRIM_TO_UNMANAGED_CLASS) ||
            call->isPrimitive(PRIM_TO_UNMANAGED_CLASS_CHECKED)) {
          int tmp = decorator & CLASS_TYPE_NILABILITY_MASK;
          tmp |= CLASS_TYPE_UNMANAGED;
          decorator = (ClassTypeDecorator) tmp;
        } else if (call->isPrimitive(PRIM_TO_BORROWED_CLASS) ||
                   call->isPrimitive(PRIM_TO_BORROWED_CLASS_CHECKED)) {
          int tmp = decorator & CLASS_TYPE_NILABILITY_MASK;
          tmp |= CLASS_TYPE_BORROWED;
          decorator = (ClassTypeDecorator) tmp;
        } else if (call->isPrimitive(PRIM_TO_NILABLE_CLASS) ||
                   call->isPrimitive(PRIM_TO_NILABLE_CLASS_CHECKED)) {
          decorator = addNilableToDecorator(decorator);
        } else if (call->isPrimitive(PRIM_TO_NON_NILABLE_CLASS)) {
          decorator = addNonNilToDecorator(decorator);
        }

        Type* dt = NULL;
        if (at) {
          dt = at->getDecoratedClass(decorator);
        } else {
          // e.g. for borrowed?
          switch (decorator) {
            case CLASS_TYPE_BORROWED:
              dt = dtBorrowed;
              break;
            case CLASS_TYPE_BORROWED_NONNIL:
              dt = dtBorrowedNonNilable;
              break;
            case CLASS_TYPE_BORROWED_NILABLE:
              dt = dtBorrowedNilable;
              break;
            case CLASS_TYPE_UNMANAGED:
              dt = dtUnmanaged;
              break;
            case CLASS_TYPE_UNMANAGED_NILABLE:
              dt = dtUnmanagedNilable;
              break;
            case CLASS_TYPE_UNMANAGED_NONNIL:
              dt = dtUnmanagedNonNilable;
              break;
            case CLASS_TYPE_MANAGED:
            case CLASS_TYPE_MANAGED_NONNIL:
            case CLASS_TYPE_MANAGED_NILABLE:
              INT_FATAL("case not handled");
              break;
            case CLASS_TYPE_GENERIC:
              dt = dtAnyManagementAnyNilable;
              break;
            case CLASS_TYPE_GENERIC_NONNIL:
              dt = dtAnyManagementNonNilable;
              break;
            case CLASS_TYPE_GENERIC_NILABLE:
              dt = dtAnyManagementNilable;
              break;
            // no default intentionally
          }
          INT_ASSERT(dt);
        }

        if (dt) {
          // Change the symexpr to point to the fixed type
          typeSymbolSe->setSymbol(dt->symbol);
          // Remove the PRIM_TO_UNMANAGED_CLASS etc
          Expr* sub = call->get(1)->remove();
          call->replace(sub);
        }
      }
    }
  }

  // Fix e.g. call _owned class? or call _owned anymanaged Error
  if (call->numActuals() == 1) {
    SymExpr* se1 = toSymExpr(call->baseExpr);
    SymExpr* se2 = toSymExpr(call->get(1));
    if (se1 != NULL && se2 != NULL) {
      TypeSymbol* ts1 = toTypeSymbol(se1->symbol());
      TypeSymbol* ts2 = toTypeSymbol(se2->symbol());
      if (ts1 != NULL && ts2 != NULL && isManagedPtrType(ts1->type)) {
        AggregateType* mgmt = getManagedPtrManagerType(ts1->type);
        Type* t2 = ts2->type;
        Type* useType = NULL;
        if (t2 == dtAnyManagementAnyNilable)
          useType = mgmt; // e.g. just _owned
        else if (t2 == dtAnyManagementNonNilable)
          useType = mgmt->getDecoratedClass(CLASS_TYPE_MANAGED_NONNIL);
        else if (t2 == dtAnyManagementNilable)
          useType = mgmt->getDecoratedClass(CLASS_TYPE_MANAGED_NILABLE);

        if (useType != NULL) {
          SET_LINENO(call);
          call->replace(new SymExpr(useType->symbol));
        } else if (isClassLike(t2)) {
          Type* canonical = canonicalClassType(t2);
          if (isNilableClassType(t2))
            useType = getDecoratedClass(canonical, CLASS_TYPE_BORROWED_NILABLE);
          else
            useType = canonical;

          se2->setSymbol(useType->symbol);
        }
      }
    }
  }
}

static void resolveUnmanagedBorrows() {
  forv_Vec(CallExpr, call, gCallExprs) {
    resolveUnmanagedBorrows(call);
  }
}

/************************************* | **************************************
*                                                                             *
*                                                                             *
*                                                                             *
************************************** | *************************************/

static void markUsedModule(std::set<ModuleSymbol*>& set, ModuleSymbol* mod) {
  // Do nothing if it's already in the set.
  if (set.count(mod) != 0)
    return;

  // Add it to the set
  set.insert(mod);

  // Mark each used module as well
  for_vector(ModuleSymbol, usedMod, mod->modUseList) {
    markUsedModule(set, usedMod);
  }

  // Additionally, mark any parent modules
  while (mod != NULL && mod->defPoint != NULL) {
    mod = mod->defPoint->getModule();
    if (mod != NULL)
      markUsedModule(set, mod);
  }
}

// Figure out if there are any modules that are not used at all.
// If so, completely remove these modules from the tree.
static void removeUnusedModules() {
  std::set<ModuleSymbol*> usedModules;

  markUsedModule(usedModules, stringLiteralModule);

  markUsedModule(usedModules, ModuleSymbol::mainModule());

  if (printModuleInitModule)
    markUsedModule(usedModules, printModuleInitModule);

  // Now remove any module not in the set
  forv_Vec(ModuleSymbol, mod, gModuleSymbols) {
    if (usedModules.count(mod) == 0) {
      INT_ASSERT(mod->defPoint); // we should not be removing e.g. _root
      mod->defPoint->remove();

      // Check that any mentions of the dead module are in
      // dead modules
      if (fVerify) {
        for_SymbolSymExprs(se, mod) {
          if (ModuleSymbol* inMod = se->getModule()) {
            if (usedModules.count(inMod) != 0) {
              INT_FATAL(se, "Invalid reference to unused module");
            }
          }
        }
      }
    }
  }
}

static void detectUserDefinedBorrowMethods() {
  forv_Vec(FnSymbol, fn, gFnSymbols) {
    if (fn->isMethod() && fn->name == astrBorrow) {
      Type *thisType = fn->_this->type;
      if (isClassLike(thisType) &&
          !thisType->symbol->hasFlag(FLAG_MANAGED_POINTER)) {
        USR_FATAL("Classes cannot define a method named \"borrow\"");
      }
    }
  }
}

/* Find any "get visible symbols" primitive calls and print out all
   symbols that are visible from that point.
 */
static void processGetVisibleSymbols() {
  forv_Vec(CallExpr, call, gCallExprs) {
    if (call->isPrimitive(PRIM_GET_VISIBLE_SYMBOLS)) {
      std::set<Symbol*> alreadyFound;
      // build a map from filename to set of visible symbols in that file
      std::map<const char*, std::set<Symbol*>*> visibleMap;
      forv_Vec(VarSymbol, sym, gVarSymbols) {
        int numSymbolsFound;
        Symbol* found = lookupAndCount(sym->name, call, numSymbolsFound,
                                       false, NULL, false);
        if (found != NULL && alreadyFound.count(found) == 0 &&
            !found->hasFlag(FLAG_GLOBAL_VAR_BUILTIN) &&
            !found->hasFlag(FLAG_COMPILER_GENERATED) &&
            !found->hasFlag(FLAG_TEMP)) {
          const char* fname = found->defPoint->fname();
          alreadyFound.insert(found);
          if (visibleMap.count(fname) == 0) {
            visibleMap.insert({fname, new std::set<Symbol*>()});
          }
          visibleMap[fname]->insert(found);
        }
      }

      printf("%s:%d: Printing symbols visible from here:\n",
             call->fname(), call->linenum());
      // now walk the map printing visible symbols from each file
      std::map<const char*, std::set<Symbol*>*>::iterator mapIdx;
      for (mapIdx = visibleMap.begin(); mapIdx != visibleMap.end(); mapIdx++) {
        std::set<Symbol*>::iterator setIdx;
        for (setIdx = mapIdx->second->begin();
             setIdx != mapIdx->second->end(); setIdx++) {
          Symbol* sym = *setIdx;
          printf("  %s:%d: %s\n", sym->defPoint->fname(),
                 sym->defPoint->linenum(), sym->name); 
        }
        delete mapIdx->second;
      }
      call->remove();
    }
  }
}


void scopeResolve() {
  addToSymbolTable();

  processImportExprs();

  enableModuleUsesCache = true;

  computeClassHierarchy();

  handleReceiverFormals();

  resolveGotoLabels();

  resolveUnresolvedSymExprs();

  resolveEnumeratedTypes();

  adjustTypeMethodsOnClasses();

  setupShadowVars();

  markGenerics();

  processGenericFields();

  processGetVisibleSymbols();

  ResolveScope::destroyAstMap();

  destroyModuleUsesCaches();

  warnedForDotInsideWith.clear();

  renameDefaultTypesToReflectWidths();

  cleanupExternC();

  resolveUnmanagedBorrows();

  detectUserDefinedBorrowMethods();

  removeUnusedModules();
}<|MERGE_RESOLUTION|>--- conflicted
+++ resolved
@@ -1649,30 +1649,20 @@
 
   } else {
     // Multiple symbols found for this name.
-<<<<<<< HEAD
     if (issueErrors) {
       if (renameLocs.size() > 0) {
         // this can be the case when we resolved an urse through a public import
         // that renames the symbol
-        checkConflictingSymbols(symbols, name, context, true, renameLocs);
+        checkConflictingSymbols(symbols, name, context, true, renameLocs,
+                                reexportPts);
       }
       else {
-        checkConflictingSymbols(symbols, name, context, storeRenames, renameLocs);
+        checkConflictingSymbols(symbols, name, context, storeRenames,
+                                renameLocs, reexportPts);
       }
       retval = NULL;
     } else {
-      retval = symbols[0];
-=======
-    if (renameLocs.size() > 0) {
-      // this can be the case when we resolved an urse through a public import
-      // that renames the symbol
-      checkConflictingSymbols(symbols, name, context, true, renameLocs,
-                              reexportPts);
-    }
-    else {
-      checkConflictingSymbols(symbols, name, context, storeRenames, renameLocs,
-                              reexportPts);
->>>>>>> 5532ddf3
+      retval = symbols[0]
     }
   }
 
