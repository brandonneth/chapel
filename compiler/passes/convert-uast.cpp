--- conflicted
+++ resolved
@@ -109,16 +109,10 @@
     }
   }
 
-<<<<<<< HEAD
-  BlockStmt* convertOn(const uast::On* node) {
+  BlockStmt* visit(const uast::On* node) {
     Expr* expr = toExpr(convertAST(node->destination()));
     Expr* stmt = toExpr(createBlockWithStmts(node->stmts()));
     return buildOnStmt(expr, stmt);
-=======
-  BlockStmt* visit(const uast::On* node) {
-    INT_FATAL("TODO");
-    return nullptr;
->>>>>>> 1cfa3391
   }
 
   BlockStmt* visit(const uast::Serial* node) {
@@ -167,24 +161,23 @@
     return nullptr;
   }
 
-<<<<<<< HEAD
-  std::pair<Expr*, Expr*> revertAs(const uast::As* node) {
+  std::pair<Expr*, Expr*> convertAs(const uast::As* node) {
     Expr* one = toExpr(convertAST(node->symbol()));
     Expr* two = toExpr(convertAST(node->rename()));
     return std::pair<Expr*, Expr*>(one, two);
   }
 
-  Expr* convertAs(const uast::As* node) {
+  Expr* visit(const uast::As* node) {
     INT_FATAL("Should not be called directly!");
     return nullptr;
   }
 
-  PotentialRename* revertRename(const uast::Expression* node) {
+  PotentialRename* convertRename(const uast::Expression* node) {
     PotentialRename* ret = new PotentialRename();
 
     if (auto as = node->toAs()) {
       ret->tag = PotentialRename::DOUBLE;
-      ret->renamed = new std::pair<Expr*, Expr*>(revertAs(as));
+      ret->renamed = new std::pair<Expr*, Expr*>(convertAs(as));
     } else {
       ret->tag = PotentialRename::SINGLE;
       ret->elem = toExpr(convertAST(node));
@@ -193,14 +186,14 @@
     return ret;
   }
 
-  BlockStmt* revertUsePossibleLimitations(const uast::Use* node) {
+  BlockStmt* convertUsePossibleLimitations(const uast::Use* node) {
     INT_ASSERT(node->numUseClauses() == 1);
 
     auto useClause = node->useClause(0);
 
     if (useClause->limitationClauseKind() == uast::UseClause::NONE) {
       INT_ASSERT(useClause->numLimitations() == 0);
-      return revertUseNoLimitations(node);
+      return convertUseNoLimitations(node);
     }
 
     // These are the arguments required by 'buildUseStmt' with limitations.
@@ -215,7 +208,7 @@
     }
 
     if (auto as = useClause->symbol()->toAs()) {
-      auto exprs = revertAs(as);
+      auto exprs = convertAs(as);
       mod = exprs.first;
       rename = exprs.second;
     } else {
@@ -225,52 +218,38 @@
 
     // Build the limitations list.
     for (auto limitation : useClause->limitations()) {
-      names->push_back(revertRename(limitation));
+      names->push_back(convertRename(limitation));
     }
 
     return buildUseStmt(mod, rename, names, except, privateUse);
   }
 
-  BlockStmt* revertUseNoLimitations(const uast::Use* node) {
+  BlockStmt* convertUseNoLimitations(const uast::Use* node) {
     auto args = new std::vector<PotentialRename*>();
     bool privateUse = node->visibility() != uast::Decl::PUBLIC;
 
     for (auto useClause : node->useClauses()) {
       INT_ASSERT(useClause->limitationClauseKind() == uast::UseClause::NONE);
       INT_ASSERT(useClause->numLimitations() == 0);
-      PotentialRename* pr = revertRename(useClause->symbol());
+      PotentialRename* pr = convertRename(useClause->symbol());
       args->push_back(pr);
     }
 
     return buildUseStmt(args, privateUse);
   }
 
-  BlockStmt* convertUse(const uast::Use* node) {
+  BlockStmt* visit(const uast::Use* node) {
     INT_ASSERT(node->numUseClauses() > 0);
 
     if (node->numUseClauses() == 1) {
-      return revertUsePossibleLimitations(node);
-    } else {
-      return revertUseNoLimitations(node);
-    }
-  }
-
-  Expr* convertUseClause(const uast::UseClause* node) {
+      return convertUsePossibleLimitations(node);
+    } else {
+      return convertUseNoLimitations(node);
+    }
+  }
+
+  Expr* visit(const uast::UseClause* node) {
     INT_FATAL("Should not be called directly!");
-=======
-  Expr* visit(const uast::As* node) {
-    INT_FATAL("TODO");
-    return nullptr;
-  }
-
-  UseStmt* visit(const uast::Use* node) {
-    INT_FATAL("TODO");
-    return nullptr;
-  }
-
-  Expr* visit(const uast::UseClause* node) {
-    INT_FATAL("TODO");
->>>>>>> 1cfa3391
     return nullptr;
   }
 
@@ -341,10 +320,9 @@
 
   /// IndexableLoops ///
 
-<<<<<<< HEAD
   // In the uAST, loop index variables are represented as Decl, but in the
   // old AST they are represented as expressions.
-  Expr* revertLoopIndexDecl(const uast::Decl* index) {
+  Expr* convertLoopIndexDecl(const uast::Decl* index) {
     if (index == nullptr) return nullptr;
 
     if (const uast::Variable* var = index->toVariable()) {
@@ -355,17 +333,13 @@
     }
   }
 
-  BlockStmt* convertBracketLoop(const uast::BracketLoop* node) {
-=======
   BlockStmt* visit(const uast::BracketLoop* node) {
->>>>>>> 1cfa3391
-    INT_FATAL("TODO");
-    return nullptr;
-  }
-
-<<<<<<< HEAD
+    INT_FATAL("TODO");
+    return nullptr;
+  }
+
   // TODO: Create a common converter for all IndexableLoop if possible?
-  BlockStmt* convertCoforall(const uast::Coforall* node) {
+  BlockStmt* visit(const uast::Coforall* node) {
     INT_ASSERT(!node->isExpressionLevel());
 
     // These are the arguments that 'buildCoforallLoopStmt' requires.
@@ -376,7 +350,7 @@
     bool zippered = node->iterand()->isZip();
 
     if (node->index()) {
-      indices = revertLoopIndexDecl(node->index());
+      indices = convertLoopIndexDecl(node->index());
     }
 
     if (node->withClause()) {
@@ -386,11 +360,6 @@
 
     return buildCoforallLoopStmt(indices, iterator, byref_vars, body,
                                  zippered);
-=======
-  BlockStmt* visit(const uast::Coforall* node) {
-    INT_FATAL("TODO");
-    return nullptr;
->>>>>>> 1cfa3391
   }
 
   BlockStmt* visit(const uast::For* node) {
@@ -398,8 +367,7 @@
     return nullptr;
   }
 
-<<<<<<< HEAD
-  BlockStmt* convertForall(const uast::Forall* node) {
+  BlockStmt* visit(const uast::Forall* node) {
     if (node->isExpressionLevel()) {
       INT_FATAL("TODO");
       return nullptr;
@@ -415,7 +383,7 @@
       bool serialOK = false;
 
       if (node->index()) {
-        indices = revertLoopIndexDecl(node->index());
+        indices = convertLoopIndexDecl(node->index());
       }
 
       if (node->withClause()) {
@@ -426,11 +394,6 @@
       return ForallStmt::build(indices, iterator, intents, body, zippered,
                                serialOK);
     }
-=======
-  BlockStmt* visit(const uast::Forall* node) {
-    INT_FATAL("TODO");
-    return nullptr;
->>>>>>> 1cfa3391
   }
 
   BlockStmt* visit(const uast::Foreach* node) {
@@ -440,7 +403,7 @@
 
   /// Non-Literal Initializer Expressions (e.g. Array, Range) ///
 
-  CallExpr* convertArray(const uast::Array* node) {
+  CallExpr* visit(const uast::Array* node) {
     CallExpr* actualList = new CallExpr(PRIM_ACTUALS_LIST);
 
     for (auto expr : node->exprs()) {
@@ -450,7 +413,7 @@
     return new CallExpr("chpl__buildArrayExpr", actualList);
   }
 
-  CallExpr* convertDomain(const uast::Domain* node) {
+  CallExpr* visit(const uast::Domain* node) {
     CallExpr* actualList = new CallExpr(PRIM_ACTUALS_LIST);
 
     for (auto expr : node->exprs()) {
@@ -461,7 +424,7 @@
                         new SymExpr(gTrue));
   }
 
-  CallExpr* convertRange(const uast::Range* node) {
+  CallExpr* visit(const uast::Range* node) {
 
     // These are the arguments 'buildBoundedRange' requires.
     Expr* low = nullptr;
@@ -497,7 +460,7 @@
 
   /// Literals ///
 
-  Expr* convertBoolLiteral(const uast::BoolLiteral* node) {
+  Expr* visit(const uast::BoolLiteral* node) {
     return node->value() ? new SymExpr(gTrue) : new SymExpr(gFalse);
   }
 
@@ -569,9 +532,7 @@
 
   /// Calls ///
 
-<<<<<<< HEAD
-  Expr* convertDot(const uast::Dot* node) {
-
+  Expr* visit(const uast::Dot* node) {
     // These are the arguments that 'buildDotExpr' requires.
     BaseAST* base = toExpr(convertAST(node->calledExpression()));
     const char* member = node->field().c_str();
@@ -583,11 +544,6 @@
     } else {
       return buildDotExpr(base, member);
     }
-=======
-  Expr* visit(const uast::Dot* node) {
-    INT_FATAL("TODO");
-    return nullptr;
->>>>>>> 1cfa3391
   }
 
   Expr* visit(const uast::FnCall* node) {
@@ -625,8 +581,7 @@
     return ret;
   }
 
-<<<<<<< HEAD
-  CallExpr* revertDmappedOp(const uast::OpCall* node) {
+  CallExpr* convertDmappedOp(const uast::OpCall* node) {
     INT_ASSERT(node->numActuals() == 2);
 
     CallExpr* ret = new CallExpr("chpl__distributed");
@@ -643,10 +598,7 @@
     return ret;
   }
 
-  CallExpr* revertRegularBinaryOrUnaryOp(const uast::OpCall* node) {
-=======
-  Expr* visit(const uast::OpCall* node) {
->>>>>>> 1cfa3391
+  CallExpr* convertRegularBinaryOrUnaryOp(const uast::OpCall* node) {
     CallExpr* ret = new CallExpr(node->op().c_str());
     int nActuals = node->numActuals();
 
@@ -659,21 +611,17 @@
     return ret;
   }
 
-<<<<<<< HEAD
-  Expr* convertOpCall(const uast::OpCall* node) {
+  Expr* visit(const uast::OpCall* node) {
     const char* opStr = node->op().c_str();
 
     if (!strcmp(opStr, "dmapped")) {
-      return revertDmappedOp(node);
-    } else {
-      return revertRegularBinaryOrUnaryOp(node);
-    }
-  }
-
-  Expr* convertPrimCall(const uast::PrimCall* node) {
-=======
+      return convertDmappedOp(node);
+    } else {
+      return convertRegularBinaryOrUnaryOp(node);
+    }
+  }
+
   /*Expr* visit(const uast::PrimCall* node) {
->>>>>>> 1cfa3391
     INT_FATAL("TODO");
     return nullptr;
   }*/
