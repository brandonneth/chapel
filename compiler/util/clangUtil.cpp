#ifndef __STDC_FORMAT_MACROS
#define __STDC_FORMAT_MACROS
#endif
#include <inttypes.h>
  
#include <cctype>
#include <cstring>
#include <cstdio>

#include "astutil.h"
#include "driver.h"
#include "expr.h"
#include "files.h"
#include "mysystem.h"
#include "passes.h"
#include "stmt.h"
#include "stringutil.h"
#include "symbol.h"
#include "type.h"

#include "codegen.h"
#include "clangSupport.h"

#include "build.h"
#include "scopeResolve.h"

typedef Type ChapelType;

#ifndef HAVE_LLVM

void readExternC(void) {
  // Do nothing if we don't have LLVM support.
}

void cleanupExternC(void) {
  // Do nothing if we don't have LLVM support.
}

#else

using namespace clang;
using namespace llvm;

#define GLOBAL_PTR_SPACE 100
#define WIDE_PTR_SPACE 101
#define GLOBAL_PTR_SIZE 64
#define GLOBAL_PTR_ABI_ALIGN 64
#define GLOBAL_PTR_PREF_ALIGN 64

#include "llvmGlobalToWide.h"
#include "llvmAggregateGlobalOps.h"

// TODO - add functionality to clang so that we don't
// have to have what are basically copies of
// ModuleBuilder.cpp 
// ( and BackendUtil.cpp but we used PassManagerBuilder::addGlobalExtension)
//
// This one is not normally included by clang clients
// and not normally installed in the include directory.
#include "CodeGenModule.h"
#include "CGRecordLayout.h"
#include "clang/CodeGen/BackendUtil.h"

static void setupForGlobalToWide();

fileinfo    gAllExternCode;
fileinfo    gChplCompilationConfig;

static
VarSymbol *minMaxConstant(int nbits, bool isSigned, bool isMin)
{
  if( nbits == 8 && isSigned && isMin )
    return new_IntSymbol(INT8_MIN, INT_SIZE_8);
  else if( nbits == 8 && isSigned && !isMin )
    return new_IntSymbol(INT8_MAX, INT_SIZE_8);
  else if( nbits == 8 && !isSigned && isMin )
    return new_IntSymbol(0, INT_SIZE_8);
  else if( nbits == 8 && !isSigned && !isMin )
    return new_IntSymbol(UINT8_MAX, INT_SIZE_8);

  else if( nbits == 16 && isSigned && isMin )
    return new_IntSymbol(INT16_MIN, INT_SIZE_16);
  else if( nbits == 16 && isSigned && !isMin )
    return new_IntSymbol(INT16_MAX, INT_SIZE_16);
  else if( nbits == 16 && !isSigned && isMin )
    return new_IntSymbol(0, INT_SIZE_16);
  else if( nbits == 16 && !isSigned && !isMin )
    return new_IntSymbol(UINT16_MAX, INT_SIZE_16);

  else if( nbits == 32 && isSigned && isMin )
    return new_IntSymbol(INT32_MIN, INT_SIZE_32);
  else if( nbits == 32 && isSigned && !isMin )
    return new_IntSymbol(INT32_MAX, INT_SIZE_32);
  else if( nbits == 32 && !isSigned && isMin )
    return new_IntSymbol(0, INT_SIZE_32);
  else if( nbits == 32 && !isSigned && !isMin )
    return new_IntSymbol(UINT32_MAX, INT_SIZE_32);

  else if( nbits == 64 && isSigned && isMin )
    return new_IntSymbol(INT64_MIN, INT_SIZE_64);
  else if( nbits == 64 && isSigned && !isMin )
    return new_IntSymbol(INT64_MAX, INT_SIZE_64);
  else if( nbits == 64 && !isSigned && isMin )
    return new_IntSymbol(0, INT_SIZE_64);
  else if( nbits == 64 && !isSigned && !isMin )
    return new_IntSymbol(UINT64_MAX, INT_SIZE_64);

  else INT_ASSERT(0 && "Bad options for minMaxConstant");
  return NULL;
}

static
void addMinMax(const char* prefix, int nbits, bool isSigned)
{
  GenInfo* info = gGenInfo;
  LayeredValueTable *lvt = info->lvt;

  astlocT prevloc = currentAstLoc;

  currentAstLoc.lineno = 0;
  currentAstLoc.filename = astr("<internal>");

  const char* min_name = astr(prefix, "_MIN");
  const char* max_name = astr(prefix, "_MAX");

  if( isSigned ) {
    // only signed versions have a meaningful min.
    lvt->addGlobalVarSymbol(min_name, minMaxConstant(nbits, isSigned, true));
  }
  // but signed and unsigned both have a max
  lvt->addGlobalVarSymbol(max_name, minMaxConstant(nbits, isSigned, false));

  currentAstLoc = prevloc;
}

static
void addMinMax(ASTContext* Ctx, const char* prefix, clang::CanQualType qt)
{
  const clang::Type* ct = qt.getTypePtr();
  int nbits = Ctx->getTypeSize(ct);
  bool isSigned = ct->isSignedIntegerType();

  addMinMax(prefix, nbits, isSigned);
}

static
void setupClangContext(GenInfo* info, ASTContext* Ctx)
{
  std::string layout;

  info->Ctx = Ctx;
  if( ! info->parseOnly ) {
    info->module->setTargetTriple(
        info->Ctx->getTargetInfo().getTriple().getTriple());

    // Also setup some basic TBAA metadata nodes.
    llvm::LLVMContext& cx = info->module->getContext();
    // Create the TBAA root node
    {
      llvm::Value* Ops[1];
      Ops[0] = llvm::MDString::get(cx, "Chapel types");
      info->tbaaRootNode = llvm::MDNode::get(cx, Ops);
    }
    // Create type for ftable
    {
      llvm::Value* Ops[3];
      Ops[0] = llvm::MDString::get(cx, "Chapel ftable");
      Ops[1] = info->tbaaRootNode;
      // and mark it as constant
      Ops[2] = ConstantInt::get(llvm::Type::getInt64Ty(cx), 1);

      info->tbaaFtableNode = llvm::MDNode::get(cx, Ops);
    }
    {
      llvm::Value* Ops[3];
      Ops[0] = llvm::MDString::get(cx, "Chapel vmtable");
      Ops[1] = info->tbaaRootNode;
      // and mark it as constant
      Ops[2] = ConstantInt::get(llvm::Type::getInt64Ty(cx), 1);

      info->tbaaVmtableNode = llvm::MDNode::get(cx, Ops);
    }

  }

  info->targetLayout = info->Ctx->getTargetInfo().getTargetDescription();
  layout = info->targetLayout;

  if( fLLVMWideOpt && ! info->parseOnly ) {
    char buf[200]; //needs to store up to 8 32-bit numbers in decimal

    assert(GLOBAL_PTR_SIZE == GLOBAL_PTR_BITS);

    // Add global pointer info to layout.
    snprintf(buf, sizeof(buf), "-p%u:%u:%u:%u-p%u:%u:%u:%u", GLOBAL_PTR_SPACE, GLOBAL_PTR_SIZE, GLOBAL_PTR_ABI_ALIGN, GLOBAL_PTR_PREF_ALIGN, WIDE_PTR_SPACE, GLOBAL_PTR_SIZE, GLOBAL_PTR_ABI_ALIGN, GLOBAL_PTR_PREF_ALIGN);
    layout += buf;
    // Save the global address space we are using in info.
    info->globalToWideInfo.globalSpace = GLOBAL_PTR_SPACE;
    info->globalToWideInfo.wideSpace = WIDE_PTR_SPACE;
  }
  // Always set the module layout. This works around an apparent bug in
  // clang or LLVM (trivial/deitz/test_array_low.chpl would print out the
  // wrong answer  because some i64s were stored at the wrong alignment).
  if( info->module ) info->module->setDataLayout(layout);

  info->targetData =
    new LLVM_TARGET_DATA(info->Ctx->getTargetInfo().getTargetDescription());
  if( ! info->parseOnly ) {
    info->cgBuilder = new CodeGen::CodeGenModule(*Ctx,
                              info->codegenOptions,
                              *info->module,
                              *info->targetData, *info->Diags);
  }


  // Set up some  constants that depend on the Clang context.
  {
    addMinMax(Ctx, "CHAR", Ctx->CharTy);
    addMinMax(Ctx, "SCHAR", Ctx->SignedCharTy);
    addMinMax(Ctx, "UCHAR", Ctx->UnsignedCharTy);
    addMinMax(Ctx, "SHRT", Ctx->ShortTy);
    addMinMax(Ctx, "USHRT", Ctx->UnsignedShortTy);
    addMinMax(Ctx, "INT", Ctx->IntTy);
    addMinMax(Ctx, "UINT", Ctx->UnsignedIntTy);
    addMinMax(Ctx, "LONG", Ctx->LongTy);
    addMinMax(Ctx, "ULONG", Ctx->UnsignedLongTy);
    addMinMax(Ctx, "LLONG", Ctx->LongLongTy);
    addMinMax(Ctx, "ULLONG", Ctx->UnsignedLongLongTy);
  }
}


static
VarSymbol *handleMacro(const IdentifierInfo* id, const MacroInfo* macro)
{
  GenInfo* info = gGenInfo;
  Preprocessor &preproc = info->Clang->getPreprocessor();
  VarSymbol* ret = NULL;

  const bool debugPrint = false;

  if( debugPrint) printf("Adding macro %s\n", id->getName().str().c_str());

  //Handling only simple string or integer defines
  if(macro->getNumArgs() > 0) {
    if( debugPrint) printf("macro function!\n");
    return ret; // TODO -- handle macro functions.
  }

  // Check that we have a single token surrounded by any
  // number of parens. ie 1, (1), ((1))
  Token tok; // the main token.
  size_t left_parens = 0;
  size_t right_parens = 0;
  ssize_t ntokens = macro->getNumTokens();
  ssize_t t_idx;
  bool negate = false;
  if( ntokens > 0 ) {
      MacroInfo::tokens_iterator ti = macro->tokens_end() - 1;
      for( t_idx = ntokens - 1; t_idx >= 0; t_idx-- ) {
        tok = *ti;
        if(tok.getKind() == tok::r_paren) right_parens++;
        else break;
        --ti;
      }
  }

  {
    MacroInfo::tokens_iterator ti = macro->tokens_begin();
    for( t_idx = 0; t_idx < ntokens; t_idx++ ) {
      tok = *ti;
      if(tok.getKind() == tok::l_paren) left_parens++;
      else if(tok.getKind() == tok::minus) {
        negate = true;
        ntokens--;
      } else break;
      ++ti;
    }
  }
  if( left_parens == right_parens &&
      ntokens - left_parens - right_parens == 1 ) {
    // OK!
  } else {
    if( debugPrint) printf("too complicated or empty!\n");
    return ret; // we don't handle complicated expressions like A+B
  }


  switch(tok.getKind()) {
    case tok::numeric_constant: {
      std::string numString;
      if( negate ) numString.append("-");
      numString.append(tok.getLiteralData(), tok.getLength());

      if( debugPrint) printf("num = %s\n", numString.c_str());

      if(numString.find('.') == std::string::npos) {
        IF1_int_type size = INT_SIZE_32;

        if(tolower(numString[numString.length() - 1]) == 'l') {
          numString[numString.length() - 1] = '\0';
          size = INT_SIZE_64;
        }

        if(tolower(numString[numString.length() - 1]) == 'u') {
          numString[numString.length() - 1] = '\0';
          ret = new_UIntSymbol(strtoul(numString.c_str(), NULL, 0), size);
        }
        else {
          ret = new_IntSymbol(strtol(numString.c_str(), NULL, 0), size);
        }
      }
      else {
        IF1_float_type size = FLOAT_SIZE_64;

        if(tolower(numString[numString.length() - 1]) == 'l') {
          numString[numString.length() - 1] = '\0';
        }

        ret = new_RealSymbol("real", strtod(numString.c_str(), NULL), size);
      }
      break;
    }
    case tok::string_literal: {
      std::string body = std::string(tok.getLiteralData(), tok.getLength());
      if( debugPrint) printf("str = %s\n", body.c_str());
      ret = new_StringSymbol(body.c_str());
      break;
    }
    case tok::identifier: {
      IdentifierInfo* tokId = tok.getIdentifierInfo();
      std::string idName = tokId->getName();
      if( debugPrint) {
        printf("id = %s\n", idName.c_str());
      }
      VarSymbol* var = info->lvt->getVarSymbol(idName);
      if( var ) {
        // We've already got something here...
        ret = var;
      } else {
        // Check to see if it's another macro.
        MacroInfo* otherMacro = preproc.getMacroInfo(tokId);
        if( otherMacro && otherMacro != macro ) {
          ret = handleMacro(tokId, otherMacro);
        } else {
          // It must be referring to a variable.
          // FUTURE TODO - create an extern VarSymbol for
          //   Chapel to that variable..
          // The simple code below doesn't quite manage.
          //ret = new VarSymbol(astr(idName.c_str()), dtUnknown);
          //ret->addFlag(FLAG_EXTERN);
        }
      }
      break;
    }
    default:
      break;
  }

  if( ret ) {
    info->lvt->addGlobalVarSymbol(id->getName(), ret);
  }
  return ret;
}




static
void readMacrosClang(void) {
  GenInfo* info = gGenInfo;
  LayeredValueTable *lvt = info->lvt;

  SET_LINENO(rootModule);

  // Pre-populate with important INTxx_MIN/MAX from stdint.h
  // because we have trouble reading these because they have
  // special stuff to get the right constant width, but they
  // are all known integer values.
  lvt->addGlobalVarSymbol("NULL", new_IntSymbol(0, INT_SIZE_64));

  // Add INT{8,16,32,64}_{MIN,MAX} and INT_MAX and friends.
  addMinMax("INT8", 8, true);
  addMinMax("UINT8", 8, false);
  addMinMax("INT16", 16, true);
  addMinMax("UINT16", 16, false);
  addMinMax("INT32", 32, true);
  addMinMax("UINT32", 32, false);
  addMinMax("INT64", 64, true);
  addMinMax("UINT64", 64, false);

  //printf("Running ReadMacrosAction\n");
  Preprocessor &preproc = info->Clang->getPreprocessor();
  // Identify macro-functions and macro-values.
  // Later, if we see a use of a macro-function, we can
  //  compile it to a static/inline function with args types based an use
  // how will we know the return type?
  //   expr->getType() stmt->getRetValue()->getType.... 
  //     ... add function wrapping macro with wrong type
  //         parse/analyze squelching errors; get the macro expression type;
  //         correct the type and recompile to LLVM
  //         See ClangExpressionParser.cpp in lldb which parses
  //          a C expression from a command line... we need to
  //          do something similar.
  for(Preprocessor::macro_iterator i = preproc.macro_begin();
      i != preproc.macro_end();
      i++) {

#if HAVE_LLVM_VER >= 33
    handleMacro(i->first, i->second->getMacroInfo());
#else
    handleMacro(i->first, i->second);
#endif
  }
};

class CCodeGenConsumer : public ASTConsumer {
  private:
    GenInfo* info;
  public:
    CCodeGenConsumer() : ASTConsumer(), info(gGenInfo) {
      //info->module = new llvm::Module(info->moduleName, info->llvmContext);
    }

    virtual ~CCodeGenConsumer() { }

    // mostly taken from ModuleBuilder.cpp
     virtual void Initialize(ASTContext &Context) {
       // This does setTargetTriple, setDataLayout, initialize targetData
       // and cgBuilder.
       setupClangContext(info, &Context);
     }

     virtual void HandleCXXStaticMemberVarInstantiation(VarDecl *VD) {
       // Custom to Chapel
       if( info->parseOnly ) return;
       // End custom to Chapel
       info->cgBuilder->HandleCXXStaticMemberVarInstantiation(VD);
     }

     virtual bool HandleTopLevelDecl(DeclGroupRef DG) {
       // Make sure to emit all elements of a Decl.
       for (DeclGroupRef::iterator I = DG.begin(), E = DG.end(); I != E; ++I) {
         // Custom to Chapel
         if(TypedefDecl *td = dyn_cast<TypedefDecl>(*I)) {
           const clang::Type *ctype= td->getUnderlyingType().getTypePtrOrNull();
           //printf("Adding typedef %s\n", td->getNameAsString().c_str());
           if(ctype != NULL) {
             info->lvt->addGlobalCDecl(td);
           }
         } else if(FunctionDecl *fd = dyn_cast<FunctionDecl>(*I)) {
           info->lvt->addGlobalCDecl(fd);
         } else if(VarDecl *vd = dyn_cast<VarDecl>(*I)) {
           info->lvt->addGlobalCDecl(vd);
         } else if(clang::RecordDecl *rd = dyn_cast<RecordDecl>(*I)) {
           //Allow structs without typedefs
           info->lvt->addGlobalCDecl(rd); 
         }
         if( info->parseOnly ) continue;
         // End custom to Chapel

         info->cgBuilder->EmitTopLevelDecl(*I);
       }

       return true;
     }

     /// HandleTagDeclDefinition - This callback is invoked each time a TagDecl
     /// to (e.g. struct, union, enum, class) is completed. This allows the
     /// client hack on the type, which can occur at any point in the file
     /// (because these can be defined in declspecs).
     virtual void HandleTagDeclDefinition(TagDecl *D) {
       // Custom to Chapel - make a note of C globals
       if(EnumDecl *ed = dyn_cast<EnumDecl>(D)) {
          // Add the enum type
          info->lvt->addGlobalCDecl(ed);
          // Add the enum values
          for(EnumDecl::enumerator_iterator e = ed->enumerator_begin();
              e != ed->enumerator_end();
              e++) {
            info->lvt->addGlobalCDecl(*e); // & goes away with newer clang
          }
       } else if(RecordDecl *rd = dyn_cast<RecordDecl>(D)) {
          const clang::Type *ctype = rd->getTypeForDecl();

          if(ctype != NULL && rd->getDefinition() != NULL) {
            info->lvt->addGlobalCDecl(rd);
          }
       }
       if( info->parseOnly ) return;
       // End Custom to Chapel

       info->cgBuilder->UpdateCompletedType(D);

       // In C++, we may have member functions that need to be emitted at this 
       // point.
       if (info->Ctx->getLangOpts().CPlusPlus && !D->isDependentContext()) {
         for (DeclContext::decl_iterator M = D->decls_begin(),
                                      MEnd = D->decls_end();
              M != MEnd; ++M)
           if (CXXMethodDecl *Method = dyn_cast<CXXMethodDecl>(*M))
             if (Method->doesThisDeclarationHaveABody() &&
                 (Method->hasAttr<UsedAttr>() ||
                  Method->hasAttr<ConstructorAttr>()))
               info->cgBuilder->EmitTopLevelDecl(Method);
       }


     }

     virtual void HandleTranslationUnit(ASTContext &Ctx) {
       if (info->Diags->hasErrorOccurred()) {
         return;
       }

       /* custom to Chapel -
          we don't release the builder now, because
          we want to add a bunch of uses of functions
          that may not have been codegened yet.
       if (info->cgBuilder)
         cgBuilder->Release();
       */
     }

     virtual void CompleteTentativeDefinition(VarDecl *D) {
       if (info->Diags->hasErrorOccurred())
         return;

       // Custom to Chapel
       if( info->parseOnly ) return;
       // End Custom to Chapel
       
       info->cgBuilder->EmitTentativeDefinition(D);
     }

     virtual void HandleVTable(CXXRecordDecl *RD, bool DefinitionRequired) {
       if (info->Diags->hasErrorOccurred())
         return;

       // Custom to Chapel
       if( info->parseOnly ) return;
       // End Custom to Chapel

       info->cgBuilder->EmitVTable(RD, DefinitionRequired);
     }
};

class CCodeGenAction : public ASTFrontendAction {
 public:
  CCodeGenAction() { }
 protected:
  virtual ASTConsumer *CreateASTConsumer(CompilerInstance &CI,
                                                 StringRef InFile);
};

ASTConsumer *
CCodeGenAction::CreateASTConsumer(CompilerInstance &CI,
                                  StringRef InFile) {
  return new CCodeGenConsumer();
};

static void cleanupClang(GenInfo* info)
{
  if( info->cgBuilder ) {
    info->cgBuilder->Release();
    delete info->cgBuilder;
    info->cgBuilder = NULL;
  }
  delete info->targetData;
  info->targetData = NULL;
  delete info->Clang;
  info->Clang = NULL;
  delete info->cgAction;
  info->cgAction = NULL;
  info->Diags.reset();
  info->DiagID.reset();
}

void setupClang(GenInfo* info, std::string mainFile)
{
  std::string clangexe = info->clangInstallDir + "/bin/clang";
  std::vector<const char*> clangArgs;
  for( size_t i = 0; i < info->clangCCArgs.size(); ++i ) {
    clangArgs.push_back(info->clangCCArgs[i].c_str());
  }
  for( size_t i = 0; i < info->clangLDArgs.size(); ++i ) {
    clangArgs.push_back(info->clangLDArgs[i].c_str());
  }
  for( size_t i = 0; i < info->clangOtherArgs.size(); ++i ) {
    clangArgs.push_back(info->clangOtherArgs[i].c_str());
  }

  if (llvmCodegen) {
    clangArgs.push_back("-emit-llvm");
  }

  //clangArgs.push_back("-c");
  clangArgs.push_back(mainFile.c_str()); // chpl - always compile rt file

  info->diagOptions = new DiagnosticOptions();
  info->DiagClient= new TextDiagnosticPrinter(errs(),&*info->diagOptions);
  info->DiagID = new DiagnosticIDs();
#if HAVE_LLVM_VER >= 32
  info->Diags = new DiagnosticsEngine(
      info->DiagID, &*info->diagOptions, info->DiagClient);
#else
  info->Diags = new DiagnosticsEngine(info->DiagID, info->DiagClient);
#endif

  CompilerInvocation* CI =
    createInvocationFromCommandLine(clangArgs, info->Diags);

  // Get the codegen options from the clang command line.
  info->codegenOptions = CI->getCodeGenOpts();

  // if --fast is given, we should be at least at -O3.
  if(fFastFlag && info->codegenOptions.OptimizationLevel < 3) {
    info->codegenOptions.OptimizationLevel = 3;
  }


  {
    // Make sure we include clang's internal header dir
    sys::Path P(clangexe);
    if (!P.isEmpty()) {
      P.eraseComponent();  // Remove /clang from foo/bin/clang
      P.eraseComponent();  // Remove /bin   from foo/bin

      // Get foo/lib/clang/<version>/
      P.appendComponent("lib");
      P.appendComponent("clang");
      P.appendComponent(CLANG_VERSION_STRING);
    }
    CI->getHeaderSearchOpts().ResourceDir = P.str();
    sys::Path P2(P);
    P.appendComponent("include");
#if HAVE_LLVM_VER >= 33
    CI->getHeaderSearchOpts().AddPath(
        P.str(), frontend::System,false, false);
#else
    CI->getHeaderSearchOpts().AddPath(
        P.str(), frontend::System,false, false, false, true, false);
#endif
  }

  // Create a compiler instance to handle the actual work.
  info->Clang = new CompilerInstance();
  info->Clang->setInvocation(CI);

  // Save the TargetOptions and LangOptions since these
  // are used during machine code generation.
  info->clangTargetOptions = info->Clang->getTargetOpts();
  info->clangLangOptions = info->Clang->getLangOpts();

  // Create the compilers actual diagnostics engine.
  // Create the compilers actual diagnostics engine.
#if HAVE_LLVM_VER >= 33
  info->Clang->createDiagnostics();
#else
  info->Clang->createDiagnostics(int(clangArgs.size()),&clangArgs[0]);
#endif
  if (!info->Clang->hasDiagnostics())
    INT_FATAL("Bad diagnostics from clang");
}


void finishCodegenLLVM() {
  GenInfo* info = gGenInfo;

  // Codegen extra stuff for global-to-wide optimization.
  setupForGlobalToWide();

  // Finish up our cleanup optimizers...
  info->FPM_postgen->doFinalization();

  // We don't need our postgen function pass manager anymore.
  delete info->FPM_postgen;
  info->FPM_postgen = NULL;

  // Now finish any Clang code generation.
  cleanupClang(info);

  // Verify the LLVM module.
  if( developer ) {
    if(verifyModule(*info->module,PrintMessageAction)){
      INT_FATAL("LLVM module verification failed");
    }
  }
}

void prepareCodegenLLVM()
{
  GenInfo *info = gGenInfo;

  FunctionPassManager *fpm = new FunctionPassManager(info->module);

  PassManagerBuilder PMBuilder;

  // Set up the optimizer pipeline.
  // Start with registering info about how the
  // target lays out data structures.
  fpm->add(new DataLayout(info->module));

  if( fFastFlag ) {
    PMBuilder.OptLevel = 2;
    PMBuilder.populateFunctionPassManager(*fpm);
  }

  info->FPM_postgen = fpm;

  info->FPM_postgen->doInitialization();
}

#if HAVE_LLVM_VER >= 33
static void handleErrorLLVM(void* user_data, const std::string& reason,
                            bool gen_crash_diag)
#else
static void handleErrorLLVM(void* user_data, const std::string& reason)
#endif
{
  INT_FATAL("llvm fatal error: %s", reason.c_str());
}

struct ExternBlockInfo {
  GenInfo* gen_info;
  fileinfo file;
  ExternBlockInfo() : gen_info(NULL), file() { }
  ~ExternBlockInfo() { }
};

typedef std::set<ModuleSymbol*> module_set_t;
typedef module_set_t::iterator module_set_iterator_t;

module_set_t gModulesWithExternBlocks;

bool lookupInExternBlock(ModuleSymbol* module, const char* name,
                         clang::NamedDecl** cDecl,
                         ChapelType** chplType)
{
  if( ! module->extern_info ) return false;
  *cDecl = module->extern_info->gen_info->lvt->getCDecl(name);
  VarSymbol* var = module->extern_info->gen_info->lvt->getVarSymbol(name);
  if( var ) *chplType = var->typeInfo();
  return ( (*chplType) || (*cDecl) );
}
bool alreadyConvertedExtern(ModuleSymbol* module, const char* name)
{
  return module->extern_info->gen_info->lvt->isAlreadyInChapelAST(name);
}
bool setAlreadyConvertedExtern(ModuleSymbol* module, const char* name)
{
  return module->extern_info->gen_info->lvt->markAddedToChapelAST(name);
}


void runClang(const char* just_parse_filename) {
  static bool is_installed_fatal_error_handler = false;

  /* TODO -- note that clang/examples/clang-interpreter/main.cpp 
             includes an example for getting the executable path,
             so that we could automatically set CHPL_HOME. */
  std::string home(CHPL_HOME);
  std::string compileline = home + "/util/config/compileline";
  if( debugCCode ) compileline += " DEBUG=1";
  if( optimizeCCode ) compileline += " OPTIMIZE=1";
  std::string readargsfrom = compileline +
                              " --llvm-install-dir --includes-and-defines";
  std::vector<std::string> args;
  std::vector<std::string> clangCCArgs;
  std::vector<std::string> clangLDArgs;
  std::vector<std::string> clangOtherArgs;
  std::string clangInstallDir;

  // Add cflags,etc that used to be put into the Makefile
  // (see codegen_makefile in files.cpp)
  if (ccwarnings) {
    // Could add warning arguments here. to clangCCArgs
  }

  if (debugCCode) {
    clangCCArgs.push_back("-g");
  }

  if (optimizeCCode) {
    clangCCArgs.push_back("-O3");
  }

  if (fieeefloat) {
    // believe clang is always ieee float
  } else {
    clangCCArgs.push_back("-ffast-math");
  }

  forv_Vec(const char*, dirName, incDirs) {
    clangCCArgs.push_back(std::string("-I") + dirName);
  }
  clangCCArgs.push_back(std::string("-I") + getIntermediateDirName());

  clangCCArgs.push_back(ccflags);

  clangCCArgs.push_back("-pthread");

  // libFlag and ldflags are handled during linking later.

  clangCCArgs.push_back("-DCHPL_GEN_CODE");

  // Gather information from readargsfrom into clangArgs.
  readArgsFromCommand(readargsfrom.c_str(), args);
  clangInstallDir = args[0];
  for( size_t i = 1; i < args.size(); ++i ) {
    clangOtherArgs.push_back(args[i]);
  }

  // Always include sys_basic because it might change the
  // behaviour of macros!
  clangOtherArgs.push_back("-include");
  clangOtherArgs.push_back("sys_basic.h");

  if (!just_parse_filename) {
    // Running clang to compile all runtime and extern blocks

    // Include header files from the command line.
    {
      int filenum = 0;
      while (const char* inputFilename = nthFilename(filenum++)) {
        if (isCHeader(inputFilename)) {
          clangOtherArgs.push_back("-include");
          clangOtherArgs.push_back(inputFilename);
        }
      }
    }
    // Include extern C blocks
    if( externC && gAllExternCode.filename ) {
      clangOtherArgs.push_back("-include");
      clangOtherArgs.push_back(gAllExternCode.filename);
    }
  } else {
    // Just running clang to parse the extern blocks for this module.
    clangOtherArgs.push_back("-include");
    clangOtherArgs.push_back(just_parse_filename);
  }

  if( printSystemCommands ) {
    printf("<internal clang> ");
    for( size_t i = 0; i < clangCCArgs.size(); i++ ) {
      printf("%s ", clangCCArgs[i].c_str());
    }
    for( size_t i = 0; i < clangOtherArgs.size(); i++ ) {
      printf("%s ", clangOtherArgs[i].c_str());
    }
    printf("\n");
  }

  // Initialize gGenInfo
  // Toggle LLVM code generation in our clang run;
  // turn it off if we just wanted to parse some C.
  gGenInfo = new GenInfo(clangInstallDir,
                         compileline, clangCCArgs, clangLDArgs, clangOtherArgs,
                         just_parse_filename != NULL);

  if( llvmCodegen || externC )
  {
    GenInfo *info = gGenInfo;

    // Install an LLVM Fatal Error Handler.
    if (!is_installed_fatal_error_handler) {
      is_installed_fatal_error_handler = true;
      install_fatal_error_handler(handleErrorLLVM);
    }

    // Run the Start Generation action
    // Now initialize a code generator...
    // this will enable us to ask for addresses of static (inline) functions
    // and cause them to be emitted eventually.
    info->cgAction = new CCodeGenAction();
    if (!info->Clang->ExecuteAction(*info->cgAction)) {
      if (just_parse_filename) {
        USR_FATAL("error running clang on extern block");
      } else {
        USR_FATAL("error running clang during code generation");
      }
    }

    if( ! info->parseOnly ) {
      // This seems to be needed, even though it is strange.
      // (otherwise we segfault in info->builder->CreateGlobalString)
      
      // Some IRBuilder methods, codegenning a string,
      // need a basic block in order to get to the module
      // so we create a dummy function to code generate into
      llvm::Type * voidTy =  llvm::Type::getVoidTy(info->module->getContext());
      std::vector<llvm::Type*> args;
      llvm::FunctionType * FT = llvm::FunctionType::get(voidTy, args, false);
      Function * F =
        Function::Create(FT, Function::InternalLinkage,
                         "chplDummyFunction", info->module);
      llvm::BasicBlock *block =
        llvm::BasicBlock::Create(info->module->getContext(), "entry", F);
      info->builder->SetInsertPoint(block);
    }
    // read macros. May call IRBuilder methods to codegen a string,
    // so needs to happen after we set the insert point.
    readMacrosClang();

    if( ! info->parseOnly ) {
      info->builder->CreateRetVoid();
    }
  }
}

static
void saveExternBlock(ModuleSymbol* module, const char* extern_code)
{
  if( ! gAllExternCode.filename ) {
    openCFile(&gAllExternCode, "extern-code", "c");
    INT_ASSERT(gAllExternCode.fptr);
  }

  if( ! module->extern_info ) {
    // Figure out what file to place the C code into.
    module->extern_info = new ExternBlockInfo();
    const char* name = astr("extern_block_", module->cname);
    openCFile(&module->extern_info->file, name, "c");
    // Could put #ifndef/define/endif wrapper start here.
  }
  FILE* f = module->extern_info->file.fptr;
  INT_ASSERT(f);
  // Append the C code to that file.
  fputs(extern_code, f);
  // Always make sure it ends in a close semi (solves errors)
  fputs("\n;\n", f);
  // Add this module to the set of modules needing extern compilation.
  std::pair<module_set_iterator_t,bool> already_there;
  already_there = gModulesWithExternBlocks.insert(module);
  if( already_there.second ) {
    // A new element was added to the map ->
    //   first time we have worked with this module.
    // Add a #include of this module's extern block code to the
    //   global extern code file.
    fprintf(gAllExternCode.fptr,
           "#include \"%s\"\n", module->extern_info->file.filename);
  }
}


void readExternC(void) {
  // Handle extern C blocks.
  forv_Vec(ExternBlockStmt, eb, gExternBlockStmts) {
    // Figure out the parent module symbol.
    ModuleSymbol* module = eb->getModule();
    saveExternBlock(module, eb->c_code);
  }

  // Close extern_c_file.
  if( gAllExternCode.fptr ) closefile(&gAllExternCode);
  // Close any extern files for any modules we had generated code for.
  module_set_iterator_t it;
  for( it = gModulesWithExternBlocks.begin();
       it != gModulesWithExternBlocks.end();
       ++it ) {
    ModuleSymbol* module = *it;
    INT_ASSERT(module->extern_info);
    // Could put #ifndef/define/endif wrapper end here.
    closefile(&module->extern_info->file);
    // Now parse the extern C code for that module.
    runClang(module->extern_info->file.filename);
    // Now swap what went into the global layered value table
    // into the module's own layered value table.
    module->extern_info->gen_info = gGenInfo;
    gGenInfo = NULL;
  }
}

void cleanupExternC(void) {
  module_set_iterator_t it;
  for( it = gModulesWithExternBlocks.begin();
       it != gModulesWithExternBlocks.end();
       ++it ) {
    ModuleSymbol* module = *it;
    INT_ASSERT(module->extern_info);
    cleanupClang(module->extern_info->gen_info);
    delete module->extern_info->gen_info;
    delete module->extern_info;
    // Remove all ExternBlockStmts from this module.
    forv_Vec(ExternBlockStmt, eb, gExternBlockStmts) {
      eb->remove();
    }
    gExternBlockStmts.clear();
  }
}

Function* getFunctionLLVM(const char* name)
{
  GenInfo* info = gGenInfo;
  Function* fn = info->module->getFunction(name);
  if( fn ) return fn;

  GenRet got = info->lvt->getValue(name);
  if( got.val ) {
    fn = cast<Function>(got.val);
    return fn;
  }

  return NULL;
}

llvm::Type* getTypeLLVM(const char* name)
{
  GenInfo* info = gGenInfo;
  llvm::Type* t = info->module->getTypeByName(name);
  if( t ) return t;

  t = info->lvt->getType(name);
  if( t ) return t;

  return NULL;
}
// should support TypedefDecl,EnumDecl,RecordDecl
llvm::Type* codegenCType(const TypeDecl* td)
{
  GenInfo* info = gGenInfo;
  CodeGen::CodeGenTypes & cdt = info->cgBuilder->getTypes();
  QualType qType;

  // handle TypedefDecl
  if( const TypedefNameDecl* tnd = dyn_cast<TypedefNameDecl>(td) ) {
    qType = tnd->getCanonicalDecl()->getUnderlyingType();
    // had const Type *ctype = td->getUnderlyingType().getTypePtrOrNull();
    //could also do:
    //  qType =
    //   tnd->getCanonicalDecl()->getTypeForDecl()->getCanonicalTypeInternal();
  } else if( const EnumDecl* ed = dyn_cast<EnumDecl>(td) ) {
    qType = ed->getCanonicalDecl()->getIntegerType();
    // could also use getPromotionType()
    //could also do:
    //  qType =
    //   tnd->getCanonicalDecl()->getTypeForDecl()->getCanonicalTypeInternal();
  } else if( const RecordDecl* rd = dyn_cast<RecordDecl>(td) ) {
    RecordDecl *def = rd->getDefinition();
    INT_ASSERT(def);
    qType=def->getCanonicalDecl()->getTypeForDecl()->getCanonicalTypeInternal();
  } else {
    INT_FATAL("Unknown clang type declaration");
  }
  return cdt.ConvertTypeForMem(qType);
}

// should support FunctionDecl,VarDecl,EnumConstantDecl
GenRet codegenCValue(const ValueDecl *vd)
{
  GenInfo* info = gGenInfo;
  GenRet ret;

  if( info->cfile ) {
    ret.c = vd->getName();
    return ret;
  }

  if(const FunctionDecl *fd = dyn_cast<FunctionDecl>(vd)) {
    // It's a function decl.
    ret.val = info->cgBuilder->GetAddrOfFunction(fd);
    ret.isLVPtr = GEN_VAL;
  } else if(const VarDecl *vard = dyn_cast<VarDecl>(vd)) {
    // It's a (global) variable decl
    ret.val = info->cgBuilder->GetAddrOfGlobalVar(vard);
    ret.isLVPtr = GEN_PTR;
  } else if(const EnumConstantDecl *ed = dyn_cast<EnumConstantDecl>(vd)) {
    // It's a constant enum value
    APInt v = ed->getInitVal();

    ret.isUnsigned = ! ed->getType()->hasSignedIntegerRepresentation();
    CodeGen::CodeGenTypes & cdt = info->cgBuilder->getTypes();
    llvm::Type* type = cdt.ConvertTypeForMem(ed->getType());
    ret.val = ConstantInt::get(type, v);
    ret.isLVPtr = GEN_VAL;
  } else {
    INT_FATAL("Unknown clang value declaration");
  }
  return ret;
}

LayeredValueTable::LayeredValueTable(){
  layers.push_front(map_type());
}

void LayeredValueTable::addLayer(){
  layers.push_front(map_type());
}

void LayeredValueTable::removeLayer(){
  if(layers.size() != 1) {
    layers.pop_front();
  }
}


void LayeredValueTable::addValue(
    StringRef name, Value *value, uint8_t isLVPtr, bool isUnsigned) {
  Storage store;
  store.u.value = value;
  store.isLVPtr = isLVPtr;
  store.isUnsigned = isUnsigned;
  (layers.front())[name] = store;
}

void LayeredValueTable::addGlobalValue(
    StringRef name, Value *value, uint8_t isLVPtr, bool isUnsigned) {
  Storage store;
  store.u.value = value;
  store.isLVPtr = isLVPtr;
  store.isUnsigned = isUnsigned;
  (layers.back())[name] = store;
}

void LayeredValueTable::addGlobalValue(StringRef name, GenRet gend) {
  addGlobalValue(name, gend.val, gend.isLVPtr, gend.isUnsigned);
}

void LayeredValueTable::addGlobalType(StringRef name, llvm::Type *type) {
  Storage store;
  store.u.type = type;
  /*fprintf(stderr, "Adding global type %s ", name.str().c_str());
  type->dump();
  fprintf(stderr, "\n");
  */
  (layers.back())[name] = store;
}

void LayeredValueTable::addGlobalCDecl(NamedDecl* cdecl) {
  Storage store;
  store.u.cdecl = cdecl;
  (layers.back())[cdecl->getName()] = store;
}

void LayeredValueTable::addGlobalVarSymbol(llvm::StringRef name, VarSymbol* var)
{
  Storage store;
  store.u.chplVar = var;
  (layers.back())[name] = store;
}

void LayeredValueTable::addBlock(StringRef name, llvm::BasicBlock *block) {
  Storage store;
  store.u.block = block;

  layer_iterator blockLayer = --layers.end();
  if(layers.size() > 1) {
    blockLayer = --blockLayer;
  }
  (*blockLayer)[name] = store;
}

GenRet LayeredValueTable::getValue(StringRef name) {
  if(Storage *store = get(name)) {
    if( store->u.value && isa<Value>(store->u.value) ) {
      GenRet ret;
      ret.val = store->u.value;
      ret.isLVPtr = store->isLVPtr;
      ret.isUnsigned = store->isUnsigned;
      return ret;
    }
    if( store->u.cdecl && isa<NamedDecl>(store->u.cdecl) ) {
      // we have a clang named decl.
      // maybe TypedefDecl,EnumDecl,RecordDecl,FunctionDecl,
      // VarDecl,EnumConstantDecl
      if( isa<ValueDecl>(store->u.cdecl) ) {
        ValueDecl* vd = cast<ValueDecl>(store->u.cdecl);

        // Convert it to an LLVM value
        // should support FunctionDecl,VarDecl,EnumConstantDecl
        return codegenCValue(vd);
      }
    }
    if( store->u.chplVar && isVarSymbol(store->u.chplVar) ) {
      VarSymbol* var = store->u.chplVar;
      GenRet ret = var; // code generate it!
      return ret;
    }
  }
  GenRet ret;
  return ret;
}

llvm::BasicBlock *LayeredValueTable::getBlock(StringRef name) {
  if(Storage *store = get(name)) {
    if( store->u.block && isa<llvm::BasicBlock>(store->u.block) )
      return store->u.block;
  }
  return NULL;
}

llvm::Type *LayeredValueTable::getType(StringRef name) {
  if(Storage *store = get(name)) {
    if( store->u.type && isa<llvm::Type>(store->u.type) )
      return store->u.type;
    if( store->u.cdecl && isa<NamedDecl>(store->u.cdecl) ) {
      // we have a clang named decl.
      // maybe TypedefDecl,EnumDecl,RecordDecl,FunctionDecl,
      // VarDecl,EnumConstantDecl
      if( isa<TypeDecl>(store->u.cdecl) ) {
        TypeDecl* td = cast<TypeDecl>(store->u.cdecl);
        // Convert it to an LLVM type.
        // should support TypedefDecl,EnumDecl,RecordDecl
        return codegenCType(td);
      }
    }
  }
  return NULL;
}

NamedDecl* LayeredValueTable::getCDecl(StringRef name) {
  if(Storage *store = get(name)) {
    if( store->u.cdecl && isa<NamedDecl>(store->u.cdecl) ) {
      // we have a clang named decl.
      // maybe TypedefDecl,EnumDecl,RecordDecl,FunctionDecl,
      // VarDecl,EnumConstantDecl
      return store->u.cdecl;
    }
  }
  return NULL;
}

VarSymbol* LayeredValueTable::getVarSymbol(StringRef name) {
  if(Storage *store = get(name)) {
    if( store->u.chplVar && isVarSymbol(store->u.chplVar) ) {
      // we have a Chapel Var Symbol.
      // maybe immediate number or string, possibly variable reference.
      // These come from macros.
      return store->u.chplVar;
    }
  }
  return NULL;
}

LayeredValueTable::Storage* LayeredValueTable::get(StringRef name) {
  for(layer_iterator i = layers.begin(); i != layers.end(); ++i) {
    value_iterator j = i->find(name);

    if(j != i->end())
    {
      return &j->second;
    }
  }

  return NULL;
}

bool LayeredValueTable::isAlreadyInChapelAST(llvm::StringRef name)
{
  if(Storage *store = get(name)) {
    return store->addedToChapelAST;
  }
  return false;
}

bool LayeredValueTable::markAddedToChapelAST(llvm::StringRef name)
{
  if(Storage *store = get(name)) {
    if( store->addedToChapelAST ) return false;
    store->addedToChapelAST = true;
    return true;
  } else {
    // Otherwise, make a new entry.
    Storage toStore;
    toStore.addedToChapelAST = true;
    (layers.back())[name] = toStore;
    return true;
  }
}

void LayeredValueTable::swap(LayeredValueTable* other)
{
  this->layers.swap(other->layers);
}

int getCRecordMemberGEP(const char* typeName, const char* fieldName)
{
  GenInfo* info = gGenInfo;
  NamedDecl* d = info->lvt->getCDecl(typeName);
  int ret;
  INT_ASSERT(d);
  if( isa<TypedefDecl>(d) ) {
    TypedefDecl* td = cast<TypedefDecl>(d);
    const clang::Type* t = td->getUnderlyingType().getTypePtr();
    while( t->isPointerType() ) {
      t = t->getPointeeType().getTypePtr();
    }
    const RecordType* rt = t->getAsStructureType();
    INT_ASSERT(rt);
    d = rt->getDecl();
    // getAsUnionType also available, but we don't support extern unions
  }
  INT_ASSERT(isa<RecordDecl>(d));
  RecordDecl* rec = cast<RecordDecl>(d);
  // Find the field decl.
  RecordDecl::field_iterator it;
  FieldDecl* field = NULL;
  for( it = rec->field_begin(); it != rec->field_end(); ++it ) {
    if( fieldName == it->getName() ) {
      field = *it;
      break;
    }
  }
  INT_ASSERT(field);
  ret=info->cgBuilder->getTypes().getCGRecordLayout(rec).getLLVMFieldNo(field);
  return ret;
}

bool isBuiltinExternCFunction(const char* cname)
{
  if( 0 == strcmp(cname, "sizeof") ) return true;
  else return false;
}

static
void addAggregateGlobalOps(const PassManagerBuilder &Builder, PassManagerBase &PM) {
  GenInfo* info = gGenInfo;
  if( fLLVMWideOpt ) {
    PM.add(createAggregateGlobalOpsOptPass(info->globalToWideInfo.globalSpace));
  }
}

static
void addGlobalToWide(const PassManagerBuilder &Builder, PassManagerBase &PM) {
  GenInfo* info = gGenInfo;
  if( fLLVMWideOpt ) {
    PM.add(createGlobalToWide(&info->globalToWideInfo, info->targetLayout));
  }
}

// If we're using the LLVM wide optimizations, we have to add
// some functions to call put/get into the Chapel runtime layers
// (the optimization is meant to be portable to other languages)
static
void setupForGlobalToWide(void) {
  if( ! fLLVMWideOpt ) return;

  GenInfo* ginfo = gGenInfo;
  GlobalToWideInfo* info = &ginfo->globalToWideInfo;

  info->localeIdType = ginfo->lvt->getType("chpl_localeID_t");
  assert(info->localeIdType);
  info->nodeIdType = ginfo->lvt->getType("c_nodeid_t");
  assert(info->nodeIdType);

  info->addrFn = getFunctionLLVM("chpl_wide_ptr_get_address");
  INT_ASSERT(info->addrFn);
  info->locFn = getFunctionLLVM("chpl_wide_ptr_read_localeID");
  INT_ASSERT(info->locFn);
  info->nodeFn = getFunctionLLVM("chpl_wide_ptr_get_node");
  INT_ASSERT(info->nodeFn);
  info->makeFn = getFunctionLLVM("chpl_return_wide_ptr_loc_ptr");
  INT_ASSERT(info->makeFn);
  info->getFn = getFunctionLLVM("chpl_gen_comm_get_ctl");
  INT_ASSERT(info->getFn);
  info->putFn = getFunctionLLVM("chpl_gen_comm_put_ctl");
  INT_ASSERT(info->putFn);
  info->getPutFn = getFunctionLLVM("chpl_gen_comm_getput");
  INT_ASSERT(info->getPutFn);
  info->memsetFn = getFunctionLLVM("chpl_gen_comm_memset");
  INT_ASSERT(info->memsetFn);

  // Call these functions in a dummy externally visible
  // function which GlobalToWide should remove. We need to do that
  // in order to prevent the functions from being removed for
  // not having references when they are inline/internal linkage.
  // Our function here just returns a pointer to the i'th (i is the argument)
  // such function - and since it is marked externally visible, there
  // is no way that the compiler can completely remove the needed
  // runtime functions.
  const char* dummy = "chpl_wide_opt_dummy";
  if( getFunctionLLVM(dummy) ) INT_FATAL("dummy function already exists");

  llvm::Type* retType = llvm::Type::getInt8PtrTy(ginfo->module->getContext());
  llvm::Type* argType = llvm::Type::getInt64Ty(ginfo->module->getContext());
  llvm::Value* fval = ginfo->module->getOrInsertFunction(
                          dummy, retType, argType, NULL);
  llvm::Function* fn = llvm::dyn_cast<llvm::Function>(fval);

  // Mark the function as external so that it will not be removed
  fn->setLinkage(llvm::GlobalValue::ExternalLinkage);

  llvm::BasicBlock* block = 
     llvm::BasicBlock::Create(ginfo->module->getContext(), "entry", fn);
  ginfo->builder->SetInsertPoint(block);

  llvm::Constant* fns[] = {info->addrFn, info->locFn, info->nodeFn,
                           info->makeFn, info->getFn, info->putFn,
                           info->getPutFn, info->memsetFn, NULL};

  llvm::Value* ret = llvm::Constant::getNullValue(retType);
  llvm::Function::arg_iterator args = fn->arg_begin();
  llvm::Value* arg = args++;

  for( int i = 0; fns[i]; i++ ) {
    llvm::Constant* f = fns[i];
    llvm::Value* ptr = ginfo->builder->CreatePointerCast(f, retType); 
    llvm::Value* id = llvm::ConstantInt::get(argType, i);
    llvm::Value* eq = ginfo->builder->CreateICmpEQ(arg, id);
    ret = ginfo->builder->CreateSelect(eq, ptr, ret);
  }
  ginfo->builder->CreateRet(ret);

  llvm::verifyFunction(*fn);

  info->preservingFn = fn;
}


void makeBinaryLLVM(void) {
  GenInfo* info = gGenInfo;

  std::string moduleFilename = genIntermediateFilename("chpl__module.bc");
  std::string preOptFilename = genIntermediateFilename("chpl__module-nopt.bc");

  if( saveCDir[0] != '\0' ) {
    // Save the generated LLVM before optimization.
    std::string errorInfo;
    OwningPtr<tool_output_file> output (
        new tool_output_file(preOptFilename.c_str(),
                             errorInfo,
                             raw_fd_ostream::F_Binary));
    WriteBitcodeToFile(info->module, output->os());
    output->keep();
    output->os().flush();
  }

  std::string errorInfo;
  OwningPtr<tool_output_file> output (
      new tool_output_file(moduleFilename.c_str(),
                           errorInfo,
                           raw_fd_ostream::F_Binary));
 
  static bool addedGlobalExts = false;
  if( ! addedGlobalExts ) {
    // Add the Global to Wide optimization if necessary.
    PassManagerBuilder::addGlobalExtension(PassManagerBuilder::EP_ScalarOptimizerLate, addAggregateGlobalOps);
    PassManagerBuilder::addGlobalExtension(PassManagerBuilder::EP_ScalarOptimizerLate, addGlobalToWide);
    PassManagerBuilder::addGlobalExtension(PassManagerBuilder::EP_EnabledOnOptLevel0, addGlobalToWide);
    addedGlobalExts = true;
  }

  EmitBackendOutput(*info->Diags, info->codegenOptions,
                    info->clangTargetOptions, info->clangLangOptions,
                    info->module, Backend_EmitBC, &output->os());
  output->keep();
  output->os().flush();


  std::string options = "";

  std::string home(CHPL_HOME);
  std::string compileline = info->compileline;
  compileline += " --llvm-install-dir --main.o --libraries";
  std::vector<std::string> args;
  readArgsFromCommand(compileline.c_str(), args);

  std::string clangInstall = args[0];
  std::string maino = args[1];
  std::vector<std::string> dotOFiles;

  // Gather C flags for compiling C files.
  std::string cargs;
  for( size_t i = 0; i < info->clangCCArgs.size(); ++i ) {
    cargs += " ";
    cargs += info->clangCCArgs[i];
  }

  // Compile any C files.
<<<<<<< HEAD

  { // Start with configuration settings
    const char* inputFilename = chpl_compilation_config.pathname;
    const char* objFilename = objectFileForCFile(inputFilename);
    mysystem(astr(clangInstall.c_str(),
                  "/bin/clang -c -o ", objFilename,
                    " ", inputFilename, cargs.c_str()),
               "Compile C File");
    dotOFiles.push_back(objFilename);
  }
=======
  { 
    // Start with configuration settings
    const char* inputFilename = gChplCompilationConfig.pathname;
    const char* objFilename   = objectFileForCFile(inputFilename);

      mysystem(astr(clangInstall.c_str(),
                    "/bin/clang -c -o ", 
                    objFilename,
                    " ", 
                    inputFilename, 
                    cargs.c_str()),
               "Compile C File");

      dotOFiles.push_back(objFilename);
   }
>>>>>>> deb7d70b

  int filenum = 0;
  while (const char* inputFilename = nthFilename(filenum++)) {
    if (isCSource(inputFilename)) {
      const char* objFilename = objectFileForCFile(inputFilename);
      mysystem(astr(clangInstall.c_str(),
                    "/bin/clang -c -o ", objFilename,
                    " ", inputFilename, cargs.c_str()),
               "Compile C File");
      dotOFiles.push_back(objFilename);
    } else if( isObjFile(inputFilename) ) {
      dotOFiles.push_back(inputFilename);
    }
  }

  if(debugCCode) {
    options += " -g";
  }

  options += " ";
  options += ldflags;

  options += " -pthread";

  // Now, if we're doing a multilocale build, we have to make a launcher.
  // For this reason, we create a makefile. codegen_makefile
  // also gives us the name of the temporary place to save
  // the generated program.
  fileinfo mainfile;
  mainfile.filename = "chpl__module.bc";
  mainfile.pathname = moduleFilename.c_str();
  const char* tmpbinname = NULL;

  codegen_makefile(&mainfile, &tmpbinname, true);
  INT_ASSERT(tmpbinname);

  // Run linker... we always use clang++ since some relevant libraries
  //  (like tcmalloc, GASNet, etc) are actually written with C++
  //  and need C++ support. With the C backend, this switcheroo is
  //  accomplished in the Makefiles somewhere....
  std::string command = clangInstall + "/bin/clang++ " + options + " " +
                        moduleFilename + " " + maino +
                        " -o " + tmpbinname;
  for( size_t i = 0; i < dotOFiles.size(); i++ ) {
    command += " ";
    command += dotOFiles[i];
  }

  // 0 is llvm install dir, 1 is main.o
  for(size_t i = 2; i < args.size(); ++i) {
    command += " ";
    command += args[i];
  }

  // Put user-requested libraries at the end of the compile line,
  // they should at least be after the .o files and should be in
  // order where libraries depend on libraries to their right.
  for (int i=0; i<numLibFlags; i++) {
    command += " ";
    command += libFlag[i];
  }

  mysystem(command.c_str(), "Make Binary - Linking");

  // Now run the makefile to move from tmpbinname to the proper program
  // name and to build a launcher (if necessary).
  const char* makeflags = printSystemCommands ? "-f " : "-s -f ";
  const char* makecmd = astr(astr(CHPL_MAKE, " "),
                             makeflags,
                             getIntermediateDirName(), "/Makefile");
  mysystem(makecmd, "Make Binary - Building Launcher and Copying");
}

#endif<|MERGE_RESOLUTION|>--- conflicted
+++ resolved
@@ -1467,34 +1467,20 @@
   }
 
   // Compile any C files.
-<<<<<<< HEAD
-
   { // Start with configuration settings
     const char* inputFilename = chpl_compilation_config.pathname;
     const char* objFilename = objectFileForCFile(inputFilename);
+
     mysystem(astr(clangInstall.c_str(),
-                  "/bin/clang -c -o ", objFilename,
-                    " ", inputFilename, cargs.c_str()),
+                  "/bin/clang -c -o ",
+                  objFilename,
+                  " ",
+                  inputFilename,
+                  cargs.c_str()),
                "Compile C File");
+
     dotOFiles.push_back(objFilename);
   }
-=======
-  { 
-    // Start with configuration settings
-    const char* inputFilename = gChplCompilationConfig.pathname;
-    const char* objFilename   = objectFileForCFile(inputFilename);
-
-      mysystem(astr(clangInstall.c_str(),
-                    "/bin/clang -c -o ", 
-                    objFilename,
-                    " ", 
-                    inputFilename, 
-                    cargs.c_str()),
-               "Compile C File");
-
-      dotOFiles.push_back(objFilename);
-   }
->>>>>>> deb7d70b
 
   int filenum = 0;
   while (const char* inputFilename = nthFilename(filenum++)) {
