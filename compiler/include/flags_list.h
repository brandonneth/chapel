--- conflicted
+++ resolved
@@ -97,11 +97,8 @@
 symbolFlag( FLAG_DONOR_FN, ypr, "donor fn" , "function donates ownership of the returned object to the calling function" )
 symbolFlag( FLAG_DONT_DISABLE_REMOTE_VALUE_FORWARDING , ypr, "dont disable remote value forwarding" , ncm )
 symbolFlag( FLAG_END_COUNT , ypr, "end count" , ncm )
-<<<<<<< HEAD
 symbolFlag( FLAG_ERRONEOUS_INITCOPY, npr, "erroneous initcopy", ncm)
-=======
 symbolFlag( FLAG_EPILOGUE_LABEL , npr, "epilogue label" , "distinguishes the epilogue label from other labels" )
->>>>>>> 9b1e5c0b
 symbolFlag( FLAG_EXPANDED_VARARGS, npr, "expanded varargs", ncm)
 symbolFlag( FLAG_EXPAND_TUPLES_WITH_VALUES , ypr, "expand tuples with values" , ncm )
 symbolFlag( FLAG_EXPORT , npr, "export" , ncm )
