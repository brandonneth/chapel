--- conflicted
+++ resolved
@@ -636,7 +636,6 @@
     newType->defaultTypeConstructor = newFn;
     newFn->retType                  = newType;
   }
-<<<<<<< HEAD
   
   bool fixedTuple = fixupTupleFunctions(fn, newFn, call);
   // Fix up chpl__initCopy for user-defined records
@@ -646,10 +645,6 @@
     // Generate the initCopy function based upon initializer
     fixupDefaultInitCopy(fn, newFn, call);
   }
-=======
-
-  fixupTupleFunctions(fn, newFn, call);
->>>>>>> 6db751e4
 
   if (newFn->numFormals()       >  1 &&
       newFn->getFormal(1)->type == dtMethodToken) {
