--- conflicted
+++ resolved
@@ -78,16 +78,6 @@
 } // end namespace parsing
 
 /// \cond DO_NOT_DOCUMENT
-<<<<<<< HEAD
-
-=======
-template<> struct update<parsing::FileContents> {
-  bool operator()(parsing::FileContents& keep,
-                  parsing::FileContents& addin) const {
-    return defaultUpdate(keep, addin);
-  }
-};
->>>>>>> bda45d70
 /// \endcond
 
 
