--- conflicted
+++ resolved
@@ -30,15 +30,10 @@
     if (elt->isComment() || elt->isErroneousExpression()) {
       // OK
     } else if (elt->isDecl()) {
-      if (elt->isVariable() || elt->isFunction() ||
-<<<<<<< HEAD
-          elt->isTupleDecl() ||
+      if (elt->isVariable() || elt->isFunction() || elt->isTupleDecl() ||
           elt->isMultiDecl() ||
-          elt->isAggregateDecl()) {
-=======
-          elt->isTupleDecl() || elt->isMultiDecl() ||
+          elt->isAggregateDecl() ||
           elt->isForwardingDecl()) {
->>>>>>> b49b509d
         // OK
       } else {
         return false;
