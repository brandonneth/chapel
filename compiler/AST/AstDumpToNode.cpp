/*
 * Copyright 2004-2015 Cray Inc.
 * Other additional copyright holders may be indicated within.
 *
 * The entirety of this work is licensed under the Apache License,
 * Version 2.0 (the "License"); you may not use this file except
 * in compliance with the License.
 *
 * You may obtain a copy of the License at
 *
 *     http://www.apache.org/licenses/LICENSE-2.0
 *
 * Unless required by applicable law or agreed to in writing, software
 * distributed under the License is distributed on an "AS IS" BASIS,
 * WITHOUT WARRANTIES OR CONDITIONS OF ANY KIND, either express or implied.
 * See the License for the specific language governing permissions and
 * limitations under the License.
 */

#include "AstDumpToNode.h"

#include "CForLoop.h"
#include "DoWhileStmt.h"
#include "driver.h"
#include "expr.h"
#include "flags.h"
#include "ForLoop.h"
#include "IpeSymbol.h"
#include "log.h"
#include "ParamForLoop.h"
#include "stmt.h"
#include "stringutil.h"
#include "symbol.h"
#include "type.h"
#include "WhileDoStmt.h"

void AstDumpToNode::view(const char* passName, int passNum)
{
  forv_Vec(ModuleSymbol, module, gModuleSymbols)
  {
    if (log_module[0] == '\0' || strcmp(log_module, module->name) == 0)
    {
      view(passName, passNum, module);
    }
  }
}

void AstDumpToNode::view(const char* passName, int passNum, ModuleSymbol* module)
{
  AstDumpToNode logger;

  if (logger.open(module, passName, passNum) == true)
  {
    module->accept(&logger);
    logger.close();
  }
}

AstDumpToNode::AstDumpToNode(FILE* fp, int offset)
{
  mPath      = 0;
  mFP        = fp;

  mOffset    = offset;
  mNeedSpace = false;

  mModule    = 0;
}

AstDumpToNode::AstDumpToNode()
{
  mPath      = 0;
  mFP        = 0;

  mOffset    = 0;
  mNeedSpace = false;

  mModule    = 0;
}

AstDumpToNode::~AstDumpToNode()
{
  if (mPath != 0 && mFP != 0)
  {
    close();
  }
}

void AstDumpToNode::offsetSet(int offset)
{
  mOffset = offset;
}

bool AstDumpToNode::open(ModuleSymbol* mod, const char* passName, int passNum)
{
  char numBuf[4] = { '\0' };

  snprintf(numBuf, 4, "%02d", passNum);

  mPath   = astr(mod->name, "_", numBuf, passName, ".ast");
  mFP     = fopen(astr(log_dir, mPath), "w");

  mModule = mod;

  if (mFP != 0)
  {
    fprintf(mFP, "AST dump for %s after pass %s.\n\n", mod->name, passName);
  }

  return (mFP != 0) ? true : false;
}

bool AstDumpToNode::close()
{
  bool retval = false;

  if (mFP != 0)
  {
    retval = (fclose(mFP) == 0) ? true : false;
    mFP    = 0;
  }

  return retval;
}

/******************************** | *********************************
*                                                                   *
* The visit functions for each concrete class                       *
*                                                                   *
* Note that there are default implementations in AstLogger          *
*                                                                   *
********************************* | ********************************/

bool AstDumpToNode::enterModSym(ModuleSymbol* node)
{
  bool retval = false;

  // chpl_Program embeds a list of all the modules.
  // Skip the contents of the embedded ones.
  if (mModule                                != 0  &&
      strcmp(mModule->name, "chpl__Program") == 0  &&
      strcmp(node->name,    "chpl__Program") != 0)
  {
    fprintf(mFP, "#<ModuleSymbol      %12d %s>", node->id, node->name);

    retval  = false;

  }
  else
  {
    const char* tag = "???";

    switch (node->modTag)
    {
      case MOD_INTERNAL:
        tag = "Internal";
        break;

      case MOD_STANDARD:
        tag = "Standard";
        break;

      case MOD_USER:
        tag = "User";
        break;
    }

    fprintf(mFP, "#<ModuleSymbol      %12d %s", node->id, node->name);

    mOffset = mOffset + 2;

    newline();

    fprintf(mFP, "ModTag: %s\n", tag);
    newline();

    retval  = true;
  }

  return retval;
}

void AstDumpToNode::exitModSym(ModuleSymbol* node)
{
  if (node->modUseList.n > 0)
  {
    fprintf(mFP, "\n");

    newline();

    fprintf(mFP, "ModUseList:");

    forv_Vec(ModuleSymbol, mod, node->modUseList)
    {
      fprintf(mFP, " %s", mod->name);
    }
  }

  mOffset = mOffset - 2;
  newline();
  fprintf(mFP, ">\n");
}

//
//
//

bool AstDumpToNode::enterBlockStmt(BlockStmt* node)
{
  char heading[128] = { '\0' };
  bool firstTime    = true;

<<<<<<< HEAD
  if (FnSymbol* fn = toFnSymbol(node->parentSymbol))
    if (node == fn->where)
      write(false, "where ", false);

=======
>>>>>>> 1a8f3518
  sprintf(heading, "#<BlockStmt         %12d", node->id);

  write(false, heading, true);

  if (node->blockInfoGet())
  {
    mOffset = mOffset + 2;

    newline();
    write(false, "BlockInfo: ", false);
    mOffset = mOffset + 2;
    node->blockInfoGet()->accept(this);
    mOffset = mOffset - 2;

    mOffset = mOffset - 2;

    newline();
  }

  // Show blockTag bits.
  if (node->blockTag & BLOCK_EXTERN)
    write(true, "extern", true);

  if (node->blockTag & BLOCK_SCOPELESS)
    write(true, "scopeless", true);

  if (node->blockTag & BLOCK_TYPE_ONLY)
    write(true, "type_only", true);

  if (node->blockTag & BLOCK_C_FOR_LOOP)
    write(true, "C_FOR_LOOP", true);

  mOffset = mOffset + 2;

  for_alist(next_ast, node->body)
  {
    if (firstTime == true)
      firstTime = false;
    else
      fprintf(mFP, "\n");

    newline();
    next_ast->accept(this);
  }

  if (node->modUses)
  {
    fprintf(mFP, "\n");

    newline();

    write(false, "ModUses:", false);
    mOffset = mOffset + 2;
    newline();
    node->modUses->accept(this);
    mOffset = mOffset - 2;
  }

  if (node->byrefVars)
  {
    newline();
    write(false, "ByRefVars:", false);
    mOffset = mOffset + 2;
    newline();
    node->byrefVars->accept(this);
    mOffset = mOffset - 2;
  }

  mOffset = mOffset - 2;

  newline();
  write(false, ">", true);

  return false;
}

//
//
//

bool AstDumpToNode::enterWhileDoStmt(WhileDoStmt* node)
{
  bool firstTime = true;

  fprintf(mFP, "#<WhileDoStmt       %12d", node->id);

  if (node->condExprGet())
  {
    mOffset = mOffset +  2;

    newline();
    fputs("CondExpr: ", mFP);
    mOffset = mOffset + 10;
    node->condExprGet()->accept(this);
    mOffset = mOffset - 10;

    mOffset = mOffset -  2;
    fputc('\n', mFP);
  }

  mOffset = mOffset + 2;
  newline();

  for_alist(next_ast, node->body)
  {
    if (firstTime == true)
      firstTime = false;
    else
      newline();

    next_ast->accept(this);
  }

  mOffset = mOffset - 2;
  newline();
  fputc('>', mFP);

  return false;
}

//
//
//

bool AstDumpToNode::enterDoWhileStmt(DoWhileStmt* node)
{
  bool firstTime = true;

  fprintf(mFP, "#<DoWhileStmt       %12d", node->id);

  if (node->condExprGet())
  {
    mOffset = mOffset +  2;

    newline();
    fputs("CondExpr: ", mFP);
    mOffset = mOffset + 10;
    node->condExprGet()->accept(this);
    mOffset = mOffset - 10;

    mOffset = mOffset -  2;
    fputc('\n', mFP);
  }

  mOffset = mOffset + 2;
  newline();

  for_alist(next_ast, node->body)
  {
    if (firstTime == true)
      firstTime = false;
    else
      newline();

    next_ast->accept(this);
  }

  mOffset = mOffset - 2;
  newline();
  fputc('>', mFP);

  return false;
}

//
//
//

bool AstDumpToNode::enterCForLoop(CForLoop* node)
{
  bool firstTime = true;

  fprintf(mFP, "#<CForLoop          %12d", node->id);

  if (node->initBlockGet())
  {
    mOffset = mOffset + 2;

    newline();
    fputs("Init: ", mFP);
    mOffset = mOffset + 5;
    node->initBlockGet()->accept(this);
    mOffset = mOffset - 5;

    mOffset = mOffset - 2;
    fputc('\n', mFP);
  }

  if (node->testBlockGet())
  {
    mOffset = mOffset + 2;

    newline();
    fputs("Test: ", mFP);
    mOffset = mOffset + 5;
    node->testBlockGet()->accept(this);
    mOffset = mOffset - 5;

    mOffset = mOffset - 2;
    fputc('\n', mFP);
  }

  if (node->incrBlockGet())
  {
    mOffset = mOffset + 2;

    newline();
    fputs("Incr: ", mFP);
    mOffset = mOffset + 5;
    node->incrBlockGet()->accept(this);
    mOffset = mOffset - 5;

    mOffset = mOffset - 2;
    fputc('\n', mFP);
  }

  mOffset = mOffset + 2;
  newline();

  for_alist(next_ast, node->body)
  {
    if (firstTime == true)
      firstTime = false;
    else
      newline();

    next_ast->accept(this);
  }

  mOffset = mOffset - 2;

  newline();
  fputc('>', mFP);

  return false;
}


//
//
//

bool AstDumpToNode::enterForLoop(ForLoop* node)
{
  bool firstTime = true;

  fprintf(mFP, "#<ForLoop           %12d", node->id);

  if (node->indexGet() != 0 || node->iteratorGet() != 0)
  {
    mOffset = mOffset + 2;
    newline();

    if (node->indexGet() != 0)
    {
      fputs("Index:    ", mFP);
      mOffset = mOffset + 10;
      node->indexGet()->accept(this);
      mOffset = mOffset - 10;

      if (node->iteratorGet() != 0)
        newline();
    }

    if (node->iteratorGet() != 0)
    {
      fputs("Iterator: ", mFP);
      mOffset = mOffset + 10;
      node->iteratorGet()->accept(this);
      mOffset = mOffset - 10;
    }

    mOffset = mOffset - 2;
    fputc('\n', mFP);
  }

  mOffset = mOffset + 2;
  newline();

  for_alist(next_ast, node->body)
  {
    if (firstTime == true)
      firstTime = false;
    else
    {
      fprintf(mFP, "\n");
      newline();
    }

    next_ast->accept(this);
  }

  mOffset = mOffset - 2;

  newline();
  fputc('>', mFP);

  return false;
}


//
//
//

//
//
//

bool AstDumpToNode::enterParamForLoop(ParamForLoop* node)
{
  bool firstTime = true;

  fprintf(mFP, "#<ParamForLoop      %12d", node->id);

  if (node->indexExprGet())
  {
    mOffset = mOffset +  2;

    newline();
    fputs("Index Expr:  ", mFP);
    mOffset = mOffset + 13;
    node->indexExprGet()->accept(this);
    mOffset = mOffset - 13;

    mOffset = mOffset -  2;
  }

  if (node->lowExprGet())
  {
    mOffset = mOffset +  2;

    newline();
    fputs("Low Expr:    ", mFP);
    mOffset = mOffset + 13;
    node->lowExprGet()->accept(this);
    mOffset = mOffset - 13;

    mOffset = mOffset -  2;
  }

  if (node->highExprGet())
  {
    mOffset = mOffset +  2;

    newline();
    fputs("High Expr:   ", mFP);
    mOffset = mOffset + 13;
    node->highExprGet()->accept(this);
    mOffset = mOffset - 13;

    mOffset = mOffset -  2;
  }

  if (node->strideExprGet())
  {
    mOffset = mOffset +  2;

    newline();
    fputs("Stride Expr: ", mFP);
    mOffset = mOffset + 13;
    node->strideExprGet()->accept(this);
    mOffset = mOffset - 13;

    mOffset = mOffset -  2;
  }

  mOffset = mOffset + 2;
  fprintf(mFP, "\n");
  newline();

  for_alist(next_ast, node->body)
  {
    if (firstTime == true)
      firstTime = false;
    else
      newline();

    next_ast->accept(this);
  }

  mOffset = mOffset - 2;

  newline();
  fputc('>', mFP);

  return false;
}

//
//
//

bool AstDumpToNode::enterDefExpr(DefExpr* node)
{
  fprintf(mFP, "#<DefExpr           %12d", node->id);

  mOffset = mOffset + 2;

  if (node->sym)
  {
    newline();
    fprintf(mFP, "sym:      ");

    mOffset = mOffset + 10;
    node->sym->accept(this);
    mOffset = mOffset - 10;
  }

  if (node->exprType)
  {
    newline();
    fprintf(mFP, "exprType: ");

    mOffset = mOffset + 10;
    node->exprType->accept(this);
    mOffset = mOffset - 10;
  }

  if (node->init)
  {
    newline();
    fprintf(mFP, "init:     ");

    mOffset = mOffset + 10;
    node->init->accept(this);
    mOffset = mOffset - 10;
  }

  mOffset = mOffset - 2;
  newline();
  fprintf(mFP, ">");

  return false;
}

//
//
//

bool AstDumpToNode::enterFnSym(FnSymbol* node)
{
  bool firstFormal = true;

  fprintf(mFP, "#<FnSymbol          %12d", node->id);

  mOffset = mOffset + 2;

  if (node->_this && node->_this->defPoint)
  {
    newline();
    fprintf(mFP, "DefPoint:    ");
    mOffset = mOffset + 13;
    ast_symbol(node->_this->type->symbol, false);
    mOffset = mOffset - 13;
  }

  newline();
  fprintf(mFP, "Name:        %s", node->name);

  // Now the return type info
  switch (node->retTag)
  {
    case RET_VALUE:
      break;

    case RET_REF:
      newline();
      write("RetTag:      ref");
      break;

    case RET_PARAM:
      newline();
      write("RetTag:      param");
      break;

    case RET_TYPE:
      newline();
      write("RetTag:      type");
      break;
  }

  if (node->retType && node->retType->symbol)
  {
    newline();
    fprintf(mFP, "RetType:     ");
    mOffset = mOffset + 13;
    node->retType->symbol->accept(this);
    mOffset = mOffset - 13;
  }

  newline();
  write(false, "Formals:", false);

  if (node->formals.length > 0)
  {
    fprintf(mFP, "     ");

    mOffset = mOffset + 13;

    for_alist(next_ast, node->formals)
    {
      if (firstFormal == true)
        firstFormal = false;
      else
        newline();

      next_ast->accept(this);
    }

    mOffset = mOffset - 13;
  }

  if (node->setter)
  {
    newline();
    write(false, "Setter:      ", false);

    mOffset = mOffset + 13;
    node->setter->accept(this);
    mOffset = mOffset - 13;
  }

  if (node->body)
  {
    newline();
    write(false, "Body:        ", false);

    mOffset = mOffset + 13;
    node->body->accept(this);
    mOffset = mOffset - 13;
  }

  if (node->where)
  {
    newline();
    write(false, "Where:       ", false);

    mOffset = mOffset + 13;
    node->where->accept(this);
    mOffset = mOffset - 13;
  }

  if (node->retExprType)
  {
    newline();
    write(false, "RetExprType: ", false);

    mOffset = mOffset + 13;
    node->retExprType->accept(this);
    mOffset = mOffset - 13;
  }

  mOffset = mOffset - 2;

  newline();
  fprintf(mFP, ">");

  return false;
}

//
//
//

bool AstDumpToNode::enterCallExpr(CallExpr* node)
{
  fprintf(mFP, "#<CallExpr          %12d", node->id);

  mOffset = mOffset + 2;
  newline();

  if (FnSymbol* fn = node->isResolved())
  {
    if (fn->hasFlag(FLAG_BEGIN_BLOCK))
      write("begin");

    else if (fn->hasFlag(FLAG_ON_BLOCK))
      write("on");
  }

  if (node->primitive == 0)
    write("call");

  else if (node->isPrimitive(PRIM_RETURN))
    write("return");

  else if (node->isPrimitive(PRIM_YIELD))
    write("yield ");

  else
  {
    fprintf(mFP, "PrimOp: \"");
    write(node->primitive->name);
    fprintf(mFP, "\"");
  }

  if (node->partialTag)
    write("(partial)");

  if (node->baseExpr)
  {
    newline();
    node->baseExpr->accept(this);
  }

  for_alist(next_ast, node->argList)
  {
    newline();
    next_ast->accept(this);
  }

  mOffset = mOffset - 2;
  newline();
  fprintf(mFP, ">");

  return false;
}

//
//
//

bool AstDumpToNode::enterNamedExpr(NamedExpr* node)
{
  fprintf(mFP, "#<NamedExpr         %12d", node->id);

  fprintf(mFP, "(%s =", node->name);
  mNeedSpace = true;

  return true;
}

void AstDumpToNode::exitNamedExpr(NamedExpr* node)
{
  write(false, ")", true);
}

//
//
//

void AstDumpToNode::visitSymExpr(SymExpr* node)
{
  Symbol* sym = node->var;

  fprintf(mFP, "#<SymExpr           %12d var:  ", node->id);
  writeSymbol(sym);
  fprintf(mFP, ">");
}

//
//
//

void AstDumpToNode::visitUsymExpr(UnresolvedSymExpr* node)
{
  fprintf(mFP, "#<UnresolvedSymExpr %12d \"%s\">", node->id, node->unresolved);
}

//
//
//

bool AstDumpToNode::enterCondStmt(CondStmt* node)
{
  fprintf(mFP, "#<CondStmt          %12d", node->id);

  mOffset = mOffset + 2;
  newline();
  fputs("cond: ", mFP);

  mOffset = mOffset + 6;
  node->condExpr->accept(this);
  mOffset = mOffset - 6;

  fputc('\n', mFP);
  newline();
  fputs("cons: ", mFP);

  mOffset = mOffset + 6;
  node->thenStmt->accept(this);
  mOffset = mOffset - 6;

  if (node->elseStmt)
  {
    fputc('\n', mFP);
    newline();
    fputs("alt:  ", mFP);

    mOffset = mOffset + 5;
    node->elseStmt->accept(this);
    mOffset = mOffset - 5;
  }

  mOffset = mOffset - 2;
  newline();
  fputc('>', mFP);

  return false;
}

//
//
//

void AstDumpToNode::visitEblockStmt(ExternBlockStmt* node)
{
  fprintf(mFP, "#<ExternBlockStmt   %12d", node->id);
  fprintf(mFP, "(%s", node->astTagAsString());
  fprintf(mFP, ">");
}

//
//
//

bool AstDumpToNode::enterGotoStmt(GotoStmt* node)
{
  fprintf(mFP, "#<GotoStmt          %12d", node->id);

  mOffset = mOffset + 2;
  newline();

  switch (node->gotoTag)
  {
    case GOTO_NORMAL:
      fprintf(mFP, "tag:   goto");
      break;

    case GOTO_BREAK:
      fprintf(mFP, "tag:   break");
      break;

    case GOTO_CONTINUE:
      fprintf(mFP, "tag:   continue");
      break;

    case GOTO_RETURN:
      fprintf(mFP, "tag:   gotoReturn");
      break;

    case GOTO_GETITER_END:
      fprintf(mFP, "tag:   gotoGetiterEnd");
      break;

    case GOTO_ITER_RESUME:
      fprintf(mFP, "tag:   gotoIterResume");
      break;

    case GOTO_ITER_END:
      fprintf(mFP, "tag:   gotoIterEnd");
      break;
  }

  if (SymExpr* label = toSymExpr(node->label))
  {
    if (label->var != gNil)
    {
      newline();
      fprintf(mFP, "label: ");
      mOffset = mOffset + 2;
      ast_symbol(label->var, true);
      mOffset = mOffset - 2;
    }
  }

  mOffset = mOffset - 2;
  newline();
  fprintf(mFP, ">");

  return false;
}

void AstDumpToNode::exitGotoStmt(GotoStmt* node)
{

}

//
//
//

bool AstDumpToNode::enterAggrType(AggregateType* node)
{
  const char* tagName   = 0;
  bool        firstTime = true;

  switch (node->aggregateTag)
  {
    case AGGREGATE_CLASS:
      tagName = "Class";
      break;

    case AGGREGATE_RECORD:
      tagName = "Record";
      break;

    case AGGREGATE_UNION:
      tagName = "Union";
      break;
  }

  fprintf(mFP,
          "#<AggregateType     %12d %-6s %s",
          node->id,
          tagName,
          (node->symbol) ? node->symbol->name : "SymbolUnbound");
  mOffset = mOffset + 2;
  newline();

  for_alist(field, node->fields)
  {
    if (firstTime == true)
      firstTime = false;
    else
      newline();

    field->accept(this);
  }

  mOffset = mOffset - 2;
  newline();
  fprintf(mFP, ">");

  return false;
}

void AstDumpToNode::exitAggrType(AggregateType* node)
{
}

//
//
//

bool AstDumpToNode::enterEnumType(EnumType* node)
{
  fprintf(mFP, "#<EnumType          %12d", node->id);
  mOffset = mOffset + 2;
  return true;
}

void AstDumpToNode::exitEnumType(EnumType* node)
{
  mOffset = mOffset - 2;
  newline();
  fprintf(mFP, ">");
}

//
//
//

void AstDumpToNode::visitPrimType(PrimitiveType* node)
{
  fprintf(mFP, "#<PrimitiveType     %12d %s>", node->id, node->symbol->name);
}

//
//
//

bool AstDumpToNode::enterArgSym(ArgSymbol* node)
{
  fprintf(mFP, "#<ArgSymbol         %12d", node->id);

  mOffset = mOffset + 2;

  ast_symbol(node, true);

  if (node->typeExpr)
  {
    newline();
    fprintf(mFP, "typeExpr:     ");
    mOffset = mOffset + 14;
    node->typeExpr->accept(this);
    mOffset = mOffset - 14;
  }

  if (node->defaultExpr)
  {
    newline();
    fprintf(mFP, "defaultExpr:  ");
    mOffset = mOffset + 14;
    node->defaultExpr->accept(this);
    mOffset = mOffset - 14;
  }

  if (node->variableExpr)
  {
    newline();
    fprintf(mFP, "variableExpr: ");
    mOffset = mOffset + 14;
    node->variableExpr->accept(this);
    mOffset = mOffset - 14;
  }

  mOffset = mOffset - 2;
  newline();
  fprintf(mFP, ">");

  return false;
}

//
//
//

void AstDumpToNode::visitIpeSym(IpeSymbol* node)
{
  writeSymbol(node);
}

//
//
//

void AstDumpToNode::visitEnumSym(EnumSymbol* node)
{
  fprintf(mFP, "#<EnumSymbol        %12d>\n", node->id);
}

//
//
//

void AstDumpToNode::visitLabelSym(LabelSymbol* node)
{
  fprintf(mFP, "#<LabelSymbol       %12d", node->id);
  mOffset = mOffset + 2;
  ast_symbol(node, true);
  mOffset = mOffset - 2;
  fprintf(mFP, ">");
}

//
//
//

bool AstDumpToNode::enterTypeSym(TypeSymbol* node)
{
  fprintf(mFP, "#<TypeSymbol        %12d ", node->id);
  fprintf(mFP, "name: %-36s", node->name);

  if (node->type)
  {
    fprintf(mFP, " type:   ");
    writeType(node->type);
  }

  fprintf(mFP, ">");

  return false;
}

//
//
//

void AstDumpToNode::visitVarSym(VarSymbol* node)
{
  writeSymbol(node);
}

/******************************** | *********************************
*                                                                   *
* Helper routines                                                   *
*                                                                   *
********************************* | ********************************/

void AstDumpToNode::writeSymbol(Symbol* sym) const
{
  char          name[1024];
  ModuleSymbol* mod        = sym->getModule();

  if (mod != 0)
  {
    if (false)
      ;

    else if (sym == 0)
      sprintf(name, "??:NULL");

    else if (mod->name == 0 && sym->name == 0)
      sprintf(name, "??:??");

    else if (mod->name != 0 && sym->name == 0)
      sprintf(name, "%s:??", mod->name);

    else if (mod->name == 0 && sym->name != 0)
      sprintf(name, "??:%s", sym->name);

    else
      sprintf(name, "%s.%s", mod->name, sym->name);
  }
  else
  {
    if (sym->name == 0)
      sprintf(name, "NULL:??");

    else
      sprintf(name, "NULL:%s", sym->name);
  }



  if (false)
  {

  }

  else if (isArgSymbol(sym) == true)
  {
    fprintf(mFP, "#<ArgSymbol         %12d name: %-36s", sym->id, name);

    if (sym->type != 0)
    {
      fprintf(mFP, " type:   ");
      writeType(sym->type);
    }

    writeFlags(mFP, sym);
    fprintf(mFP, ">");

  }

  else if (isEnumSymbol(sym) == true)
  {
    fprintf(mFP, "#<EnumSymbol        %12d name: %-36s", sym->id, name);

    if (sym->type != 0)
    {
      fprintf(mFP, " type:   ");
      writeType(sym->type);
    }

    writeFlags(mFP, sym);
    fprintf(mFP, ">");

  }

  else if (isFnSymbol(sym) == true)
  {
    fprintf(mFP, "#<FnSymbol          %12d name: %-36s", sym->id, name);

    if (sym->type != 0)
    {
      fprintf(mFP, "%-42s", "");
      fprintf(mFP, " type:   ");
      writeType(sym->type);
    }

    writeFlags(mFP, sym);
    fprintf(mFP, ">");

  }

  else if (IpeSymbol* var = toIpeSymbol(sym))
  {
    fprintf(mFP, "#<IpeSymbol         %12d ", var->id);
<<<<<<< HEAD
=======

    if (sym->type != 0 || var->depth() >= 0 || var->offset() >= 0)
    {
      fprintf(mFP, "name: %-36s", name);
>>>>>>> 1a8f3518

      if (var->type)
      {
        fprintf(mFP, " type:   ");
        writeType(sym->type);
      }

      if (var->depth() >= 0 || var->offset() >= 0)
        fprintf(mFP, " depth: %3d offset: %4d ", var->depth(), var->offset());
    }
    else
    {
      fprintf(mFP, "name: %s", name);
    }

    writeFlags(mFP, sym);
    fprintf(mFP, ">");
  }

  else if (isLabelSymbol(sym) == true)
  {
    fprintf(mFP, "#<LabelSymbol       %12d name: %-36s", sym->id, name);

    if (sym->type != 0)
    {
      fprintf(mFP, " type:   ");
      writeType(sym->type);
    }

    writeFlags(mFP, sym);
    fprintf(mFP, ">");

  }

  else if (isModuleSymbol(sym) == true)
  {
    fprintf(mFP, "#<ModuleSymbol      %12d name: %-36s", sym->id, name);

    if (sym->type != 0)
    {
      fprintf(mFP, " type:   ");
      writeType(sym->type);
    }

    writeFlags(mFP, sym);
    fprintf(mFP, ">");
  }

  else if (isTypeSymbol(sym) == true)
  {
    fprintf(mFP, "#<TypeSymbol        %12d name: %-36s", sym->id, name);

    if (sym->type != 0)
    {
      fprintf(mFP, " type:   ");
      writeType(sym->type);
    }

    writeFlags(mFP, sym);
    fprintf(mFP, ">");
  }

  else if (VarSymbol* var = toVarSymbol(sym))
  {
    fprintf(mFP, "#<VarSymbol         %12d ", var->id);

    if (var->immediate == 0)
    {
      if (sym->type == 0)
      {
        fprintf(mFP, "name: %s", name);
      }
      else
      {
        fprintf(mFP, "name: %-36s type:   ", name);
        writeType(sym->type);
      }
    }
    else
    {
      const size_t bufSize = 128;
      char         imm[bufSize];

      if (var->type == dtBool)
      {
        if (var->immediate->v_bool == 0)
          sprintf(imm, "false");
        else
          sprintf(imm, "true");
      }
      else
      {
        snprint_imm(imm, bufSize, *var->immediate);

        if (var->type != 0 && is_imag_type(var->type) == true)
        {
          char* tail = strchr(imm, '\0');

          *tail++ = 'i';
          *tail   = '\0';
        }
      }

      fprintf(mFP, "imm:  %-36s", imm);

      if (sym->type)
      {
        fprintf(mFP, " type:   ");
        writeType(sym->type);
      }
    }

    writeFlags(mFP, sym);
    fprintf(mFP, ">");
  }
}

void AstDumpToNode::ast_symbol(const char* tag, Symbol* sym, bool def)
{
  fprintf(mFP, "%s ", tag);
  ast_symbol(sym, def);
}


void AstDumpToNode::ast_symbol(Symbol* sym, bool def)
{
  ModuleSymbol* mod = sym->getModule();

  if (def)
  {
    if (ArgSymbol* arg = toArgSymbol(sym))
    {
      newline();

      switch (arg->intent)
      {
        case INTENT_IN:
          fprintf(mFP, "intent:       in");
          newline();
          break;
        case INTENT_INOUT:
          fprintf(mFP, "intent:       inout");
          newline();
          break;
        case INTENT_OUT:
          fprintf(mFP, "intent:       out");
          newline();
          break;
        case INTENT_CONST:
          fprintf(mFP, "intent:       const");
          newline();
          break;
        case INTENT_CONST_IN:
          fprintf(mFP, "intent:       const in");
          newline();
          break;
        case INTENT_CONST_REF:
          fprintf(mFP, "intent:       const ref");
          newline();
          break;
        case INTENT_REF:
          fprintf(mFP, "intent:       ref");
          newline();
          break;
        case INTENT_PARAM:
          fprintf(mFP, "intent:       param");
          newline();
          break;
        case INTENT_TYPE:
          fprintf(mFP, "intent:       type");
          newline();
          break;
        case INTENT_BLANK:
          fprintf(mFP, "intent:       blank");
          newline();
          break;
      }
    }
  }

  if ((mod == 0 || mod->name == 0) && sym->name == 0)
  {
    fprintf(mFP, "name:         %s.%s", "??", "??");
  }

  else if ((mod == 0 || mod->name == 0) && sym->name != 0)
  {
    fprintf(mFP, "name:         %s.%s", "??", sym->name);
  }

  else if (mod->name != 0 && sym->name == 0)
  {
    fprintf(mFP, "name:         %s.%s", mod->name, "??");
  }

  else
  {
    fprintf(mFP, "name:         %s.%s", mod->name, sym->name);
  }

  if (sym->type)
  {
    newline();
    fprintf(mFP, "type:         ");
    writeType(sym->type);
  }

  if (sym->hasFlag(FLAG_GENERIC))
    write(false, " \"generic\" ", false);

  mNeedSpace = true;
}

void AstDumpToNode::writeType(Type* type) const
{
  if (false)
    ;

  else if (type == 0)
    ;

  else if (PrimitiveType* t = toPrimitiveType(type))
    fprintf(mFP, "#<PrimitiveType     %12d %s>", t->id, t->symbol->name);

  else if (AggregateType* t = toAggregateType(type))
  {
    const char* tagName   = 0;

    switch (t->aggregateTag)
    {
      case AGGREGATE_CLASS:
        tagName = "Class";
        break;

      case AGGREGATE_RECORD:
        tagName = "Record";
        break;

      case AGGREGATE_UNION:
        tagName = "Union";
        break;
    }

    fprintf(mFP, "#<AggregateType     %12d %-6s %s>", t->id, tagName, t->symbol->name);
  }

  else if (EnumType*      t = toEnumType(type))
    fprintf(mFP, "#<EnumType          %12d %s>", t->id, t->symbol->name);

  else
    USR_FATAL("This cannot happen");
}

void AstDumpToNode::write(const char* text)
{
  write(true, text, true);
}

void AstDumpToNode::write(bool spaceBefore, const char* text, bool spaceAfter)
{
  if (spaceBefore == true && mNeedSpace == true)
    fputc(' ', mFP);

  fputs(text, mFP);

  mNeedSpace = spaceAfter;
}

void AstDumpToNode::newline() {
  fputc('\n', mFP);

  for (int i = 0; i < mOffset; ++i)
    fputc(' ', mFP);

  mNeedSpace = false;
}<|MERGE_RESOLUTION|>--- conflicted
+++ resolved
@@ -210,13 +210,6 @@
   char heading[128] = { '\0' };
   bool firstTime    = true;
 
-<<<<<<< HEAD
-  if (FnSymbol* fn = toFnSymbol(node->parentSymbol))
-    if (node == fn->where)
-      write(false, "where ", false);
-
-=======
->>>>>>> 1a8f3518
   sprintf(heading, "#<BlockStmt         %12d", node->id);
 
   write(false, heading, true);
@@ -1278,13 +1271,10 @@
   else if (IpeSymbol* var = toIpeSymbol(sym))
   {
     fprintf(mFP, "#<IpeSymbol         %12d ", var->id);
-<<<<<<< HEAD
-=======
 
     if (sym->type != 0 || var->depth() >= 0 || var->offset() >= 0)
     {
       fprintf(mFP, "name: %-36s", name);
->>>>>>> 1a8f3518
 
       if (var->type)
       {
