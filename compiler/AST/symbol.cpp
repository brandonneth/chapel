/*
 * Copyright 2004-2016 Cray Inc.
 * Other additional copyright holders may be indicated within.
 *
 * The entirety of this work is licensed under the Apache License,
 * Version 2.0 (the "License"); you may not use this file except
 * in compliance with the License.
 *
 * You may obtain a copy of the License at
 *
 *     http://www.apache.org/licenses/LICENSE-2.0
 *
 * Unless required by applicable law or agreed to in writing, software
 * distributed under the License is distributed on an "AS IS" BASIS,
 * WITHOUT WARRANTIES OR CONDITIONS OF ANY KIND, either express or implied.
 * See the License for the specific language governing permissions and
 * limitations under the License.
 */

#ifndef __STDC_FORMAT_MACROS
#define __STDC_FORMAT_MACROS
#endif

#include "symbol.h"

#include "astutil.h"
#include "stlUtil.h"
#include "bb.h"
#include "build.h"
#include "codegen.h"
#include "docsDriver.h"
#include "expr.h"
#include "files.h"
#include "intlimits.h"
#include "iterator.h"
#include "misc.h"
#include "optimizations.h"
#include "passes.h"
#include "stmt.h"
#include "stringutil.h"
#include "type.h"
#include "resolution.h"

// LLVM debugging support
#include "llvmDebug.h"

#include "AstToText.h"
#include "AstVisitor.h"
#include "CollapseBlocks.h"

#include <algorithm>
#include <cstdlib>
#include <inttypes.h>
#include <iostream>
#include <sstream>
#include <stdint.h>

//
// The function that represents the compiler-generated entry point
//
FnSymbol *chpl_gen_main = NULL;

ModuleSymbol* rootModule = NULL;
ModuleSymbol* theProgram = NULL;
ModuleSymbol* mainModule = NULL;
ModuleSymbol* baseModule = NULL;
ModuleSymbol* stringLiteralModule = NULL;
ModuleSymbol* standardModule = NULL;
ModuleSymbol* printModuleInitModule = NULL;
Symbol *gNil = NULL;
Symbol *gUnknown = NULL;
Symbol *gMethodToken = NULL;
Symbol *gTypeDefaultToken = NULL;
Symbol *gLeaderTag = NULL, *gFollowerTag = NULL, *gStandaloneTag = NULL;
Symbol *gModuleToken = NULL;
Symbol *gNoInit = NULL;
Symbol *gVoid = NULL;
Symbol *gFile = NULL;
Symbol *gStringC = NULL;
Symbol *gStringCopy = NULL;
Symbol *gCVoidPtr = NULL;
Symbol *gOpaque = NULL;
Symbol *gTimer = NULL;
Symbol *gTaskID = NULL;
Symbol *gSyncVarAuxFields = NULL;
Symbol *gSingleVarAuxFields = NULL;

VarSymbol *gTrue = NULL;
VarSymbol *gFalse = NULL;
VarSymbol *gTryToken = NULL;
VarSymbol *gBoundsChecking = NULL;
VarSymbol *gCastChecking = NULL;
VarSymbol* gPrivatization = NULL;
VarSymbol* gLocal = NULL;
VarSymbol* gNodeID = NULL;
VarSymbol *gModuleInitIndentLevel = NULL;
FnSymbol *gPrintModuleInitFn = NULL;
FnSymbol* gChplHereAlloc = NULL;
FnSymbol* gChplHereFree = NULL;
FnSymbol* gChplDoDirectExecuteOn = NULL;
FnSymbol *gGenericTupleTypeCtor = NULL;
FnSymbol *gGenericTupleInit = NULL;
FnSymbol *gGenericTupleDestroy = NULL;
FnSymbol *gBuildTupleType = NULL;
FnSymbol *gBuildStarTupleType = NULL;
FnSymbol *gBuildTupleTypeNoRef = NULL;
FnSymbol *gBuildStarTupleTypeNoRef = NULL;



std::map<FnSymbol*,int> ftableMap;
std::vector<FnSymbol*> ftableVec;

Map<Type*,Vec<FnSymbol*>*> virtualMethodTable;
Map<FnSymbol*,int> virtualMethodMap;
Map<FnSymbol*,Vec<FnSymbol*>*> virtualChildrenMap;
Map<FnSymbol*,Vec<FnSymbol*>*> virtualRootsMap;

/******************************** | *********************************
*                                                                   *
*                                                                   *
********************************* | ********************************/

Symbol::Symbol(AstTag astTag, const char* init_name, Type* init_type) :
  BaseAST(astTag),
  qual(QUAL_BLANK),
  type(init_type),
  flags(),
  defPoint(NULL)
{
  if (init_name) {
    name = astr(init_name);
  } else {
    name = astr("");
  }
  cname = name;
}


Symbol::~Symbol() {
}

static inline void verifyInTree(BaseAST* ast, const char* msg) {
  if (ast && !ast->inTree())
    INT_FATAL(ast, "%s is not in AST", msg);
}

void Symbol::verify() {
  if (defPoint && !defPoint->parentSymbol && !toModuleSymbol(this))
    INT_FATAL(this, "Symbol::defPoint is not in AST");
  if (defPoint && this != defPoint->sym)
    INT_FATAL(this, "Symbol::defPoint != Sym::defPoint->sym");
  verifyInTree(type, "Symbol::type");
}


bool Symbol::inTree() {
  if (this == rootModule)
    return true;
  if (defPoint)
    return defPoint->inTree();
  else
    return false;
}


static Qualifier qualifierForArgIntent(IntentTag intent)
{
  switch (intent) {
    case INTENT_IN:        return QUAL_VAL;
    case INTENT_OUT:       return QUAL_REF;
    case INTENT_INOUT:     return QUAL_REF;
    case INTENT_CONST:     return QUAL_CONST;
    case INTENT_CONST_IN:  return QUAL_CONST_VAL;
    case INTENT_REF:       return QUAL_REF;
    case INTENT_CONST_REF: return QUAL_CONST_REF;
    case INTENT_PARAM:     return QUAL_BLANK; // TODO
    case INTENT_TYPE:      return QUAL_BLANK; // TODO
    case INTENT_BLANK:     return QUAL_BLANK;
    // no default to get compiler warning if other intents are added
  }
  return QUAL_BLANK;
}

QualifiedType Symbol::qualType() {
  QualifiedType ret(dtUnknown, QUAL_BLANK);

  if (ArgSymbol* arg = toArgSymbol(this)) {
  //  return QualifiedType(type, qualifierForArgIntent(arg->intent));
    Qualifier q = qualifierForArgIntent(arg->intent);
    if (qual == QUAL_WIDE_REF && (q == QUAL_REF || q == QUAL_CONST_REF)) {
      q = QUAL_WIDE_REF; // TODO: fix for kConstWideRef
    }
    ret = QualifiedType(type, q);
  } else {
    ret = QualifiedType(type, qual);
  }

  return ret;
}


bool Symbol::isConstant() const {
  return false;
}

bool Symbol::isConstValWillNotChange() const {
  return false;
}

bool Symbol::isParameter() const {
  return false;
}

bool Symbol::isRenameable() const {
  return !(hasFlag(FLAG_EXPORT) || hasFlag(FLAG_EXTERN));
}

bool Symbol::isRef() {
<<<<<<< HEAD
  // TODO -- should this check ArgSymbols for their intent?
  // FnSymbols for their retTag?
  return (hasFlag(FLAG_REF) || type->symbol->hasFlag(FLAG_REF));
=======
  QualifiedType q = qualType();
  return (q.isRef() || type->symbol->hasFlag(FLAG_REF));
>>>>>>> 409f015e
}

bool Symbol::isWideRef() {
  QualifiedType q = qualType();
  return (q.isWideRef() || type->symbol->hasFlag(FLAG_WIDE_REF));
}

bool Symbol::isRefOrWideRef() {
  return isRef() || isWideRef();
}


// Returns the scope in which the given symbol is declared; NULL otherwise.
BlockStmt* Symbol::getDeclarationScope() const {
  return (defPoint != NULL) ? defPoint->getScopeBlock() : NULL;
}

GenRet Symbol::codegen() {
  GenInfo* info = gGenInfo;
  GenRet ret;
  if( info->cfile ) ret.c = cname;
  return ret;
}


void Symbol::codegenDef() {
  INT_FATAL(this, "Unanticipated call to Symbol::codegenDef");
}


void Symbol::codegenPrototype() { }


FnSymbol* Symbol::getFnSymbol() {
  return NULL;
}


bool Symbol::hasFlag(Flag flag) const {
  CHECK_FLAG(flag);
  return flags[flag];
}


void Symbol::addFlag(Flag flag) {
  CHECK_FLAG(flag);
  flags.set(flag);
}


void Symbol::copyFlags(const Symbol* other) {
  flags |= other->flags;
  qual = other->qual;
}


void Symbol::removeFlag(Flag flag) {
  CHECK_FLAG(flag);
  flags.reset(flag);
}

bool Symbol::hasEitherFlag(Flag aflag, Flag bflag) const {
  return hasFlag(aflag) || hasFlag(bflag);
}

// Don't generate documentation for this symbol, either because it is private,
// or because the symbol should not be documented independent of privacy
bool Symbol::noDocGen() const {
  return hasFlag(FLAG_NO_DOC) || hasFlag(FLAG_PRIVATE);
}


bool Symbol::isImmediate() const {
  return false;
}

bool isString(Symbol* symbol) {
  return isString(symbol->type);
}

bool isUserDefinedRecord(Symbol* symbol) {
  return isUserDefinedRecord(symbol->type);
}

/******************************** | *********************************
*                                                                   *
* Common base class for ArgSymbol and VarSymbol.                    *
* Also maintains a small amount of IPE specific state.              *
*                                                                   *
********************************* | ********************************/

LcnSymbol::LcnSymbol(AstTag      astTag,
                     const char* initName,
                     Type*       initType) :
  Symbol(astTag, initName, initType)
{
  mDepth  = -1;
  mOffset = -1;
}

LcnSymbol::~LcnSymbol()
{

}

void LcnSymbol::locationSet(int depth, int offset)
{
  mDepth  = depth;
  mOffset = offset;
}

int LcnSymbol::depth() const
{
  return mDepth;
}

int LcnSymbol::offset() const
{
  return mOffset;
}

/******************************** | *********************************
*                                                                   *
*                                                                   *
********************************* | ********************************/

VarSymbol::VarSymbol(const char *init_name,
                     Type    *init_type) :
  LcnSymbol(E_VarSymbol, init_name, init_type),
  immediate(NULL),
  doc(NULL),
  isField(false),
  llvmDIGlobalVariable(NULL),
  llvmDIVariable(NULL)
{
  gVarSymbols.add(this);
}


VarSymbol::~VarSymbol() {
  if (immediate)
    delete immediate;
}


void VarSymbol::verify() {
  Symbol::verify();
  if (astTag != E_VarSymbol)
    INT_FATAL(this, "Bad VarSymbol::astTag");
  if (!type)
    INT_FATAL(this, "VarSymbol::type is NULL");
}


VarSymbol*
VarSymbol::copyInner(SymbolMap* map) {
  VarSymbol* newVarSymbol = new VarSymbol(name, type);
  newVarSymbol->copyFlags(this);
  newVarSymbol->cname = cname;
  INT_ASSERT(!newVarSymbol->immediate);
  return newVarSymbol;
}


void VarSymbol::replaceChild(BaseAST* old_ast, BaseAST* new_ast) {
  INT_FATAL(this, "Unexpected case in VarSymbol::replaceChild");
}


bool VarSymbol::isConstant() const {
  return hasFlag(FLAG_CONST);
}


bool VarSymbol::isConstValWillNotChange() const {
  return hasFlag(FLAG_CONST);
}


bool VarSymbol::isParameter() const {
  return hasFlag(FLAG_PARAM) || immediate;
}


bool VarSymbol::isType() const {
  return hasFlag(FLAG_TYPE_VARIABLE);
}


std::string VarSymbol::docsDirective() {
  std::string result;
  if (fDocsTextOnly) {
    result = "";
  } else {
    // Global type aliases become type directives. Types that are also fields
    // could be generics, so let them be treated as regular fields (i.e. use
    // the attribute directive).
    if (this->isType() && !this->isField) {
      result = ".. type:: ";
    } else if (this->isField) {
      result = ".. attribute:: ";
    } else {
      result = ".. data:: ";
    }
  }
  return this->hasFlag(FLAG_CONFIG) ? result + "config " : result;
}


void VarSymbol::printDocs(std::ostream *file, unsigned int tabs) {
  if (this->noDocGen() || this->hasFlag(FLAG_SUPER_CLASS)) {
      return;
  }

  this->printTabs(file, tabs);
  *file << this->docsDirective();

  if (this->isType()) {
    *file << "type ";
  } else if (this->isConstant()) {
    *file << "const ";
  } else if (this->isParameter()) {
    *file << "param ";
  } else {
    *file << "var ";
  }

  AstToText info;
  info.appendVarDef(this);
  *file << info.text();

  *file << std::endl;

  // For .rst mode, put a line break after the .. data:: directive and
  // its description text.
  if (!fDocsTextOnly) {
    *file << std::endl;
  }

  if (this->doc != NULL) {
    this->printDocsDescription(this->doc, file, tabs + 1);
    if (!fDocsTextOnly) {
      *file << std::endl;
    }
  }
}


/*
 * For docs, when VarSymbol is used for class fields, identify them as such by
 * calling this function.
 */
void VarSymbol::makeField() {
  this->isField = true;
}

#ifdef HAVE_LLVM
static
llvm::Value* codegenImmediateLLVM(Immediate* i)
{
  GenInfo* info = gGenInfo;
  llvm::Value* ret = NULL;

  switch(i->const_kind) {
    case NUM_KIND_BOOL:
      switch(i->num_index) {
        case BOOL_SIZE_1:
        case BOOL_SIZE_SYS:
        case BOOL_SIZE_8:
          ret = llvm::ConstantInt::get(
              llvm::Type::getInt8Ty(info->module->getContext()),
              i->bool_value());
          break;
        case BOOL_SIZE_16:
          ret = llvm::ConstantInt::get(
              llvm::Type::getInt16Ty(info->module->getContext()),
              i->bool_value());
          break;
        case BOOL_SIZE_32:
          ret = llvm::ConstantInt::get(
              llvm::Type::getInt32Ty(info->module->getContext()),
              i->bool_value());
          break;
        case BOOL_SIZE_64:
          ret = llvm::ConstantInt::get(
              llvm::Type::getInt64Ty(info->module->getContext()),
              i->bool_value());
          break;
      }
      break;
    case NUM_KIND_UINT:
      switch(i->num_index) {
        case INT_SIZE_8:
          ret = llvm::ConstantInt::get(
              llvm::Type::getInt8Ty(info->module->getContext()),
              i->uint_value());
          break;
        case INT_SIZE_16:
          ret = llvm::ConstantInt::get(
              llvm::Type::getInt16Ty(info->module->getContext()),
              i->uint_value());
          break;
        case INT_SIZE_32:
          ret = llvm::ConstantInt::get(
              llvm::Type::getInt32Ty(info->module->getContext()),
              i->uint_value());
          break;
        case INT_SIZE_64:
          ret = llvm::ConstantInt::get(
              llvm::Type::getInt64Ty(info->module->getContext()),
              i->uint_value());
          break;
      }
      break;
    case NUM_KIND_INT:
      switch(i->num_index) {
        case INT_SIZE_8:
          ret = llvm::ConstantInt::get(
              llvm::Type::getInt8Ty(info->module->getContext()),
              i->int_value(),
              true);
          break;
        case INT_SIZE_16:
          ret = llvm::ConstantInt::get(
              llvm::Type::getInt16Ty(info->module->getContext()),
              i->int_value(),
              true);
          break;
        case INT_SIZE_32:
          ret = llvm::ConstantInt::get(
              llvm::Type::getInt32Ty(info->module->getContext()),
              i->int_value(),
              true);
          break;
        case INT_SIZE_64:
          ret = llvm::ConstantInt::get(
              llvm::Type::getInt64Ty(info->module->getContext()),
              i->int_value(),
              true);
          break;
      }
      break;
    case NUM_KIND_REAL:
    case NUM_KIND_IMAG:
      switch(i->num_index) {
        case FLOAT_SIZE_32:
          ret = llvm::ConstantFP::get(
              llvm::Type::getFloatTy(info->module->getContext()),
              i->v_float32);
          break;
        case FLOAT_SIZE_64:
          ret = llvm::ConstantFP::get(
              llvm::Type::getDoubleTy(info->module->getContext()),
              i->v_float64);
          break;
      }
      break;
    case NUM_KIND_COMPLEX:
      switch(i->num_index) {
        case COMPLEX_SIZE_64: {
          std::vector<llvm::Constant *> elements(2);
          elements[0] = llvm::ConstantFP::get(
              llvm::Type::getFloatTy(info->module->getContext()),
              i->v_complex64.r);
          elements[1] = llvm::ConstantFP::get(
              llvm::Type::getFloatTy(info->module->getContext()),
              i->v_complex64.i);
          ret = llvm::ConstantStruct::get(
              llvm::cast<llvm::StructType>(getTypeLLVM("_complex64")),
              elements);
          break;
        }
        case COMPLEX_SIZE_128: {
          std::vector<llvm::Constant *> elements(2);
          elements[0] = llvm::ConstantFP::get(
              llvm::Type::getDoubleTy(info->module->getContext()),
              i->v_complex128.r);
          elements[1] = llvm::ConstantFP::get(
              llvm::Type::getDoubleTy(info->module->getContext()),
              i->v_complex128.i);
          ret = llvm::ConstantStruct::get(
              llvm::cast<llvm::StructType>(getTypeLLVM("_complex128")),
              elements);
          break;
        }
      }
      break;
    case CONST_KIND_STRING:
      // Note that string immediate values are stored
      // with C escapes - that is newline is 2 chars \ n
      // so we have to convert to a sequence of bytes
      // for LLVM (the C backend can just print it out).
      std::string newString = unescapeString(i->v_string, NULL);
      ret = info->builder->CreateGlobalString(newString);
      break;
  }

  return ret;
}
#endif

GenRet VarSymbol::codegenVarSymbol(bool lhsInSetReference) {
  GenInfo* info = gGenInfo;
  FILE* outfile = info->cfile;
  GenRet ret;
  ret.chplType = typeInfo();

  if( outfile ) {
    // dtString immediates don't actually codegen as immediates, we just use
    // them for param string functionality.
    if (immediate && ret.chplType != dtString) {
      ret.isLVPtr = GEN_VAL;
      if (immediate->const_kind == CONST_KIND_STRING) {
        ret.c += '"';
        ret.c += immediate->v_string;
        ret.c += '"';
      } else if (immediate->const_kind == NUM_KIND_BOOL) {
        std::string bstring = (immediate->bool_value())?"true":"false";
        const char* castString = "(";
        switch (immediate->num_index) {
        case BOOL_SIZE_1:
        case BOOL_SIZE_SYS:
        case BOOL_SIZE_8:
          castString = "UINT8(";
          break;
        case BOOL_SIZE_16:
          castString = "UINT16(";
          break;
        case BOOL_SIZE_32:
          castString = "UINT32(";
          break;
        case BOOL_SIZE_64:
          castString = "UINT64(";
          break;
        default:
          INT_FATAL("Unexpected immediate->num_index: %d\n", immediate->num_index);
        }
        ret.c = castString + bstring + ")";
      } else if (immediate->const_kind == NUM_KIND_INT) {
        int64_t iconst = immediate->int_value();
        if (iconst == (1ll<<63)) {
          ret.c = "-INT64(9223372036854775807) - INT64(1)";
        } else if (iconst <= -2147483648ll || iconst >= 2147483647ll) {
          ret.c = "INT64(" + int64_to_string(iconst) + ")";
        } else {
          const char* castString = "(";
          switch (immediate->num_index) {
          case INT_SIZE_8:
            castString = "INT8(";
            break;
          case INT_SIZE_16:
            castString = "INT16(";
            break;
          case INT_SIZE_32:
            castString = "INT32(";
            break;
          case INT_SIZE_64:
            castString = "INT64(";
            break;
          default:
            INT_FATAL("Unexpected immediate->num_index: %d\n", immediate->num_index);
          }

          ret.c = castString + int64_to_string(iconst) + ")";
        }
      } else if (immediate->const_kind == NUM_KIND_UINT) {
        uint64_t uconst = immediate->uint_value();
        if( uconst <= (uint64_t) INT32_MAX ) {
          const char* castString = "(";
          switch (immediate->num_index) {
          case INT_SIZE_8:
            castString = "UINT8(";
            break;
          case INT_SIZE_16:
            castString = "UINT16(";
            break;
          case INT_SIZE_32:
            castString = "UINT32(";
            break;
          case INT_SIZE_64:
            castString = "UINT64(";
            break;
          default:
            INT_FATAL("Unexpected immediate->num_index: %d\n", immediate->num_index);
          }
          ret.c = castString + uint64_to_string(uconst) + ")";
        } else {
          ret.c = "UINT64(" + uint64_to_string(uconst) + ")";
        }
      } else {
        ret.c = cname; // in C, all floating point literals are (double)
      }
    } else {
      // not immediate
      // is it a constant extern? If it is, it might be for example
      // an enum or #define'd value, in which case taking the address
      // of it is simply nonsense. Therefore, we code generate
      // extern const symbols as GEN_VAL (ie not an lvalue).
      if( hasFlag(FLAG_CONST) && hasFlag(FLAG_EXTERN) ) {
        ret.isLVPtr = GEN_VAL;
        ret.c = cname;
      } else {
        QualifiedType qt = qualType();
        if (lhsInSetReference) {
          ret.c = '&';
          ret.c += cname;
          ret.isLVPtr = GEN_PTR;
          if (qt.isRef() && !qt.isRefType())
            ret.chplType = getOrMakeRefTypeDuringCodegen(typeInfo());
          else if (qt.isWideRef() && !qt.isWideRefType()) {
            Type* refType = getOrMakeRefTypeDuringCodegen(typeInfo());
            ret.chplType = getOrMakeWideTypeDuringCodegen(refType);
          }
        } else {
          if (qt.isRef() && !qt.isRefType()) {
            ret.c = cname;
            ret.isLVPtr = GEN_PTR;
          } else if(qt.isWideRef() && !qt.isWideRefType()) {
            ret.c = cname;
            ret.isLVPtr = GEN_WIDE_PTR;
          } else {
            ret.c = '&';
            ret.c += cname;
            ret.isLVPtr = GEN_PTR;
          }
        }
      }
      // Print string contents in a comment if developer mode
      // and savec is set.
      if (developer &&
          0 != strcmp(saveCDir, "") &&
          immediate &&
          ret.chplType == dtString &&
          immediate->const_kind == CONST_KIND_STRING) {
<<<<<<< HEAD
        ret.c += " /* \"";
        ret.c += immediate->v_string;
        ret.c += "\" */";
=======
        if (strstr(immediate->v_string, "/*") ||
            strstr(immediate->v_string, "*/")) {
          // Don't emit comment b/c string contained comment character.
        } else {
          ret.c += " /* \"";
          ret.c += immediate->v_string;
          ret.c += "\" */";
        }
>>>>>>> 409f015e
      }
    }
    return ret;
  } else {
#ifdef HAVE_LLVM

    // for LLVM

    // Handle extern type variables.
    if( hasFlag(FLAG_EXTERN) && isType() ) {
      // code generate the type.
      GenRet got = typeInfo();
      return got;
    }

    // for nil, generate a void pointer of chplType dtNil
    // to allow LLVM pointer cast
    // e.g. T = ( (locale) (nil) );
    //
    // We would just compare against dtNil, but in some cases
    // the code generator needs to assign e.g.
    //   _ret:dtNil = nil
    if( typeInfo() == dtNil && 0 == strcmp(cname, "nil") ) {
      GenRet voidPtr;
      voidPtr.val = llvm::Constant::getNullValue(info->builder->getInt8PtrTy());
      voidPtr.chplType = dtNil;
      return voidPtr;
    }

    if (typeInfo() == dtBool){
      // since "true" and "false" are read into the LVT during ReadMacrosAction
      // they will generate an LLVM value of type i32 instead of i8
      if (0 == strcmp(cname, "false")){
        GenRet boolVal = new_UIntSymbol(0, INT_SIZE_8)->codegen();
        return boolVal;
      }
      if (0 == strcmp(cname, "true")){
        GenRet boolVal = new_UIntSymbol(1, INT_SIZE_8)->codegen();
        return boolVal;
      }
    }

    if(!isImmediate()) {
      // check LVT for value
      GenRet got = info->lvt->getValue(cname);
      got.chplType = typeInfo();
      if( got.val ) {
        return got;
      }
    }

    if(isImmediate()) {
      ret.isLVPtr = GEN_VAL;
      if(immediate->const_kind == CONST_KIND_STRING) {
        if(llvm::Value *value = info->module->getNamedGlobal(name)) {
          ret.val = value;
          ret.isLVPtr = GEN_PTR;
          return ret;
        }
        llvm::Value *constString = codegenImmediateLLVM(immediate);
        llvm::GlobalVariable *globalValue =
          llvm::cast<llvm::GlobalVariable>(
              info->module->getOrInsertGlobal
                  (name, info->builder->getInt8PtrTy()));
        globalValue->setConstant(true);
        globalValue->setInitializer(llvm::cast<llvm::Constant>(
              info->builder->CreateConstInBoundsGEP2_32(
#if HAVE_LLVM_VER >= 37
                NULL,
#endif
                constString, 0, 0)));
        ret.val = globalValue;
        ret.isLVPtr = GEN_PTR;
      } else {
        ret.val = codegenImmediateLLVM(immediate);
      }

      return ret;
    }

    if(std::string(cname) == "0") {
      // Chapel compiler should not make these.
      INT_FATAL(" zero value BOO ");
      return ret;
    } else if (std::string(cname) == "NULL") {
      GenRet voidPtr;
      voidPtr.val = llvm::Constant::getNullValue(info->builder->getInt8PtrTy());
      voidPtr.chplType = typeInfo();
      return voidPtr;
    }
#endif
  }

  INT_FATAL("Could not code generate %s - "
            "perhaps it is a complex macro?", cname);
  return ret;
}

GenRet VarSymbol::codegen() {
  return codegenVarSymbol(true);
}

void VarSymbol::codegenDefC(bool global, bool isHeader) {
  GenInfo* info = gGenInfo;
  if (this->hasFlag(FLAG_EXTERN))
    return;

  if (type == dtVoid)
    return;

  AggregateType* ct = toAggregateType(type);
  QualifiedType qt = qualType();

  if (qt.isRef() && !qt.isRefType()) {
    Type* refType = getOrMakeRefTypeDuringCodegen(type);
    ct = toAggregateType(refType);
  }
  if (qt.isWideRef() && !qt.isWideRefType()) {
    Type* refType = getOrMakeRefTypeDuringCodegen(type);
    Type* wideType = getOrMakeWideTypeDuringCodegen(refType);
    ct = toAggregateType(wideType);
  }

  Type* useType = type;
  if (ct) useType = ct;

  std::string typestr =  (this->hasFlag(FLAG_SUPER_CLASS) ?
                          std::string(ct->classStructName(true)) :
                          useType->codegen().c);

  //
  // a variable can be codegen'd as static if it is global and neither
  // exported nor external.
  //
  std::string str;

  if(fIncrementalCompilation) {
    bool addExtern =  global && isHeader;
    str = (addExtern ? "extern " : "") + typestr + " " + cname;
  } else {
    bool isStatic =  global && !hasFlag(FLAG_EXPORT) && !hasFlag(FLAG_EXTERN);
    str = (isStatic ? "static " : "") + typestr + " " + cname;
  }

  if (ct) {
    if (ct->isClass()) {
      if (isFnSymbol(defPoint->parentSymbol)) {
        str += " = NULL";
      }
    } else if (ct->symbol->hasFlag(FLAG_WIDE_REF) ||
               ct->symbol->hasFlag(FLAG_WIDE_CLASS)) {
      if (isFnSymbol(defPoint->parentSymbol)) {
        if (widePointersStruct) {
          //
          // CHPL_LOCALEID_T_INIT is #defined in the chpl-locale-model.h
          // file in the runtime, for the selected locale model.
          //
          str += " = {CHPL_LOCALEID_T_INIT, NULL}";
        } else {
          str += " = ((wide_ptr_t) NULL)";
        }
      }
    }
  }

  if (fGenIDS)
    str = idCommentTemp(this) + str;
  if (printCppLineno && !isHeader && !isTypeSymbol(defPoint->parentSymbol))
    str = zlineToString(this) + str;

  info->cLocalDecls.push_back(str);
}

void VarSymbol::codegenGlobalDef(bool isHeader) {
  GenInfo* info = gGenInfo;

  if( id == breakOnCodegenID ||
      (breakOnCodegenCname[0] &&
       0 == strcmp(cname, breakOnCodegenCname)) ) {
    gdbShouldBreakHere();
  }

  if( info->cfile ) {
    codegenDefC(/*global=*/true, isHeader);
  } else {
#ifdef HAVE_LLVM
    if(type == dtVoid || !isHeader) {
      return;
    }

    if( this->hasFlag(FLAG_EXTERN) ) {
      // Make sure that it already exists in the layered value table.
      if( isType() ) {
        llvm::Type* t = info->lvt->getType(cname);
        if( ! t ) {
          // TODO should be USR_FATAL
          USR_WARN(this, "Could not find extern def of type %s", cname);
        }
      } else {
        GenRet v = info->lvt->getValue(cname);
        if( ! v.val ) {
          // TODO should be USR_FATAL
          // Commenting out to prevent problems with S_IRWXU and friends
          // USR_WARN(this, "Could not find extern def of %s", cname);
        }
      }
    } else {
      bool existing;

      existing = (info->module->getNamedValue(cname) != NULL);

      if( existing )
        INT_FATAL(this, "Redefinition of a global variable %s", cname);

      // Now, create a global variable with appropriate linkage.
      llvm::Type* llTy = type->codegen().type;
      INT_ASSERT(llTy);

      llvm::GlobalVariable *gVar =
        new llvm::GlobalVariable(
            *info->module,
            llTy,
            false, /* is constant */
            hasFlag(FLAG_EXPORT) ? llvm::GlobalVariable::ExternalLinkage
                                 : llvm::GlobalVariable::InternalLinkage,
            llvm::Constant::getNullValue(llTy), /* initializer, */
            cname);
      info->lvt->addGlobalValue(cname, gVar, GEN_PTR, ! is_signed(type) );

      if(debug_info){
        debug_info->get_global_variable(this);
      }
    }
#endif
  }
}

void VarSymbol::codegenDef() {
  GenInfo* info = gGenInfo;

  if (id == breakOnCodegenID)
        gdbShouldBreakHere();

  // Local variable symbols should never be
  // generated for extern or void types
  if (this->hasFlag(FLAG_EXTERN))
    return;
  if (type == dtVoid)
    return;

  if( info->cfile ) {
    codegenDefC();
  } else {
#ifdef HAVE_LLVM
    if(isImmediate()) {
      llvm::GlobalVariable *globalValue = llvm::cast<llvm::GlobalVariable>(
          info->module->getOrInsertGlobal(cname, type->codegen().type));
      globalValue->setConstant(true);

      if(immediate->const_kind == CONST_KIND_STRING) {
        if(llvm::Value *constString = codegenImmediateLLVM(immediate)) {
          llvm::GlobalVariable *globalString =
            llvm::cast<llvm::GlobalVariable>(constString);
          globalValue->setInitializer(llvm::cast<llvm::Constant>(
                info->builder->CreateConstInBoundsGEP2_32(
#if HAVE_LLVM_VER >= 37
                  NULL,
#endif
                  globalString, 0, 0)));
        } else {
          llvm::GlobalVariable *globalString =
            new llvm::GlobalVariable(
                *info->module,
                llvm::IntegerType::getInt8Ty(info->module->getContext()),
                true,
                llvm::GlobalVariable::PrivateLinkage,
                NULL,
                "string");
          globalString->setInitializer(llvm::Constant::getNullValue(
                llvm::IntegerType::getInt8Ty(info->module->getContext())));
          globalValue->setInitializer(llvm::cast<llvm::Constant>(
                info->builder->CreateConstInBoundsGEP1_32(
#if HAVE_LLVM_VER >= 37
                  NULL,
#endif
                  globalString, 0)));
        }
      } else {
        globalValue->setInitializer(llvm::cast<llvm::Constant>(
              codegenImmediateLLVM(immediate)));
      }
      info->lvt->addGlobalValue(cname, globalValue, GEN_VAL, ! is_signed(type));
    }
    llvm::Type *varType = type->codegen().type;
    llvm::Value *varAlloca = createTempVarLLVM(varType, cname);
    info->lvt->addValue(cname, varAlloca, GEN_PTR, ! is_signed(type));

    if(AggregateType *ctype = toAggregateType(type)) {
      if(ctype->isClass() ||
         ctype->symbol->hasFlag(FLAG_WIDE_REF) ||
         ctype->symbol->hasFlag(FLAG_WIDE_CLASS)) {
        if(isFnSymbol(defPoint->parentSymbol)) {
          info->builder->CreateStore(
              llvm::Constant::getNullValue(varType), varAlloca);
        }
      }
    }
    if(debug_info){
      debug_info->get_variable(this);
    }
#endif
  }
}


bool VarSymbol::isImmediate() const {
  return immediate != NULL;
}

void VarSymbol::accept(AstVisitor* visitor) {
  visitor->visitVarSym(this);
}

/******************************** | *********************************
*                                                                   *
*                                                                   *
********************************* | ********************************/

ArgSymbol::ArgSymbol(IntentTag iIntent, const char* iName,
                     Type* iType, Expr* iTypeExpr,
                     Expr* iDefaultExpr, Expr* iVariableExpr) :
  LcnSymbol(E_ArgSymbol, iName, iType),
  intent(iIntent),
  typeExpr(NULL),
  defaultExpr(NULL),
  variableExpr(NULL),
  instantiatedFrom(NULL),
  llvmDIFormal(NULL)
{
  if (intentsResolved) {
    if (iIntent == INTENT_BLANK || iIntent == INTENT_CONST) {
      INT_FATAL(this, "You can't create an argument with blank/const intent once intents have been resolved; please be more specific");
      // NOTE: One way to be more specific is to use the blankIntentForType()/
      // constIntentForType() routines to map a (possibly unknown) type to
      // the intent that blank/const would use for that type.
    }
  }
  if (!iTypeExpr)
    typeExpr = NULL;
  else if (BlockStmt* block = toBlockStmt(iTypeExpr))
    typeExpr = block;
  else
    typeExpr = new BlockStmt(iTypeExpr, BLOCK_TYPE);
  if (!iDefaultExpr)
    defaultExpr = NULL;
  else if (BlockStmt* block = toBlockStmt(iDefaultExpr))
    defaultExpr = block;
  else
    defaultExpr = new BlockStmt(iDefaultExpr, BLOCK_SCOPELESS);
  if (!iVariableExpr)
    variableExpr = NULL;
  else if (BlockStmt* block = toBlockStmt(iVariableExpr))
    variableExpr = block;
  else
    variableExpr = new BlockStmt(iVariableExpr, BLOCK_SCOPELESS);
  gArgSymbols.add(this);
}


void ArgSymbol::verify() {
  Symbol::verify();
  if (astTag != E_ArgSymbol) {
    INT_FATAL(this, "Bad ArgSymbol::astTag");
  }
  if (typeExpr && typeExpr->parentSymbol != this)
    INT_FATAL(this, "Bad ArgSymbol::typeExpr::parentSymbol");
  if (defaultExpr && defaultExpr->parentSymbol != this)
    INT_FATAL(this, "Bad ArgSymbol::defaultExpr::parentSymbol");
  if (variableExpr && variableExpr->parentSymbol != this)
    INT_FATAL(this, "Bad ArgSymbol::variableExpr::parentSymbol");
  // ArgSymbols appear only in formal parameter lists.
  // If this one has a successor but the successor is not an argsymbol
  // the formal parameter list is corrupted.
  if (defPoint && defPoint->next &&
        (!toDefExpr(defPoint->next)->sym ||
         !toArgSymbol(toDefExpr(defPoint->next)->sym)))
    INT_FATAL(this, "Bad ArgSymbol::defPoint->next");
  if (intentsResolved) {
    if (intent == INTENT_BLANK || intent == INTENT_CONST) {
      INT_FATAL(this, "Arg '%s' (%d) has blank/const intent post-resolve", this->name, this->id);
    }
  }
  verifyNotOnList(typeExpr);
  verifyNotOnList(defaultExpr);
  verifyNotOnList(variableExpr);
  verifyInTree(instantiatedFrom, "ArgSymbol::instantiatedFrom");
}


ArgSymbol*
ArgSymbol::copyInner(SymbolMap* map) {
  ArgSymbol *ps = new ArgSymbol(intent, name, type, COPY_INT(typeExpr),
                                COPY_INT(defaultExpr), COPY_INT(variableExpr));
  ps->copyFlags(this);
  ps->cname = cname;
  ps->instantiatedFrom = instantiatedFrom;
  return ps;
}


void ArgSymbol::replaceChild(BaseAST* old_ast, BaseAST* new_ast) {
  if (old_ast == typeExpr)
    typeExpr = toBlockStmt(new_ast);
  else if (old_ast == defaultExpr)
    defaultExpr = toBlockStmt(new_ast);
  else if (old_ast == variableExpr)
    variableExpr = toBlockStmt(new_ast);
  else
    INT_FATAL(this, "Unexpected case in ArgSymbol::replaceChild");
}

bool argMustUseCPtr(Type* type) {
  if (isUnion(type))
    return true;
  if (isRecord(type) &&
      !type->symbol->hasEitherFlag(FLAG_WIDE_REF, FLAG_WIDE_CLASS))
    return true;
  return false;
}

bool ArgSymbol::requiresCPtr(void) {
  /* This used to be true for INTENT_REF, but that is handled with the "_ref"
     class and we don't need to generate a pointer for it directly */
  if (hasFlag(FLAG_ARG_THIS)) {
      if (is_complex_type(type))
        return true;
  }
  return argMustUseCPtr(type);
}


bool ArgSymbol::isConstant() const {
  bool retval = false;

  switch (intent) {
  case INTENT_BLANK:
    retval = type->isDefaultIntentConst();
    break;

  case INTENT_CONST_IN:
  case INTENT_CONST_REF:
    retval = true;
    break;

  // Noakes: 2016/06/14
  // It seems odd to me that this case depends on the type
  case INTENT_CONST:
    retval = type->isDefaultIntentConst();
    break;

  default:
    retval = false;
    break;
  }

  return retval;
}

bool ArgSymbol::isConstValWillNotChange() const {
  //
  // This is written to only be called post resolveIntents
  //
  assert (intent != INTENT_BLANK && intent != INTENT_CONST);
  return (intent == INTENT_CONST_IN);
}



bool ArgSymbol::isParameter() const {
  return (intent == INTENT_PARAM);
}

bool ArgSymbol::isVisible(BaseAST* scope) const {
  return true;
}


const char* retTagDescrString(RetTag retTag) {
  switch (retTag) {
    case RET_VALUE:     return "value";
    case RET_REF:       return "ref";
    case RET_CONST_REF: return "const ref";
    case RET_PARAM:     return "param";
    case RET_TYPE:      return "type";
    default:            return "<unknown RetTag>";
  }
}


const char* modTagDescrString(ModTag modTag) {
  switch (modTag) {
    case MOD_INTERNAL:  return "internal";
    case MOD_STANDARD:  return "standard";
    case MOD_USER:      return "user";
    default:            return "<unknown ModTag>";
  }
}


// describes this argument's intent (for use in an English sentence)
const char* ArgSymbol::intentDescrString(void) {
  switch (intent) {
    case INTENT_BLANK: return "default intent";
    case INTENT_IN: return "'in'";
    case INTENT_INOUT: return "'inout'";
    case INTENT_OUT: return "'out'";
    case INTENT_CONST: return "'const'";
    case INTENT_CONST_IN: return "'const in'";
    case INTENT_CONST_REF: return "'const ref'";
    case INTENT_REF: return "'ref'";
    case INTENT_PARAM: return "'param'";
    case INTENT_TYPE: return "'type'";
  }

  INT_FATAL(this, "unknown intent");
  return "unknown intent";
}

// describes the given intent (for use in an English sentence)
const char* intentDescrString(IntentTag intent) {
  switch (intent) {
    case INTENT_BLANK:     return "default intent";
    case INTENT_IN:        return "'in' intent";
    case INTENT_INOUT:     return "'inout' intent";
    case INTENT_OUT:       return "'out' intent";
    case INTENT_CONST:     return "'const' intent";
    case INTENT_CONST_IN:  return "'const in' intent";
    case INTENT_CONST_REF: return "'const ref' intent";
    case INTENT_REF:       return "'ref' intent";
    case INTENT_PARAM:     return "'param' intent";
    case INTENT_TYPE:      return "'type' intent";
    default:               return "<unknown intent>";
  }
}


static Type* getArgSymbolCodegenType(ArgSymbol* arg) {
  QualifiedType q = arg->qualType();
  Type* useType = q.type();

  if (q.isRef() && !q.isRefType())
    useType = getOrMakeRefTypeDuringCodegen(useType);

  if (q.isWideRef() && !q.isWideRefType()) {
    Type* refType = getOrMakeRefTypeDuringCodegen(useType);
    useType = getOrMakeWideTypeDuringCodegen(refType);
  }
  return useType;
}

GenRet ArgSymbol::codegenType() {
  GenInfo* info = gGenInfo;
  FILE* outfile = info->cfile;
  GenRet ret;

  Type* useType = getArgSymbolCodegenType(this);

  if( outfile ) {
    ret.c = useType->codegen().c;
  } else {
#ifdef HAVE_LLVM
    llvm::Type *argType = useType->codegen().type;
    ret.type = argType;
#endif
  }
  ret.chplType = useType;
  return ret;
}

GenRet ArgSymbol::codegen() {
  GenInfo* info = gGenInfo;
  FILE* outfile = info->cfile;
  GenRet ret;

  if( outfile ) {
    QualifiedType qt = qualType();
    ret.c = '&';
    ret.c += cname;
    ret.isLVPtr = GEN_PTR;
    if (qt.isRef() && !qt.isRefType())
      ret.chplType = getOrMakeRefTypeDuringCodegen(typeInfo());
    else if (qt.isWideRef() && !qt.isWideRefType()) {
      Type* refType = getOrMakeRefTypeDuringCodegen(typeInfo());
      ret.chplType = getOrMakeWideTypeDuringCodegen(refType);
    }
    /*
    if (q.isRef() && !q.isRefType()) {
      ret.c = cname;
      ret.isLVPtr = GEN_PTR;
    } else if(q.isWideRef() && !q.isWideRefType()) {
      ret.c = cname;
      ret.isLVPtr = GEN_WIDE_PTR;
    } else {
      ret.c = '&';
      ret.c += cname;
      ret.isLVPtr = GEN_PTR;
    }
    */
  } else {
#ifdef HAVE_LLVM
    ret = info->lvt->getValue(cname);
#endif
  }

  //if( requiresCPtr() ) {
  //  // Don't try to use chplType.
  //  ret.chplType = NULL;
  //  ret = codegenLocalDeref(ret);
  //}

  //ret.chplType = this->type;

  return ret;
}

void ArgSymbol::accept(AstVisitor* visitor) {
  if (visitor->enterArgSym(this) == true) {

    if (typeExpr)
      typeExpr->accept(visitor);

    if (defaultExpr)
      defaultExpr->accept(visitor);

    if (variableExpr)
      variableExpr->accept(visitor);

    visitor->exitArgSym(this);
  }
}

/******************************** | *********************************
*                                                                   *
*                                                                   *
********************************* | ********************************/

TypeSymbol::TypeSymbol(const char* init_name, Type* init_type) :
  Symbol(E_TypeSymbol, init_name, init_type),
    llvmType(NULL),
    llvmTbaaNode(NULL), llvmConstTbaaNode(NULL),
    llvmTbaaStructNode(NULL), llvmConstTbaaStructNode(NULL),
    llvmDIType(NULL),
    doc(NULL)
{
  addFlag(FLAG_TYPE_VARIABLE);
  if (!type)
    INT_FATAL(this, "TypeSymbol constructor called without type");
  type->addSymbol(this);
  gTypeSymbols.add(this);
}


void TypeSymbol::verify() {
  Symbol::verify();
  if (astTag != E_TypeSymbol) {
    INT_FATAL(this, "Bad TypeSymbol::astTag");
  }
  if (type->symbol != this)
    INT_FATAL(this, "TypeSymbol::type->symbol != TypeSymbol");
}


TypeSymbol*
TypeSymbol::copyInner(SymbolMap* map) {
  Type* new_type = COPY_INT(type);
  TypeSymbol* new_type_symbol = new TypeSymbol(name, new_type);
  new_type->addSymbol(new_type_symbol);
  new_type_symbol->copyFlags(this);
  new_type_symbol->cname = cname;
  return new_type_symbol;
}


void TypeSymbol::replaceChild(BaseAST* old_ast, BaseAST* new_ast) {
  INT_FATAL(this, "Unexpected case in TypeSymbol::replaceChild");
}


void TypeSymbol::codegenPrototype() {
  if (!hasFlag(FLAG_EXTERN)) {
    type->codegenPrototype();
  }
}


void TypeSymbol::codegenDef() {
  GenInfo *info = gGenInfo;

  if( id == breakOnCodegenID ||
      (breakOnCodegenCname[0] &&
       0 == strcmp(cname, breakOnCodegenCname)) ) {
    gdbShouldBreakHere();
  }

  if (!hasFlag(FLAG_EXTERN)) {
    type->codegenDef();
  }

  this->addFlag(FLAG_CODEGENNED);

  if( info->cfile ) {
    // no action required.
  } else {
#ifdef HAVE_LLVM
    llvm::Type *type = info->lvt->getType(cname);

    if(type == NULL) {
      printf("No type '%s'/'%s' found\n", cname, name);
      INT_FATAL(this, "No type found");
    }

    llvmType = type;
    if(debug_info) debug_info->get_type(this->type);
#endif
  }
}

void TypeSymbol::codegenMetadata() {
#ifdef HAVE_LLVM
  // Don't do anything if we've already visited this type.
  if( llvmTbaaNode ) return;

  GenInfo* info = gGenInfo;
  llvm::LLVMContext& ctx = info->module->getContext();
  // Create the TBAA root node if necessary.
  if( ! info->tbaaRootNode ) {
    LLVM_METADATA_OPERAND_TYPE* Ops[1];
    Ops[0] = llvm::MDString::get(ctx, "Chapel types");
    info->tbaaRootNode = llvm::MDNode::get(ctx, Ops);
  }

  // Set the llvmTbaaNode to non-NULL so that we can
  // avoid recursing.
  llvmTbaaNode = info->tbaaRootNode;

  AggregateType* ct = toAggregateType(type);

  Type* superType = NULL;
  // Recursively generate the TBAA nodes for this type.
  if( ct ) {
    for_fields(field, ct) {
      AggregateType* fct = toAggregateType(field->type);
      if(fct && field->hasFlag(FLAG_SUPER_CLASS)) {
        superType = field->type;
      }
      field->type->symbol->codegenMetadata();
    }
  }

  llvm::MDNode* parent = info->tbaaRootNode;
  llvm::MDNode* constParent = info->tbaaRootNode;
  if( superType ) {
    parent = superType->symbol->llvmTbaaNode;
    constParent = superType->symbol->llvmConstTbaaNode;
    INT_ASSERT( parent );
    INT_ASSERT( constParent );
  }

  // Ref and _ddata are really the same, and can conceivably
  // alias, so we normalize _ddata to be ref for the purposes of TBAA.
  if( hasFlag(FLAG_DATA_CLASS) ) {
    Type* eltType = getDataClassType(this)->typeInfo();
    Type* refType = getOrMakeRefTypeDuringCodegen(eltType);
    refType->symbol->codegenMetadata();
    this->llvmTbaaNode = refType->symbol->llvmTbaaNode;
    this->llvmConstTbaaNode = refType->symbol->llvmConstTbaaNode;
    return;
  }

  // Only things that aren't 'struct'-like should have simple TBAA
  // metadata. If they can alias with their fields, we don't do simple TBAA.
  // Integers, reals, bools, enums, references, wide pointers
  // count as one thing. Records, strings, complexes should not
  // get simple TBAA (they can get struct tbaa).
  if( is_bool_type(type) || is_int_type(type) || is_uint_type(type) ||
      is_real_type(type) || is_imag_type(type) || is_enum_type(type) ||
      isClass(type) || hasEitherFlag(FLAG_REF,FLAG_WIDE_REF) ||
      hasEitherFlag(FLAG_DATA_CLASS,FLAG_WIDE_CLASS) ) {
    // Now create tbaa metadata, one for const and one for not.
    {
      LLVM_METADATA_OPERAND_TYPE* Ops[2];
      Ops[0] = llvm::MDString::get(ctx, cname);
      Ops[1] = parent;
      llvmTbaaNode = llvm::MDNode::get(ctx, Ops);
    }
    {
      LLVM_METADATA_OPERAND_TYPE* Ops[3];
      Ops[0] = llvm::MDString::get(ctx, cname);
      Ops[1] = constParent;
      Ops[2] = llvm_constant_as_metadata(
                   llvm::ConstantInt::get(llvm::Type::getInt64Ty(ctx), 1));
      llvmConstTbaaNode = llvm::MDNode::get(ctx, Ops);
    }
  }

  // Don't try to create tbaa.struct metadata for non-struct.
  if( isUnion(type) ||
      hasFlag(FLAG_STAR_TUPLE) ||
      hasFlag(FLAG_REF) ||
      hasFlag(FLAG_DATA_CLASS) ||
      hasEitherFlag(FLAG_WIDE_REF,FLAG_WIDE_CLASS) ) {
    return;
  }

  if( ct ) {
    // Now create the tbaa.struct metadata nodes.
    llvm::SmallVector<LLVM_METADATA_OPERAND_TYPE*, 16> Ops;
    llvm::SmallVector<LLVM_METADATA_OPERAND_TYPE*, 16> ConstOps;

    const char* struct_name = ct->classStructName(true);
    llvm::Type* struct_type_ty = info->lvt->getType(struct_name);
    llvm::StructType* struct_type = NULL;
    INT_ASSERT(struct_type_ty);
    struct_type = llvm::dyn_cast<llvm::StructType>(struct_type_ty);
    INT_ASSERT(struct_type);

    for_fields(field, ct) {
      llvm::Type* fieldType = field->type->symbol->codegen().type;
      AggregateType* fct = toAggregateType(field->type);
      if(fct && field->hasFlag(FLAG_SUPER_CLASS)) {
        fieldType = info->lvt->getType(fct->classStructName(true));
      }
      INT_ASSERT(fieldType);
      if( ct ) {
        unsigned gep = ct->getMemberGEP(field->cname);
        llvm::Constant* off = llvm::ConstantExpr::getOffsetOf(struct_type, gep);
        llvm::Constant* sz = llvm::ConstantExpr::getSizeOf(fieldType);
        Ops.push_back(llvm_constant_as_metadata(off));
        Ops.push_back(llvm_constant_as_metadata(sz));
        Ops.push_back(field->type->symbol->llvmTbaaNode);
        ConstOps.push_back(llvm_constant_as_metadata(off));
        ConstOps.push_back(llvm_constant_as_metadata(sz));
        ConstOps.push_back(field->type->symbol->llvmConstTbaaNode);
        llvmTbaaStructNode = llvm::MDNode::get(ctx, Ops);
        llvmConstTbaaStructNode = llvm::MDNode::get(ctx, ConstOps);
      }
    }
  }
#endif
}

GenRet TypeSymbol::codegen() {
  GenInfo *info = gGenInfo;
  GenRet ret;
  ret.chplType = typeInfo();
  if( info->cfile ) {
    ret.c = cname;
  } else {
#ifdef HAVE_LLVM
    if( ! llvmType ) {
      // If we don't have an LLVM type yet, the type hasn't been
      // code generated, so code generate it now. This can get called
      // when adding types partway through code generation.
      codegenDef();
      // codegenMetadata(); //TODO -- enable TBAA generation in the future.
    }
    ret.type = llvmType;
#endif
  }

  return ret;
}

void TypeSymbol::accept(AstVisitor* visitor) {
  if (visitor->enterTypeSym(this) == true) {

    if (type)
      type->accept(visitor);

    visitor->exitTypeSym(this);
  }
}

/******************************** | *********************************
*                                                                   *
*                                                                   *
********************************* | ********************************/

FnSymbol::FnSymbol(const char* initName) :
  Symbol(E_FnSymbol, initName),
  formals(),
  retType(dtUnknown),
  where(NULL),
  retExprType(NULL),
  body(new BlockStmt()),
  thisTag(INTENT_BLANK),
  retTag(RET_VALUE),
  iteratorInfo(NULL),
  _this(NULL),
  _outer(NULL),
  instantiatedFrom(NULL),
  instantiationPoint(NULL),
  basicBlocks(NULL),
  calledBy(NULL),
  userString(NULL),
  valueFunction(NULL),
  codegenUniqueNum(1),
  doc(NULL),
  partialCopySource(NULL),
  varargOldFormal(NULL),
  retSymbol(NULL)
#ifdef HAVE_LLVM
  ,
  llvmDISubprogram(NULL)
#endif
{
  substitutions.clear();
  gFnSymbols.add(this);
  formals.parent = this;
}


FnSymbol::~FnSymbol() {
  if (iteratorInfo) {
    // Also set iterator class and iterator record iteratorInfo = NULL.
    if (iteratorInfo->iclass)
      iteratorInfo->iclass->iteratorInfo = NULL;
    if (iteratorInfo->irecord)
      iteratorInfo->irecord->iteratorInfo = NULL;
    delete iteratorInfo;
  }
  BasicBlock::clear(this);
  delete basicBlocks; basicBlocks = 0;
  if (calledBy)
    delete calledBy;
}


void FnSymbol::verify() {
  Symbol::verify();
  if (astTag != E_FnSymbol) {
    INT_FATAL(this, "Bad FnSymbol::astTag");
  }
  if (_this && _this->defPoint->parentSymbol != this)
    INT_FATAL(this, "Each method must contain a 'this' declaration.");
  if (normalized) {
    CallExpr* last = toCallExpr(body->body.last());
    if (!last || !last->isPrimitive(PRIM_RETURN))
      INT_FATAL(this, "Last statement in normalized function is not a return");
  }
  if (formals.parent != this)
    INT_FATAL(this, "Bad AList::parent in FnSymbol");
  if (where && where->parentSymbol != this)
    INT_FATAL(this, "Bad FnSymbol::where::parentSymbol");
  if (retExprType && retExprType->parentSymbol != this)
    INT_FATAL(this, "Bad FnSymbol::retExprType::parentSymbol");
  if (body && body->parentSymbol != this)
    INT_FATAL(this, "Bad FnSymbol::body::parentSymbol");

  verifyInTree(retType, "FnSymbol::retType");
  verifyNotOnList(where);
  verifyNotOnList(retExprType);
  verifyNotOnList(body);
  verifyInTree(_this, "FnSymbol::_this");
  verifyInTree(_outer, "FnSymbol::_outer");
  verifyInTree(instantiatedFrom, "FnSymbol::instantiatedFrom");
  verifyInTree(instantiationPoint, "FnSymbol::instantiationPoint");
  // TODO: do we want to go over this->substitutions, basicBlocks, calledBy ?
  // Should those even persist between passes?
  verifyInTree(valueFunction, "FnSymbol::valueFunction");
  verifyInTree(retSymbol, "FnSymbol::retSymbol");
  // Used only during resolution. Ditto partialCopyMap, varargNewFormals.
  INT_ASSERT(partialCopySource == NULL);
  INT_ASSERT(varargOldFormal == NULL);
}


FnSymbol* FnSymbol::getFnSymbol(void) {
  return this;
}


FnSymbol*
FnSymbol::copyInner(SymbolMap* map) {
  // Copy members that are common to innerCopy and partialCopy.
  FnSymbol* copy = this->copyInnerCore(map);

  // Copy members that weren't set by copyInnerCore.
  copy->where       = COPY_INT(this->where);
  copy->body        = COPY_INT(this->body);
  copy->retExprType = COPY_INT(this->retExprType);
  copy->_this       = this->_this;

  return copy;
}


/** Copy over members common to both copyInner and partialCopy.
 *
 * \param map Map from symbols in the old function to symbols in the new one
 */
FnSymbol*
FnSymbol::copyInnerCore(SymbolMap* map) {
  FnSymbol* newFn = new FnSymbol(this->name);

  /* Copy the flags.
   *
   * TODO: See if it is necessary to copy flags both here and in the copy
   * method.
   */
  newFn->copyFlags(this);

  for_formals(formal, this) {
    newFn->insertFormalAtTail(COPY_INT(formal->defPoint));
  }

  // Copy members that are needed by both copyInner and partialCopy.
  newFn->astloc             = this->astloc;
  newFn->retType            = this->retType;
  newFn->thisTag            = this->thisTag;
  newFn->cname              = this->cname;
  newFn->_outer             = this->_outer;
  newFn->retTag             = this->retTag;
  newFn->instantiatedFrom   = this->instantiatedFrom;
  newFn->instantiationPoint = this->instantiationPoint;
  newFn->numPreTupleFormals = this->numPreTupleFormals;

  return newFn;
}

/** Copy just enough of the AST to get through filter candidate and
 *  disambiguate-by-match.
 *
 * This function selectively copies portions of the function's AST
 * representation.  The goal here is to copy exactly as many nodes as are
 * necessary to determine if a function is the best candidate for resolving a
 * call site and no more.  Special handling is necessary for the _this, where,
 * and retExprType members.  In addition, the return symbol needs to be made
 * available despite the fact that we have skipped copying the body.
 *
 * \param map Map from symbols in the old function to symbols in the new one
 */
FnSymbol* FnSymbol::partialCopy(SymbolMap* map) {
  FnSymbol* newFn = this->copyInnerCore(map);
  newFn->partialCopySource  = this;

  if (this->_this == NULL) {
    // Case 1: No _this pointer.
    newFn->_this = NULL;

  } else if (Symbol* replacementThis = map->get(this->_this)) {
    // Case 2: _this symbol is defined as one of the formal arguments.
    newFn->_this = replacementThis;

  } else {
    /*
     * Case 3: _this symbol is defined in the function's body.  A new symbol is
     * created.  This symbol will have to be used to replace some of the symbols
     * generated from copying the function's body during finalizeCopy.
     */
    newFn->_this           = this->_this->copy(map);
    newFn->_this->defPoint = new DefExpr(newFn->_this,
                                         COPY_INT(this->_this->defPoint->init),
                                         COPY_INT(this->_this->defPoint->exprType));
  }

  // Copy and insert the where clause if it is present.
  if (this->where != NULL) {
    newFn->where = COPY_INT(this->where);
    insert_help(newFn->where, NULL, newFn);
  }

  // Copy and insert the retExprType if it is present.
  if (this->retExprType != NULL) {
    newFn->retExprType = COPY_INT(this->retExprType);
    insert_help(newFn->retExprType, NULL, newFn);
  }

  /*
   * Because we are not copying the function's body we need to make the return
   * symbol available through other means.  To do this we first have to find
   * where the symbol is defined.  It may either be void, the _this symbol, a
   * formal symbol, or a symbol defined in the function's body.  In the last
   * case a new symbol and definition point have to be generated; the
   * finalizeCopy method will replace their corresponding nodes from the body
   * appropriately.
   */
  if (this->getReturnSymbol() == gVoid) {
    // Case 1: Function returns void.
    newFn->retSymbol = gVoid;

  } else if (this->getReturnSymbol() == this->_this) {
    // Case 2: Function returns _this.
    newFn->retSymbol = newFn->_this;

  } else if (Symbol* replacementRet = map->get(this->getReturnSymbol())) {
    // Case 3: Function returns a formal argument.
    newFn->retSymbol = replacementRet;

  } else {
    // Case 4: Function returns a symbol defined in the body.
    newFn->retSymbol = COPY_INT(this->getReturnSymbol());

    newFn->retSymbol->defPoint = new DefExpr(newFn->retSymbol,
                                             COPY_INT(this->getReturnSymbol()->defPoint->init),
                                             COPY_INT(this->getReturnSymbol()->defPoint->exprType));

    update_symbols(newFn->retSymbol, map);
  }

  // Add a map entry from this FnSymbol to the newly generated one.
  map->put(this, newFn);
  // Update symbols in the sub-AST as is appropriate.
  update_symbols(newFn, map);

  // Copy over the partialCopyMap, to be used later in finalizeCopy.
  newFn->partialCopyMap.copy(*map);

  /*
   * Add the PARTIAL_COPY flag so we will know if we need to instantiate its
   * body later.
   */
  newFn->addFlag(FLAG_PARTIAL_COPY);

  return newFn;
}

/** Finish copying the function's AST after a partial copy.
 *
 * This function finishes the work started by partialCopy.  This involves
 * copying the setter and body, and repairing some inconsistencies in the
 * copied body.
 *
 * \param map Map from symbols in the old function to symbols in the new one
 */
void FnSymbol::finalizeCopy(void) {
  if (this->hasFlag(FLAG_PARTIAL_COPY)) {

    // Make sure that the source has been finalized.
    this->partialCopySource->finalizeCopy();

    SET_LINENO(this);

    // Retrieve our old/new symbol map from the partial copy process.
    SymbolMap* map = &(this->partialCopyMap);

    /*
     * When we reach this point we will be in one of three scenarios:
     *  1) The function's body is empty and needs to be copied over from the
     *     copy source.
     *  2) The function's body has been replaced and we don't need to do
     *     anything else.
     *  3) The function has had varargs expanded and we need to copy over the
     *     added statements from the old block to a new copy of the body from
     *     the source.
     */
    if (this->hasFlag(FLAG_EXPANDED_VARARGS)) {
      // Alias the old body and make a new copy of the body from the source.
      BlockStmt* varArgNodes = this->body;
      this->body->replace( COPY_INT(this->partialCopySource->body) );

      /*
       * Iterate over the statements that have been added to the function body
       * and add them to the new body.
       */
      for_alist_backward(node, varArgNodes->body) {
        this->body->insertAtHead(node->remove());
      }

      this->removeFlag(FLAG_EXPANDED_VARARGS);

    } else if (this->body->body.length == 0) {
      this->body->replace( COPY_INT(this->partialCopySource->body) );
    }

    Symbol* replacementThis = map->get(this->partialCopySource->_this);

    /*
     * Two cases may arise here.  The first is when the _this symbol is defined
     * in the formal arguments.  In this case no additional work needs to be
     * done.  In the second case the function's _this symbol is defined in the
     * function's body.  In this case we need to repair the new/old symbol map
     * and replace the definition point in the body with our existing def point.
     */
    if (replacementThis != this->_this) {
      /*
       * In Case 2:
       * this->partialCopySource->_this := A
       * this->_this                    := B
       *
       * map[A] := C
       */

      // Set map[A] := B
      map->put(this->partialCopySource->_this, this->_this);
      // Set map[C] := B
      map->put(replacementThis, this->_this);

      // Replace the definition of _this in the body: def(C) -> def(B)
      replacementThis->defPoint->replace(this->_this->defPoint);
    }

    /*
     * Cases where the return symbol is gVoid or this->_this don't require any
     * additional actions.
     */
    if (this->retSymbol != gVoid && this->retSymbol != this->_this) {
      Symbol* replacementRet = map->get(this->partialCopySource->getReturnSymbol());

      if (replacementRet != this->retSymbol) {
        /*
         * We now know that retSymbol is defined in function's body.  We must
         * now replace the duplicate symbol and its definition point with the
         * ones generated in partialCopy.  This is the exact same process as
         * was done above for the _this symbol.
         */
        replacementRet->defPoint->replace(this->retSymbol->defPoint);

        map->put(this->partialCopySource->getReturnSymbol(), this->retSymbol);
        map->put(replacementRet, this->retSymbol);
      }
    }

    /*
     * Null out the return symbol so that future changes to the return symbol
     * will be reflected in calls to getReturnSymbol().
     */
    this->retSymbol = NULL;

    // Repair broken up-pointers.
    insert_help(this, this->defPoint, this->defPoint->parentSymbol);

    /*
     * Update all old symbols left in the function's AST with their appropriate
     * replacements.
     */
    update_symbols(this, map);

    // Replace vararg formal if appropriate.
    if (this->varargOldFormal) {
      substituteVarargTupleRefs(this->body, this->varargNewFormals.size(),
                                this->varargOldFormal, this->varargNewFormals);
      // Done, clean up.
      this->varargOldFormal = NULL;
      this->varargNewFormals.clear();
    }

    // Clean up book keeping information.
    this->partialCopyMap.clear();
    this->partialCopySource = NULL;
    this->removeFlag(FLAG_PARTIAL_COPY);
  }
}


void FnSymbol::replaceChild(BaseAST* old_ast, BaseAST* new_ast) {
  if (old_ast == body) {
    body = toBlockStmt(new_ast);
  } else if (old_ast == where) {
    where = toBlockStmt(new_ast);
  } else if (old_ast == retExprType) {
    retExprType = toBlockStmt(new_ast);
  } else {
    INT_FATAL(this, "Unexpected case in FnSymbol::replaceChild");
  }
}

// forHeader == true when generating the C header.
GenRet FnSymbol::codegenFunctionType(bool forHeader) {
  GenInfo* info = gGenInfo;
  GenRet ret;

  ret.chplType = typeInfo();
  INT_ASSERT(ret.chplType == dtUnknown); //just documenting the current state

  if( info->cfile ) {
    // Cast to right function type.
    std::string str;
    str += retType->codegen().c.c_str();
    if( forHeader ) {
      str += " ";
      str += cname;
    } else str += "(*)";
    str += "(";
    if(numFormals() == 0) {
      str += "void";
    } else {
      int count = 0;
      for_formals(formal, this) {
        if (formal->hasFlag(FLAG_NO_CODEGEN))
          continue; // do not print locale argument, end count, dummy class
        if (count > 0)
          str += ", ";
        str += formal->codegenType().c;
        if( forHeader ) {
          str += " ";
          str += formal->cname;
        }
        count++;
      }
    }
    str += ")";
    ret.c = str;
  } else {
#ifdef HAVE_LLVM
    llvm::Type *returnType;
    std::vector<llvm::Type *> argumentTypes;

    int count = 0;
    for_formals(formal, this) {
      if (formal->hasFlag(FLAG_NO_CODEGEN))
        continue; // do not print locale argument, end count, dummy class
      argumentTypes.push_back(formal->codegenType().type);
      count++;
    }

    //Void type handled here since LLVM complains about a
    //void type defined in a module
    if( 0 == strcmp("void", retType->symbol->name) ) {
      returnType = llvm::Type::getVoidTy(info->module->getContext());
    } else {
      returnType = retType->codegen().type;
    }
    // now cast to correct function type
    llvm::FunctionType* fnType =
      llvm::FunctionType::get(returnType,
                              argumentTypes,
                              /* is var arg */ false);
    ret.type = fnType;
#endif
  }
  return ret;
}

void FnSymbol::codegenHeaderC(void) {
  FILE* outfile = gGenInfo->cfile;
  if (fGenIDS)
    fprintf(outfile, "%s", idCommentTemp(this));

  if (!fIncrementalCompilation && !hasFlag(FLAG_EXPORT) && !hasFlag(FLAG_EXTERN)) {
    fprintf(outfile, "static ");
  }
  fprintf(outfile, "%s", codegenFunctionType(true).c.c_str());
}


GenRet FnSymbol::codegenCast(GenRet fnPtr) {
  GenInfo *info = gGenInfo;
  GenRet fngen;
  GenRet t = codegenFunctionType(false);
  if( info->cfile ) {
    // Cast to right function type.
    std::string str;
    str += "((";
    str += t.c;
    str  += ")";
    str += fnPtr.c;
    str += ")";
    fngen.c = str;
  } else {
#ifdef HAVE_LLVM
    // now cast to correct function type
    llvm::FunctionType* fnType = llvm::cast<llvm::FunctionType>(t.type);
    llvm::PointerType *ptrToFnType = llvm::PointerType::get(fnType, 0);
    fngen.val = info->builder->CreateBitCast(fnPtr.val, ptrToFnType);
#endif
  }
  return fngen;
}

void FnSymbol::codegenPrototype() {
  GenInfo *info = gGenInfo;

  if (hasFlag(FLAG_EXTERN))       return;
  if (hasFlag(FLAG_NO_PROTOTYPE)) return;
  if (hasFlag(FLAG_NO_CODEGEN))   return;

  if( id == breakOnCodegenID ||
      (breakOnCodegenCname[0] &&
       0 == strcmp(cname, breakOnCodegenCname)) ) {
    gdbShouldBreakHere();
  }

  if( info->cfile ) {
    // In C, we don't need to generate prototypes for external
    // functions, since these prototypes will presumably be
    // present in some C header file.
    codegenHeaderC();
    fprintf(info->cfile, ";\n");
  } else {
#ifdef HAVE_LLVM
    std::vector<llvm::Type *> argumentTypes;
    std::vector<const char *> argumentNames;

    int numArgs = 0;
    for_formals(arg, this) {
      if (arg->hasFlag(FLAG_NO_CODEGEN))
        continue; // do not print locale argument, end count, dummy class
      argumentTypes.push_back(arg->codegenType().type);
      argumentNames.push_back(arg->cname);
      numArgs++;
    }

    llvm::FunctionType *type = llvm::cast<llvm::FunctionType>(
        this->codegenFunctionType(false).type);

    llvm::Function *existing;

    // Look for the function in the LayeredValueTable
    // or in the module.
    existing = getFunctionLLVM(cname);

    // Check to see if another function already exists.
    if( existing ) {
      // other function with the same name exists!
      // check that the prototype matches.
      if(!existing->empty()) {
        INT_FATAL(this, "Redefinition of a function");
      }
      if((int)existing->arg_size() != numArgs) {
        INT_FATAL(this,
                  "Redefinition of a function with different number of args");
      }
      if(type != existing->getFunctionType()) {
        INT_FATAL(this, "Redefinition of a function with different arg types");
      }

      return;
    }

    // No other function with the same name exists.
    llvm::Function *func =
      llvm::Function::Create(
          type,
          hasFlag(FLAG_EXPORT) ? llvm::Function::ExternalLinkage
                               : llvm::Function::InternalLinkage,
          cname,
          info->module);

    int argID = 0;
    for(llvm::Function::arg_iterator ai = func->arg_begin();
        ai != func->arg_end();
        ai++) {
      ai->setName(argumentNames[argID++]);
    }
#endif
  }
  return;
}


void FnSymbol::codegenDef() {
  GenInfo *info = gGenInfo;
  FILE* outfile = info->cfile;
#ifdef HAVE_LLVM
  llvm::Function *func = NULL;
#endif

  if( id == breakOnCodegenID ||
      (breakOnCodegenCname[0] &&
       0 == strcmp(cname, breakOnCodegenCname)) ) {
    gdbShouldBreakHere();
  }

  if( hasFlag(FLAG_NO_CODEGEN) ) return;

  info->cStatements.clear();
  info->cLocalDecls.clear();

  if( outfile ) {
    if (strcmp(saveCDir, "")) {
     if (const char* rawname = fname()) {
      zlineToFileIfNeeded(this, outfile);
      const char* name = strrchr(rawname, '/');
      name = name ? name + 1 : rawname;
      fprintf(outfile, "/* %s:%d */\n", name, linenum());
     }
    }

    codegenHeaderC();

    fprintf(outfile, " {\n");
  } else {
#ifdef HAVE_LLVM
    func = getFunctionLLVM(cname);

    llvm::BasicBlock *block =
      llvm::BasicBlock::Create(info->module->getContext(), "entry", func);

    info->builder->SetInsertPoint(block);

    info->lvt->addLayer();

    if(debug_info) {
      LLVM_DISUBPROGRAM dbgScope = debug_info->get_function(this);
      info->builder->SetCurrentDebugLocation(
        llvm::DebugLoc::get(linenum(),0,dbgScope));
    }

    llvm::Function::arg_iterator ai = func->arg_begin();
    unsigned int ArgNo = 1; //start from 1 to cooperate with createLocalVariable
    for_formals(arg, this) {
      if (arg->hasFlag(FLAG_NO_CODEGEN))
        continue; // do not print locale argument, end count, dummy class

      if (arg->requiresCPtr()){
        info->lvt->addValue(arg->cname, ai,  GEN_PTR, !is_signed(type));
      } else {
        GenRet gArg;
        gArg.val = ai;
        gArg.chplType = arg->typeInfo();
        GenRet tempVar = createTempVarWith(gArg);

        info->lvt->addValue(arg->cname, tempVar.val,
                            tempVar.isLVPtr, !is_signed(type));
        // debug info for formal arguments
        if(debug_info){
          debug_info->get_formal_arg(arg, ArgNo);
        }
      }
      ++ai;
      ArgNo++;
    }

#endif
  }

  {
    std::vector<BaseAST*> asts;
    collect_top_asts(body, asts);

    for_vector(BaseAST, ast, asts) {
      if (DefExpr* def = toDefExpr(ast))
        if (!toTypeSymbol(def->sym)) {
          def->sym->codegenDef();
          flushStatements();
        }
    }
  }

  body->codegen();
  flushStatements();

  if( outfile ) {
    fprintf(outfile, "}\n\n");
  } else {
#ifdef HAVE_LLVM
    info->lvt->removeLayer();
    if( developer ) {
      bool problems = false;
#if HAVE_LLVM_VER >= 35
      // Debug info generation creates metadata nodes that won't be
      // finished until the whole codegen is complete and finalize
      // is called.
      if( ! debug_info )
        problems = llvm::verifyFunction(*func, &llvm::errs());
#else
      problems = llvm::verifyFunction(*func, llvm::PrintMessageAction);
#endif
      if( problems ) {
        INT_FATAL("LLVM function verification failed");
      }
    }
    // Now run the optimizations on that function.
    // (we handle checking fFastFlag, etc, when we set up FPM_postgen)
    // This way we can potentially keep the fn in cache while it
    // is simplified. The big optos happen later.
    info->FPM_postgen->run(*func);
#endif
  }

  return;
}

GenRet FnSymbol::codegen() {
  GenInfo *info = gGenInfo;
  GenRet ret;
  if( info->cfile ) ret.c = cname;
  else {
#ifdef HAVE_LLVM
    ret.val = getFunctionLLVM(cname);
    if( ! ret.val ) {
      if( hasFlag(FLAG_EXTERN) ) {
        if( isBuiltinExternCFunction(cname) ) {
          // it's OK.
        } else {
          USR_FATAL("Could not find C function for %s; "
                    " perhaps it is missing or is a macro?", cname);
        }
      } else {
        INT_FATAL("Missing LLVM function for %s", cname);
      }
    }
#endif
  }
  return ret;
}

void
FnSymbol::insertAtHead(Expr* ast) {
  body->insertAtHead(ast);
}


void
FnSymbol::insertAtTail(Expr* ast) {
  body->insertAtTail(ast);
}


void
FnSymbol::insertAtHead(const char* format, ...) {
  va_list args;

  va_start(args, format);
  insertAtHead(new_Expr(format, args));
  va_end(args);
}


void
FnSymbol::insertAtTail(const char* format, ...) {
  va_list args;

  va_start(args, format);
  insertAtTail(new_Expr(format, args));
  va_end(args);
}


Symbol*
FnSymbol::getReturnSymbol() {
  if (this->retSymbol != NULL) {
    return this->retSymbol;

  } else {
    CallExpr* ret = toCallExpr(body->body.last());
    if (!ret || !ret->isPrimitive(PRIM_RETURN))
      INT_FATAL(this, "function is not normal");
    SymExpr* sym = toSymExpr(ret->get(1));
    if (!sym)
      INT_FATAL(this, "function is not normal");
    return sym->var;
  }
}


// Replace the return symbol with 'newRetSymbol',
// return the previous return symbol.
// If newRetType != NULL, also update fn->retType.
Symbol*
FnSymbol::replaceReturnSymbol(Symbol* newRetSymbol, Type* newRetType)
{
  // follows getReturnSymbol()
  CallExpr* ret = toCallExpr(this->body->body.last());
  if (!ret || !ret->isPrimitive(PRIM_RETURN))
    INT_FATAL(this, "function is not normal");
  SymExpr* sym = toSymExpr(ret->get(1));
  if (!sym)
    INT_FATAL(this, "function is not normal");
  Symbol* prevRetSymbol = sym->var;

  // updating
  sym->var = newRetSymbol;
  this->retSymbol = newRetSymbol;
  if (newRetType)
    this->retType = newRetType;

  return prevRetSymbol;
}


void
FnSymbol::insertBeforeReturn(Expr* ast) {
  CallExpr* ret = toCallExpr(body->body.last());
  if (!ret || !ret->isPrimitive(PRIM_RETURN))
    INT_FATAL(this, "function is not normal");
  Expr* last = ret;
  if (DefExpr* def = toDefExpr(last->prev))
    if (toLabelSymbol(def->sym))
      last = last->prev; // label before return
  last->insertBefore(ast);
}


void
FnSymbol::insertBeforeReturnAfterLabel(Expr* ast) {
  CallExpr* ret = toCallExpr(body->body.last());
  if (!ret || !ret->isPrimitive(PRIM_RETURN))
    INT_FATAL(this, "function is not normal");
  ret->insertBefore(ast);
}

void
FnSymbol::insertFormalAtHead(BaseAST* ast) {
  Expr* toInsert = NULL;
  if (ArgSymbol* arg = toArgSymbol(ast))
    toInsert = new DefExpr(arg);
  else if (DefExpr* def = toDefExpr(ast))
    toInsert = def;
  else
    INT_FATAL(ast, "Bad argument to FnSymbol::insertFormalAtHead");
  formals.insertAtHead(toInsert);
  parent_insert_help(this, toInsert);
}


void
FnSymbol::insertFormalAtTail(BaseAST* ast) {
  Expr* toInsert = NULL;
  if (ArgSymbol* arg = toArgSymbol(ast))
    toInsert = new DefExpr(arg);
  else if (DefExpr* def = toDefExpr(ast))
    toInsert = def;
  else
    INT_FATAL(ast, "Bad argument to FnSymbol::insertFormalAtTail");
  formals.insertAtTail(toInsert);
  parent_insert_help(this, toInsert);
}


int
FnSymbol::numFormals() const {
  return formals.length;
}


ArgSymbol*
FnSymbol::getFormal(int i) {
  return toArgSymbol(toDefExpr(formals.get(i))->sym);
}

void
FnSymbol::collapseBlocks() {
  CollapseBlocks visitor;

  body->accept(&visitor);
}

//
// returns 1 if generic
// returns 2 if they all have defaults
//
static int
hasGenericArgs(FnSymbol* fn) {
  bool isGeneric = false;
  bool hasGenericDefaults = true;
  for_formals(formal, fn) {
    if ((formal->type->symbol->hasFlag(FLAG_GENERIC) &&
         (!formal->type->hasGenericDefaults ||
          formal->hasFlag(FLAG_MARKED_GENERIC) ||
          formal == fn->_this ||
          formal->hasFlag(FLAG_IS_MEME))) ||
        formal->intent == INTENT_PARAM) {
      isGeneric = true;
      if (!formal->defaultExpr)
        hasGenericDefaults = false;
    }
  }
  if (isGeneric && !hasGenericDefaults)
    return 1;
  else if (isGeneric && hasGenericDefaults)
    return 2;
  else
    return 0;
}


// Tag the given function as generic.
// Returns true if there was a change, false otherwise.
bool FnSymbol::tag_generic() {
  if (hasFlag(FLAG_GENERIC))
    return false;  // Already generic, no change.

  if (int result = hasGenericArgs(this)) {
    // This function has generic arguments, so mark it as generic.
    addFlag(FLAG_GENERIC);

    // If the return type is not completely unknown (which is generic enough)
    // and this function is a type constructor function,
    // then mark its return type as generic.
    if (retType != dtUnknown && hasFlag(FLAG_TYPE_CONSTRUCTOR)) {
      retType->symbol->addFlag(FLAG_GENERIC);
      if (result == 2)
        retType->hasGenericDefaults = true;
    }
    return true;
  }
  return false;
}

bool FnSymbol::isResolved() const {
  return hasFlag(FLAG_RESOLVED);
}

void FnSymbol::accept(AstVisitor* visitor) {
  if (visitor->enterFnSym(this) == true) {

    for_alist(next_ast, formals) {
      next_ast->accept(visitor);
    }

    if (body)
      body->accept(visitor);

    if (where)
      where->accept(visitor);

    if (retExprType) {
      retExprType->accept(visitor);
    }

    visitor->exitFnSym(this);
  }
}

// This function is a method on an aggregate type
bool FnSymbol::isMethod() const {
  return hasFlag(FLAG_METHOD);
}

// This function is a method on an aggregate type, defined within its
// declaration
bool FnSymbol::isPrimaryMethod() const {
  return hasFlag(FLAG_METHOD_PRIMARY);
}

// This function is a method on an aggregate type, defined outside its
// definition
bool FnSymbol::isSecondaryMethod() const {
  return isMethod() && !isPrimaryMethod();
}


// This function or method is an iterator (as opposed to a procedure).
bool FnSymbol::isIterator() const {
  return hasFlag(FLAG_ITERATOR_FN);
}

// This function returns by ref or const ref
bool FnSymbol::returnsRefOrConstRef() const {
  return (retTag == RET_REF || retTag == RET_CONST_REF);
}

QualifiedType FnSymbol::getReturnQualType() const {
  Qualifier q = QUAL_BLANK;
  if (retTag == RET_REF)
    q = QUAL_REF;
  else if(retTag == RET_CONST_REF)
    q = QUAL_CONST_REF;
  return QualifiedType(retType, q);
}


std::string FnSymbol::docsDirective() {
  if (fDocsTextOnly) {
    return "";
  }

  if (this->isMethod() && this->isIterator()) {
    return ".. itermethod:: ";
  } else if (this->isIterator()) {
    return ".. iterfunction:: ";
  } else if (this->isMethod()) {
    return ".. method:: ";
  } else {
    return ".. function:: ";
  }
}


void FnSymbol::printDocs(std::ostream *file, unsigned int tabs) {
  if (this->noDocGen()) {
    return;
  }

  // Print the rst directive, if one is needed.
  this->printTabs(file, tabs);
  *file << this->docsDirective();

  // Print export. Externs do not get a prefix, since the user doesn't
  // care whether it's an extern or not (they just want to use the function).
  // Inlines don't get a prefix for symmetry in modules like Math.chpl and
  // due to the argument that it's of negligible value in most cases.
  if (this->hasFlag(FLAG_EXPORT)) {
    *file << "export ";
  }

  // Print iter/proc.
  if (this->isIterator()) {
    *file << "iter ";
  } else {
    *file << "proc ";
  }

  // Print name and arguments.
  AstToText info;
  info.appendNameAndFormals(this);
  *file << info.text();

  // Print return intent, if one exists.
  switch (this->retTag) {
  case RET_REF:
    *file << " ref";
    break;
  case RET_CONST_REF:
    *file << " const ref";
    break;
  case RET_PARAM:
    *file << " param";
    break;
  case RET_TYPE:
    *file << " type";
    break;
  default:
    break;
  }

  // Print return type.
  if (this->retExprType != NULL) {
    AstToText info;
    info.appendExpr(this->retExprType->body.tail, true);
    *file << ": ";
    *file << info.text();
  }
  *file << std::endl;

  if (!fDocsTextOnly) {
    *file << std::endl;
  }

  if (this->doc != NULL) {
    this->printDocsDescription(this->doc, file, tabs + 1);
    *file << std::endl;
  }
}


/******************************** | *********************************
*                                                                   *
*                                                                   *
********************************* | ********************************/

EnumSymbol::EnumSymbol(const char* init_name) :
  Symbol(E_EnumSymbol, init_name)
{
  gEnumSymbols.add(this);
}


void EnumSymbol::verify() {
  Symbol::verify();
  if (astTag != E_EnumSymbol) {
    INT_FATAL(this, "Bad EnumSymbol::astTag");
  }
}


EnumSymbol*
EnumSymbol::copyInner(SymbolMap* map) {
  EnumSymbol* copy = new EnumSymbol(this->name);
  copy->copyFlags(this);
  return copy;
}

void EnumSymbol::replaceChild(BaseAST* old_ast, BaseAST* new_ast) {
  INT_FATAL(this, "Unexpected case in EnumSymbol::replaceChild");
}

bool EnumSymbol::isParameter() const { return true; }

void EnumSymbol::codegenDef() { }

Immediate* EnumSymbol::getImmediate(void) {
  if (SymExpr* init = toSymExpr(defPoint->init)) {
    if (VarSymbol* initvar = toVarSymbol(init->var)) {
      return initvar->immediate;
    }
  }
  return NULL;
}

void EnumSymbol::accept(AstVisitor* visitor) {
  visitor->visitEnumSym(this);
}

/******************************** | *********************************
*                                                                   *
*                                                                   *
********************************* | ********************************/

ModuleSymbol::ModuleSymbol(const char* iName,
                           ModTag      iModTag,
                           BlockStmt*  iBlock)
  : Symbol(E_ModuleSymbol, iName),
    modTag(iModTag),
    block(iBlock),
    initFn(NULL),
    filename(NULL),
    doc(NULL),
    extern_info(NULL),
    llvmDINameSpace(NULL)
{
  block->parentSymbol = this;
  registerModule(this);
  gModuleSymbols.add(this);
}


ModuleSymbol::~ModuleSymbol() { }


void ModuleSymbol::verify() {
  Symbol::verify();

  if (astTag != E_ModuleSymbol) {
    INT_FATAL(this, "Bad ModuleSymbol::astTag");
  }

  if (block && block->parentSymbol != this)
    INT_FATAL(this, "Bad ModuleSymbol::block::parentSymbol");

  if (initFn && !toFnSymbol(initFn))
    INT_FATAL(this, "Bad ModuleSymbol::initFn");

  verifyNotOnList(block);
  verifyInTree(initFn, "ModuleSymbol::initFn");
}


ModuleSymbol*
ModuleSymbol::copyInner(SymbolMap* map) {
  INT_FATAL(this, "Illegal call to ModuleSymbol::copy");

  return NULL;
}


static int compareLineno(void* v1, void* v2) {
  FnSymbol* fn1 = (FnSymbol*)v1;
  FnSymbol* fn2 = (FnSymbol*)v2;

  return fn1->linenum() < fn2->linenum();
}


void ModuleSymbol::codegenDef() {
  GenInfo* info = gGenInfo;

  info->filename = fname();
  info->lineno   = linenum();

  info->cStatements.clear();
  info->cLocalDecls.clear();

  std::vector<FnSymbol*> fns;

  for_alist(expr, block->body) {
    if (DefExpr* def = toDefExpr(expr))
      if (FnSymbol* fn = toFnSymbol(def->sym)) {
        // Ignore external and prototype functions.
        if (fn->hasFlag(FLAG_EXTERN))
          continue;

        fns.push_back(fn);
      }
  }

  std::sort(fns.begin(), fns.end(), compareLineno);

#ifdef HAVE_LLVM
  if(debug_info && info->filename) {
    debug_info->get_module_scope(this);
  }
#endif

  for_vector(FnSymbol, fn, fns) {
    fn->codegenDef();
  }

  flushStatements();
}

// Collect the top-level classes for this Module.
//
// 2014/07/25 MDN.  This function is currently only called by
// docs.  Historically all of the top-level classes were buried
// inside the prototypical module initFn.
//
// Installing The initFn is being moved forward but there are
// still short periods of time when the classes will still be
// buried inside the module initFn.
//
// Hence this function is currently able to handle the before
// and after case.  The before case can be pulled out once the
// construction of the initFn is cleaned up.
//

Vec<AggregateType*> ModuleSymbol::getTopLevelClasses() {
  Vec<AggregateType*> classes;

  for_alist(expr, block->body) {
    if (DefExpr* def = toDefExpr(expr)) {

      if (TypeSymbol* type = toTypeSymbol(def->sym)) {
        if (AggregateType* cl = toAggregateType(type->type)) {
          classes.add(cl);
        }

      // Step in to the initFn
      } else if (FnSymbol* fn = toFnSymbol(def->sym)) {
        if (fn->hasFlag(FLAG_MODULE_INIT)) {
          for_alist(expr2, fn->body->body) {
            if (DefExpr* def2 = toDefExpr(expr2)) {
              if (TypeSymbol* type = toTypeSymbol(def2->sym)) {
                if (AggregateType* cl = toAggregateType(type->type)) {
                  classes.add(cl);
                }
              }
            }
          }
        }
      }
    }
  }

  return classes;
}


void ModuleSymbol::printDocs(std::ostream *file, unsigned int tabs, std::string parentName) {
  if (this->noDocGen()) {
    return;
  }

  // Print the module directive first, for .rst mode. This will associate the
  // Module: <name> title with the module. If the .. module:: directive comes
  // after the title, sphinx will complain about a duplicate id error.
  if (!fDocsTextOnly) {
    *file << ".. default-domain:: chpl" << std::endl << std::endl;
    *file << ".. module:: " << this->docsName() << std::endl;

    if (this->doc != NULL) {
      this->printTabs(file, tabs + 1);
      *file << ":synopsis: ";
      *file << firstNonEmptyLine(this->doc);
      *file << std::endl;
    }
    *file << std::endl;
  }

  this->printTabs(file, tabs);
  const char *moduleTitle = astr(this->docsName().c_str());
  *file << moduleTitle << std::endl;

  if (!fDocsTextOnly) {
    int length = tabs * this->tabText.length() + strlen(moduleTitle);
    for (int i = 0; i < length; i++) {
      *file << "=";
    }
    *file << std::endl;
  }

  if (!fDocsTextOnly) {
    *file << "**Usage**" << std::endl << std::endl;
    *file << ".. code-block:: chapel" << std::endl << std::endl;
  } else {
    *file << std::endl;
    *file << "Usage:" << std::endl;
  }
  this->printTabs(file, tabs + 1);
  *file << "use ";
  if (parentName != "") {
    *file << parentName << ".";
  }
  *file << name << ";" << std::endl << std::endl;

  // If we had submodules, be sure to link to them
  if (hasTopLevelModule()) {
    this->printTableOfContents(file);
  }

  if (this->doc != NULL) {
    // Only print tabs for text only mode. The .rst prefers not to have the
    // tabs for module level comments and leading whitespace removed.
    unsigned int t = tabs;
    if (fDocsTextOnly) {
      t += 1;
    }

    this->printDocsDescription(this->doc, file, t);
    if (!fDocsTextOnly) {
      *file << std::endl;
    }
  }
}


/*
 * Append 'prefix' to existing module name prefix.
 */
void ModuleSymbol::printTableOfContents(std::ostream *file) {
  int tabs = 1;
  if (!fDocsTextOnly) {
    *file << "**Submodules**" << std::endl << std::endl;

    *file << ".. toctree::" << std::endl;
    this->printTabs(file, tabs);
    *file << ":maxdepth: 1" << std::endl;
    this->printTabs(file, tabs);
    *file << ":glob:" << std::endl << std::endl;
    this->printTabs(file, tabs);
    *file << name << "/*" << std::endl << std::endl;
  } else {
    *file << "Submodules for this module are located in the " << name;
    *file << "/ directory" << std::endl << std::endl;
  }
}


/*
 * Returns name of module, including any prefixes that have been set.
 */
std::string ModuleSymbol::docsName() {
  return this->name;
}


// This is intended to be called by getTopLevelConfigsVars and
// getTopLevelVariables, since the code for them would otherwise be roughly
// the same.

// It is also private to ModuleSymbols
//
// See the comment on getTopLevelFunctions() for the rationale behind the AST
// traversal
void ModuleSymbol::getTopLevelConfigOrVariables(Vec<VarSymbol *> *contain, Expr *expr, bool config) {
  if (DefExpr* def = toDefExpr(expr)) {

    if (VarSymbol* var = toVarSymbol(def->sym)) {
      if (var->hasFlag(FLAG_CONFIG) == config) {
        // The config status of the variable matches what we are looking for
        contain->add(var);
      }

    } else if (FnSymbol* fn = toFnSymbol(def->sym)) {
      if (fn->hasFlag(FLAG_MODULE_INIT)) {
        for_alist(expr2, fn->body->body) {
          if (DefExpr* def2 = toDefExpr(expr2)) {
            if (VarSymbol* var = toVarSymbol(def2->sym)) {
              if (var->hasFlag(FLAG_CONFIG) == config) {
                // The config status of the variable matches what we are
                // looking for
                contain->add(var);
              }
            }
          }
        }
      }
    }
  }
}

// Collect the top-level config variables for this Module.
Vec<VarSymbol*> ModuleSymbol::getTopLevelConfigVars() {
  Vec<VarSymbol*> configs;

  for_alist(expr, block->body) {
    getTopLevelConfigOrVariables(&configs, expr, true);
  }

  return configs;
}

// Collect the top-level variables that aren't configs for this Module.
Vec<VarSymbol*> ModuleSymbol::getTopLevelVariables() {
  Vec<VarSymbol*> variables;

  for_alist(expr, block->body) {
    getTopLevelConfigOrVariables(&variables, expr, false);
  }

  return variables;
}

// Collect the top-level functions for this Module.
//
// This one is similar to getTopLevelModules() and
// getTopLevelClasses() except that it collects any
// functions and then steps in to initFn if it finds it.
//
Vec<FnSymbol*> ModuleSymbol::getTopLevelFunctions(bool includeExterns) {
  Vec<FnSymbol*> fns;

  for_alist(expr, block->body) {
    if (DefExpr* def = toDefExpr(expr)) {
      if (FnSymbol* fn = toFnSymbol(def->sym)) {
        // Ignore external and prototype functions.
        if (includeExterns == false &&
            fn->hasFlag(FLAG_EXTERN)) {
          continue;
        }

        fns.add(fn);

        // The following additional overhead and that present in getConfigVars
        // and getClasses is a result of the docs pass occurring before
        // the functions/configvars/classes are taken out of the module
        // initializer function and put on the same level as that function.
        // If and when that changes, the code encapsulated in this if
        // statement may be removed.
        if (fn->hasFlag(FLAG_MODULE_INIT)) {
          for_alist(expr2, fn->body->body) {
            if (DefExpr* def2 = toDefExpr(expr2)) {
              if (FnSymbol* fn2 = toFnSymbol(def2->sym)) {
                if (includeExterns == false &&
                    fn2->hasFlag(FLAG_EXTERN)) {
                  continue;
                }

                fns.add(fn2);
              }
            }
          }
        }
      }
    }
  }

  return fns;
}

Vec<ModuleSymbol*> ModuleSymbol::getTopLevelModules() {
  Vec<ModuleSymbol*> mods;

  for_alist(expr, block->body) {
    if (DefExpr* def = toDefExpr(expr))
      if (ModuleSymbol* mod = toModuleSymbol(def->sym)) {
        if (strcmp(mod->defPoint->parentSymbol->name, name) == 0)
          mods.add(mod);
      }
  }

  return mods;
}

// Intended for documentation purposes only, please don't use otherwise.
bool ModuleSymbol::hasTopLevelModule() {
  for_alist(expr, block->body) {
    if (DefExpr* def = toDefExpr(expr)) {
      if (ModuleSymbol* mod = toModuleSymbol(def->sym)) {
        if (mod->defPoint->parentExpr == block && !mod->noDocGen()) {
          return true;
        }
      }
    }
  }
  return false;
}

void ModuleSymbol::replaceChild(BaseAST* old_ast, BaseAST* new_ast) {
  if (old_ast == block) {
    block = toBlockStmt(new_ast);
  } else {
    INT_FATAL(this, "Unexpected case in ModuleSymbol::replaceChild");
  }
}

void ModuleSymbol::accept(AstVisitor* visitor) {
  if (visitor->enterModSym(this) == true) {

    if (block)
      block->accept(visitor);

    visitor->exitModSym(this);
  }
}

void ModuleSymbol::addDefaultUses() {
  if (modTag != MOD_INTERNAL) {
    ModuleSymbol* parentModule = toModuleSymbol(this->defPoint->parentSymbol);
    assert (parentModule != NULL);

    //
    // Don't insert 'use ChapelStandard' for nested user modules.
    // They should get their ChapelStandard symbols from their parent.
    //
    if (parentModule->modTag != MOD_USER) {
      //      printf("Inserting use of ChapelStandard into %s\n", name);

      SET_LINENO(this);

      UnresolvedSymExpr* modRef = new UnresolvedSymExpr("ChapelStandard");
      block->insertAtHead(new UseStmt(modRef));
    }

  // We don't currently have a good way to fetch the root module by name.
  // Insert it directly rather than by name
  } else if (this == baseModule) {
    SET_LINENO(this);

    block->moduleUseAdd(rootModule);

    UnresolvedSymExpr* modRef = new UnresolvedSymExpr("ChapelStringLiterals");
    block->insertAtHead(new UseStmt(modRef));
  }
}

//
// NOAKES 2014/07/22
//
// There is currently a problem in functionResolve that this function
// has a "temporary" work around for.

// There is somewhere within that code that believes the order of items in
// modUseList is an indicator of "dependence order" even though this list
// does not and cannot maintain that information.
//
// Fortunately there are currently no tests that expose this fallacy so
// long at ChapelStandard always appears first in the list
void ModuleSymbol::moduleUseAdd(ModuleSymbol* mod) {
  if (mod != this && modUseList.index(mod) < 0) {
    if (mod == standardModule) {
      modUseList.insert(0, mod);
    } else {
      modUseList.add(mod);
    }
  }
}

// If the specified module is currently used by the target
// then remove the module from the use-state of this module
// but introduce references to the children of the module
// being dropped.
//
// At this time this is only used for deadCodeElimination and
// it is not clear if there will be other uses.
void ModuleSymbol::moduleUseRemove(ModuleSymbol* mod) {
  int index = modUseList.index(mod);

  if (index >= 0) {
    bool inBlock = block->moduleUseRemove(mod);

    modUseList.remove(index);

    // The dead module may have used other modules.  If so add them
    // to the current module
    forv_Vec(ModuleSymbol, modUsedByDeadMod, mod->modUseList) {
      if (modUseList.index(modUsedByDeadMod) < 0) {
        SET_LINENO(this);

        if (inBlock == true)
          block->moduleUseAdd(modUsedByDeadMod);

        modUseList.add(modUsedByDeadMod);
      }
    }
  }
}

/******************************** | *********************************
*                                                                   *
*                                                                   *
********************************* | ********************************/

LabelSymbol::LabelSymbol(const char* init_name) :
  Symbol(E_LabelSymbol, init_name, NULL),
  iterResumeGoto(NULL)
{
  gLabelSymbols.add(this);
}


void LabelSymbol::verify() {
  Symbol::verify();
  if (astTag != E_LabelSymbol) {
    INT_FATAL(this, "Bad LabelSymbol::astTag");
  }
  if (GotoStmt* igs = iterResumeGoto) {
    if (!isAlive(igs))
      INT_FATAL(this, "label's iterResumeGoto is not in AST");
    if (igs->gotoTag != GOTO_ITER_RESUME)
      INT_FATAL(this, "label's iterResumeGoto has unexpected gotoTag");
    if (getGotoLabelSymbol(igs) != this)
      INT_FATAL(this,"label's iterResumeGoto does not point back to the label");
  }
  // iterResumeGoto references a statement that is located somewhere in the AST
  // and so can be on a list.
}

LabelSymbol*
LabelSymbol::copyInner(SymbolMap* map) {
  LabelSymbol* copy = new LabelSymbol(name);
  copy->copyFlags(this);
  copy->cname = cname;
  if (iterResumeGoto) {
    MapElem<GotoStmt*,GotoStmt*>* rec =
      copiedIterResumeGotos.get_record(iterResumeGoto);
    if (rec) {
      // we gotta have the mapping because we handle each goto exactly once
      INT_ASSERT(rec->value);
      // update the copy
      copy->iterResumeGoto = rec->value;
      // indicate we are done with it
      rec->value = NULL;
      // printf("LabelSymbol-copy %d > %d  irg %d > %d\n", this->id, copy->id,
      //        iterResumeGoto->id, copy->iterResumeGoto->id);
    } else {
      // to be handled later - in GotoStmt::copyInner
      // printf("LabelSymbol-copy %d > %d  irg %d no action\n",
      //        this->id, copy->id, iterResumeGoto->id);
    }
  }
  return copy;
}

void LabelSymbol::replaceChild(BaseAST* old_ast, BaseAST* new_ast) {
  INT_FATAL(this, "Unexpected case in LabelSymbol::replaceChild");
}

void LabelSymbol::codegenDef() { }

void LabelSymbol::accept(AstVisitor* visitor) {
  visitor->visitLabelSym(this);
}

/******************************** | *********************************
*                                                                   *
*                                                                   *
********************************* | ********************************/

std::string unescapeString(const char* const str, BaseAST *astForError) {
  std::string newString = "";
  char nextChar;
  int pos = 0;

  while((nextChar = str[pos++]) != '\0') {
    if(nextChar != '\\') {
      newString += nextChar;
      continue;
    }

    // handle \ escapes
    nextChar = str[pos++];
    switch(nextChar) {
      case '\'':
      case '\"':
      case '?':
      case '\\':
        newString += nextChar;
        break;
      case 'a':
        newString += '\a';
        break;
      case 'b':
        newString += '\b';
        break;
      case 'f':
        newString += '\f';
        break;
      case 'n':
        newString += '\n';
        break;
      case 'r':
        newString += '\r';
        break;
      case 't':
        newString += '\t';
        break;
      case 'v':
        newString += '\v';
        break;
      case 'x':
        {
          char buf[3];
          long num;
          buf[0] = buf[1] = buf[2] = '\0';
          if( str[pos] ) buf[0] = str[pos++];
          if( str[pos] ) buf[1] = str[pos++];
          num = strtol(buf, NULL, 16);
          newString += (char) num;
        }
        break;
      default:
        USR_FATAL(astForError, "Unexpected string escape: '\\%c'",  nextChar);
        break;
    }
  }
  return newString;
}

static int literal_id = 1;
HashMap<Immediate *, ImmHashFns, VarSymbol *> uniqueConstantsHash;
HashMap<Immediate *, ImmHashFns, VarSymbol *> stringLiteralsHash;
FnSymbol* initStringLiterals = NULL;

void createInitStringLiterals() {
  SET_LINENO(stringLiteralModule);
  initStringLiterals = new FnSymbol("chpl__initStringLiterals");
  // We need to initialize strings literals on every locale, so we make this an
  // exported function that will be called in the runtime
  initStringLiterals->addFlag(FLAG_EXPORT);
  initStringLiterals->addFlag(FLAG_LOCAL_ARGS);
  initStringLiterals->retType = dtVoid;
  initStringLiterals->insertAtTail(new CallExpr(PRIM_RETURN, gVoid));
  stringLiteralModule->block->insertAtTail(new DefExpr(initStringLiterals));
}

// Note that string immediate values are stored
// with C escapes - that is newline is 2 chars \ n
// so this function expects a string that could be in "" in C
VarSymbol *new_StringSymbol(const char *str) {

  // Hash the string and return an existing symbol if found.
  // Aka. uniquify all string literals
  Immediate imm;
  imm.const_kind = CONST_KIND_STRING;
  imm.string_kind = STRING_KIND_STRING;
  imm.v_string = astr(str);
  VarSymbol *s = stringLiteralsHash.get(&imm);
  if (s) {
    return s;
  }

  if (resolved) {
    INT_FATAL("new_StringSymbol called after function resolution.");
  }

  // String (as record) literals are inserted from the very beginning on the
  // parser all the way through resolution (postFold). Since resolution happens
  // after normalization we need to insert everything in normalized form. We
  // also need to disable parts of normalize from running on literals inserted
  // at parse time.

  VarSymbol* cptrTemp = newTemp("call_tmp");
  cptrTemp->addFlag(FLAG_TYPE_VARIABLE);
  CallExpr *cptrCall = new CallExpr(PRIM_MOVE,
      cptrTemp,
      new CallExpr("_type_construct_c_ptr", new SymExpr(dtUInt[INT_SIZE_8]->symbol)));

  VarSymbol* castTemp = newTemp("call_tmp");
  CallExpr *castCall = new CallExpr(PRIM_MOVE,
      castTemp,
      new CallExpr("_cast", cptrTemp, new_CStringSymbol(str)));

  int strLength = unescapeString(str, castCall).length();

  CallExpr *ctor = new CallExpr("_construct_string",
      castTemp,
      new_IntSymbol(strLength),   // length
      new_IntSymbol(strLength ? strLength+1 : 0), // size, empty string needs 0
      gFalse);                    // owned = false
  ctor->insertAtTail(gFalse);     // needToCopy = false

  s = new VarSymbol(astr("_str_literal_", istr(literal_id++)), dtString);
  s->addFlag(FLAG_NO_AUTO_DESTROY);
  s->addFlag(FLAG_CONST);
  s->addFlag(FLAG_LOCALE_PRIVATE);
  s->addFlag(FLAG_CHAPEL_STRING_LITERAL);

  DefExpr* stringLitDef = new DefExpr(s);
  // DefExpr(s) always goes into the module scope to make it a global
  stringLiteralModule->block->insertAtTail(stringLitDef);

  CallExpr* ctorCall = new CallExpr(PRIM_MOVE, new SymExpr(s), ctor);

  if (initStringLiterals == NULL)
    createInitStringLiterals();

  initStringLiterals->insertBeforeReturn(new DefExpr(cptrTemp));
  initStringLiterals->insertBeforeReturn(cptrCall);
  initStringLiterals->insertBeforeReturn(new DefExpr(castTemp));
  initStringLiterals->insertBeforeReturn(castCall);
  initStringLiterals->insertBeforeReturn(ctorCall);

  s->immediate = new Immediate;
  *s->immediate = imm;
  stringLiteralsHash.put(s->immediate, s);
  return s;
}

VarSymbol *new_CStringSymbol(const char *str) {
  Immediate imm;
  imm.const_kind = CONST_KIND_STRING;
  imm.string_kind = STRING_KIND_C_STRING;
  imm.v_string = astr(str);
  VarSymbol *s = uniqueConstantsHash.get(&imm);
  PrimitiveType* dtRetType = dtStringC;
  if (s) {
    return s;
  }
  s = new VarSymbol(astr("_cstr_literal_", istr(literal_id++)), dtRetType);
  rootModule->block->insertAtTail(new DefExpr(s));
  s->immediate = new Immediate;
  *s->immediate = imm;
  uniqueConstantsHash.put(s->immediate, s);
  return s;
}

VarSymbol* new_BoolSymbol(bool b, IF1_bool_type size) {
  Immediate imm;
  switch (size) {
  default:
    INT_FATAL( "unknown BOOL_SIZE");

  case BOOL_SIZE_1  :
  case BOOL_SIZE_SYS:
  case BOOL_SIZE_8  :
  case BOOL_SIZE_16 :
  case BOOL_SIZE_32 :
  case BOOL_SIZE_64 :
    break;
    // case BOOL_SIZE_128: imm.v_bool = b; break;
  }
  imm.v_bool = b;
  imm.const_kind = NUM_KIND_BOOL;
  imm.num_index = size;
  VarSymbol *s;
  PrimitiveType* dtRetType = dtBools[size];
  s = new VarSymbol(astr("_literal_", istr(literal_id++)), dtRetType);
  rootModule->block->insertAtTail(new DefExpr(s));
  s->immediate = new Immediate;
  *s->immediate = imm;
  return s;
}

VarSymbol *new_IntSymbol(int64_t b, IF1_int_type size) {
  Immediate imm;
  switch (size) {
  case INT_SIZE_8  : imm.v_int8   = b; break;
  case INT_SIZE_16 : imm.v_int16  = b; break;
  case INT_SIZE_32 : imm.v_int32  = b; break;
  case INT_SIZE_64 : imm.v_int64  = b; break;
    // case INT_SIZE_128: imm.v_int128 = b; break;
  default:
    INT_FATAL( "unknown INT_SIZE");
  }
  imm.const_kind = NUM_KIND_INT;
  imm.num_index = size;
  VarSymbol *s = uniqueConstantsHash.get(&imm);
  PrimitiveType* dtRetType = dtInt[size];
  if (s) {
    return s;
  }
  s = new VarSymbol(astr("_literal_", istr(literal_id++)), dtRetType);
  rootModule->block->insertAtTail(new DefExpr(s));
  s->immediate = new Immediate;
  *s->immediate = imm;
  uniqueConstantsHash.put(s->immediate, s);
  return s;
}

VarSymbol *new_UIntSymbol(uint64_t b, IF1_int_type size) {
  Immediate imm;
  switch (size) {
  case INT_SIZE_8  : imm.v_uint8   = b; break;
  case INT_SIZE_16 : imm.v_uint16  = b; break;
  case INT_SIZE_32 : imm.v_uint32  = b; break;
  case INT_SIZE_64 : imm.v_uint64  = b; break;
    // case INT_SIZE_128: imm.v_uint128 = b; break;
  default:
    INT_FATAL( "unknown INT_SIZE");
  }
  imm.const_kind = NUM_KIND_UINT;
  imm.num_index = size;
  VarSymbol *s = uniqueConstantsHash.get(&imm);
  PrimitiveType* dtRetType = dtUInt[size];
  if (s) {
    return s;
  }
  s = new VarSymbol(astr("_literal_", istr(literal_id++)), dtRetType);
  rootModule->block->insertAtTail(new DefExpr(s));
  s->immediate = new Immediate;
  *s->immediate = imm;
  uniqueConstantsHash.put(s->immediate, s);
  return s;
}

static VarSymbol* new_FloatSymbol(const char* n,
                                  IF1_float_type size, IF1_num_kind kind,
                                  Type* type) {
  Immediate imm;
  const char* normalized = NULL;

  switch (size) {
    case FLOAT_SIZE_32:
      imm.v_float32  = strtof(n, NULL);
      break;
    case FLOAT_SIZE_64:
      imm.v_float64  = strtod(n, NULL);
      break;
    default:
      INT_FATAL( "unknown FLOAT_SIZE");
  }
  imm.const_kind = kind;
  imm.num_index = size;
  
  VarSymbol *s = uniqueConstantsHash.get(&imm);
  if (s) {
    return s;
  }
  s = new VarSymbol(astr("_literal_", istr(literal_id++)), type);
  rootModule->block->insertAtTail(new DefExpr(s));
  
  // Normalize the number for C99
  if (!strchr(n, '.') && !strchr(n, 'e') && !strchr(n, 'E') &&
      !strchr(n, 'p') && !strchr(n, 'P') ) {
    // Add .0 for floating point literals without a decimal point
    // or exponent.
    normalized = astr(n, ".0");
  } else if( n[0] == '0' && (n[1] == 'x' || n[1] == 'X') &&
             !strchr(n, 'p') && !strchr(n, 'P') ) {
    // Add p0 for hex floating point literals without an exponent
    // since C99 requires it (because f needs to be a suffix for
    // floating point numbers)
    normalized = astr(n, "p0");
  } else {
    normalized = astr(n);
  }

  // Use the normalized number when code-genning the literal
  s->cname = normalized;

  s->immediate = new Immediate;
  *s->immediate = imm;
  uniqueConstantsHash.put(s->immediate, s);
  return s;
}

VarSymbol *new_RealSymbol(const char *n, IF1_float_type size) {
  return new_FloatSymbol(n, size, NUM_KIND_REAL, dtReal[size]);
}

VarSymbol *new_ImagSymbol(const char *n, IF1_float_type size) {
  return new_FloatSymbol(n, size, NUM_KIND_IMAG, dtImag[size]);
}

VarSymbol *new_ComplexSymbol(const char *n, long double r, long double i,
                             IF1_complex_type size) {
  Immediate imm;
  switch (size) {
  case COMPLEX_SIZE_64:
    imm.v_complex64.r  = r;
    imm.v_complex64.i  = i;
    break;
  case COMPLEX_SIZE_128:
    imm.v_complex128.r = r;
    imm.v_complex128.i = i;
    break;
  default:
    INT_FATAL( "unknown COMPLEX_SIZE for complex");
  }
  imm.const_kind = NUM_KIND_COMPLEX;
  imm.num_index = size;
  VarSymbol *s = uniqueConstantsHash.get(&imm);
  if (s) {
    return s;
  }
  Type* dtRetType = dtComplex[size];
  s = new VarSymbol(astr("_literal_", istr(literal_id++)), dtRetType);
  rootModule->block->insertAtTail(new DefExpr(s));
  s->immediate = new Immediate;
  s->cname = astr(n);
  *s->immediate = imm;
  uniqueConstantsHash.put(s->immediate, s);
  return s;
}

static Type*
immediate_type(Immediate *imm) {
  switch (imm->const_kind) {
    case CONST_KIND_STRING: {
      if (imm->string_kind == STRING_KIND_STRING) {
        return dtString;
      } else if (imm->string_kind == STRING_KIND_C_STRING) {
        return dtStringC;
      } else {
        INT_FATAL("unhandled string immediate type");
        break;
      }
    }
    case NUM_KIND_BOOL:
      return dtBools[imm->num_index];
    case NUM_KIND_UINT:
      return dtUInt[imm->num_index];
    case NUM_KIND_INT:
      return dtInt[imm->num_index];
    case NUM_KIND_REAL:
      return dtReal[imm->num_index];
    case NUM_KIND_IMAG:
      return dtImag[imm->num_index];
    case NUM_KIND_COMPLEX:
      return dtComplex[imm->num_index];
    default:
      USR_FATAL("bad immediate type");
      break;
  }
  return NULL;
}

VarSymbol *new_ImmediateSymbol(Immediate *imm) {
  VarSymbol *s = uniqueConstantsHash.get(imm);
  if (s)
    return s;
  Type *t = immediate_type(imm);
  s = new VarSymbol(astr("_literal_", istr(literal_id++)), t);
  rootModule->block->insertAtTail(new DefExpr(s));
  s->immediate = new Immediate;
  const size_t bufSize = 512;
  char str[bufSize];
  const char* ss = str;
  if (imm->const_kind == CONST_KIND_STRING)
    ss = imm->v_string;
  else
    snprint_imm(str, bufSize, *imm);
  s->cname = astr(ss);
  *s->immediate = *imm;
  uniqueConstantsHash.put(s->immediate, s);
  return s;
}

// enable locally-unique temp names?
bool localTempNames = false;

// used to number the temps uniquely to top-level statements
// (give them smaller numbers, for readability of AST printouts)
static int tempID = 1;

void resetTempID() {
  tempID = 1;
}

FlagSet getRecordWrappedFlags(Symbol* s) {
  static FlagSet mask;
  if (mask.none()) {
    // Initialize the function-scope static variable.
    mask.set(FLAG_ARRAY);
    mask.set(FLAG_DOMAIN);
    mask.set(FLAG_DISTRIBUTION);
  }

  return s->flags & mask;
}

VarSymbol* newTemp(const char* name, QualifiedType qt) {
  VarSymbol* vs = newTemp(name, qt.type());
  vs->qual = qt.getQual();
  return vs;
}

VarSymbol* newTemp(QualifiedType qt) {
  return newTemp((const char*)NULL, qt);
}

VarSymbol* newTemp(const char* name, Type* type) {
  if (!name) {
    if (localTempNames)
      name = astr("_t", istr(tempID++), "_");
    else
      name = "tmp";
  }
  VarSymbol* vs = new VarSymbol(name, type);
  vs->addFlag(FLAG_TEMP);
  return vs;
}


VarSymbol* newTemp(Type* type) {
  return newTemp((const char*)NULL, type);
}<|MERGE_RESOLUTION|>--- conflicted
+++ resolved
@@ -217,14 +217,8 @@
 }
 
 bool Symbol::isRef() {
-<<<<<<< HEAD
-  // TODO -- should this check ArgSymbols for their intent?
-  // FnSymbols for their retTag?
-  return (hasFlag(FLAG_REF) || type->symbol->hasFlag(FLAG_REF));
-=======
   QualifiedType q = qualType();
   return (q.isRef() || type->symbol->hasFlag(FLAG_REF));
->>>>>>> 409f015e
 }
 
 bool Symbol::isWideRef() {
@@ -759,11 +753,6 @@
           immediate &&
           ret.chplType == dtString &&
           immediate->const_kind == CONST_KIND_STRING) {
-<<<<<<< HEAD
-        ret.c += " /* \"";
-        ret.c += immediate->v_string;
-        ret.c += "\" */";
-=======
         if (strstr(immediate->v_string, "/*") ||
             strstr(immediate->v_string, "*/")) {
           // Don't emit comment b/c string contained comment character.
@@ -772,7 +761,6 @@
           ret.c += immediate->v_string;
           ret.c += "\" */";
         }
->>>>>>> 409f015e
       }
     }
     return ret;
