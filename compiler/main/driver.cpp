/*
 * Copyright 2004-2015 Cray Inc.
 * Other additional copyright holders may be indicated within.
 *
 * The entirety of this work is licensed under the Apache License,
 * Version 2.0 (the "License"); you may not use this file except
 * in compliance with the License.
 *
 * You may obtain a copy of the License at
 *
 *     http://www.apache.org/licenses/LICENSE-2.0
 *
 * Unless required by applicable law or agreed to in writing, software
 * distributed under the License is distributed on an "AS IS" BASIS,
 * WITHOUT WARRANTIES OR CONDITIONS OF ANY KIND, either express or implied.
 * See the License for the specific language governing permissions and
 * limitations under the License.
 */

#define EXTERN
#ifndef __STDC_FORMAT_MACROS
#define __STDC_FORMAT_MACROS
#endif

#include "driver.h"

#include "arg.h"
#include "chpl.h"
#include "commonFlags.h"
#include "config.h"
#include "countTokens.h"
#include "docsDriver.h"
#include "files.h"
#include "ipe.h"
#include "log.h"
#include "misc.h"
#include "mysystem.h"
#include "PhaseTracker.h"
#include "primitive.h"
#include "runpasses.h"
#include "stmt.h"
#include "stringutil.h"
#include "symbol.h"
#include "timer.h"
#include "version.h"

#include <inttypes.h>
#include <string>
#include <sstream>

char CHPL_HOME[FILENAME_MAX+1] = "";

const char* CHPL_HOST_PLATFORM = NULL;
const char* CHPL_HOST_COMPILER = NULL;
const char* CHPL_TARGET_PLATFORM = NULL;
const char* CHPL_TARGET_COMPILER = NULL;
const char* CHPL_TARGET_ARCH = NULL;
const char* CHPL_LOCALE_MODEL = NULL;
const char* CHPL_COMM = NULL;
const char* CHPL_COMM_SUBSTRATE = NULL;
const char* CHPL_GASNET_SEGMENT = NULL;
const char* CHPL_TASKS = NULL;
const char* CHPL_THREADS = NULL;
const char* CHPL_LAUNCHER = NULL;
const char* CHPL_TIMERS = NULL;
const char* CHPL_MEM = NULL;
const char* CHPL_MAKE = NULL;
const char* CHPL_ATOMICS = NULL;
const char* CHPL_NETWORK_ATOMICS = NULL;
const char* CHPL_GMP = NULL;
const char* CHPL_HWLOC = NULL;
const char* CHPL_REGEXP = NULL;
const char* CHPL_WIDE_POINTERS = NULL;
const char* CHPL_LLVM = NULL;
const char* CHPL_AUX_FILESYS = NULL;

// quick and dirty
#define MAX_CHPL_ENV_VARS 50
int num_chpl_env_vars = 0;
const char *chpl_env_vars[MAX_CHPL_ENV_VARS];
const char *chpl_env_var_names[MAX_CHPL_ENV_VARS];

bool widePointersStruct;

static char makeArgument[256] = "";

static char libraryFilename[FILENAME_MAX] = "";
static char incFilename[FILENAME_MAX] = "";
static char moduleSearchPath[FILENAME_MAX] = "";
static char log_flags[512] = "";
bool fLibraryCompile = false;
bool no_codegen = false;
int debugParserLevel = 0;
bool fVerify = false;
bool ignore_errors = false;
bool ignore_errors_for_pass = false;
bool ignore_warnings = false;
int fcg = 0;
static bool fBaseline = false;
bool fCacheRemote = false;
bool fFastFlag = false;
int fConditionalDynamicDispatchLimit = 0;
bool fUseNoinit = true;
bool fNoCopyPropagation = false;
bool fNoDeadCodeElimination = false;
bool fNoScalarReplacement = false;
bool fNoTupleCopyOpt = false;
bool fNoRemoteValueForwarding = false;
bool fNoRemoveCopyCalls = false;
bool fNoOptimizeLoopIterators = false;
bool fNoVectorize = true;
bool fNoGlobalConstOpt = false;
bool fNoFastFollowers = false;
bool fNoInlineIterators = false;
bool fNoLiveAnalysis = false;
bool fNoBoundsChecks = false;
bool fNoLocalChecks = false;
bool fNoNilChecks = false;
bool fNoStackChecks = false;
bool fNoCastChecks = false;
bool fMungeUserIdents = true;
bool fEnableTaskTracking = false;

bool  printPasses     = false;
FILE* printPassesFile = NULL;

// flag for llvmWideOpt
bool fLLVMWideOpt = false;

bool fWarnConstLoops = true;
// Enable all extra special warnings
static bool fNoWarnSpecial = true;
static bool fNoWarnDomainLiteral = true;
static bool fNoWarnTupleIteration = true;

bool fNoloopInvariantCodeMotion = false;
bool fNoChecks = false;
bool fNoInline = false;
bool fNoPrivatization = false;
bool fNoOptimizeOnClauses = false;
bool fNoRemoveEmptyRecords = true;
bool fRemoveUnreachableBlocks = true;
bool fMinimalModules = false;
bool fUseIPE         = false;

int optimize_on_clause_limit = 20;
int scalar_replace_limit = 8;
int tuple_copy_limit = scalar_replace_limit;
bool fGenIDS = false;
int fLinkStyle = LS_DEFAULT; // use backend compiler's default
bool fLocal;   // initialized in setupOrderedGlobals() below
bool fIgnoreLocalClasses = false;
bool fHeterogeneous = false; // re-initialized in setupOrderedGlobals() below
bool fieeefloat = true;
bool report_inlining = false;
char fExplainCall[256] = "";
int explainCallID = -1;
char fExplainInstantiation[256] = "";
bool fExplainVerbose = false;
bool fPrintCallStackOnError = false;
bool fPrintIDonError = false;
bool fPrintModuleResolution = false;
bool fCLineNumbers = false;
bool fPrintEmittedCodeSize = false;
char fPrintStatistics[256] = "";
bool fPrintDispatch = false;
bool fReportOptimizedLoopIterators = false;
bool fReportOrderIndependentLoops = false;
bool fReportOptimizedOn = false;
bool fReportPromotion = false;
bool fReportScalarReplace = false;
bool fReportDeadBlocks = false;
bool fReportDeadModules = false;
bool printCppLineno = false;
bool userSetCppLineno = false;
int num_constants_per_variable = 1;
char defaultDist[256] = "DefaultDist";
int instantiation_limit = 256;
char mainModuleName[256] = "";
bool printSearchDirs = false;
bool printModuleFiles = false;
bool llvmCodegen = false;
#ifdef HAVE_LLVM
bool externC = true;
#else
bool externC = false;
#endif
char breakOnCodegenCname[256] = "";

bool debugCCode = false;
bool optimizeCCode = false;
bool specializeCCode = false;

bool fNoMemoryFrees = false;
int numGlobalsOnHeap = 0;
bool preserveInlinedLineNumbers = false;

const char* compileCommand = NULL;
char compileVersion[64];


/* Note -- LLVM provides a way to get the path to the executable...
// This function isn't referenced outside its translation unit, but it
// can't use the "static" keyword because its address is used for
// GetMainExecutable (since some platforms don't support taking the
// address of main, and some platforms can't implement GetMainExecutable
// without being given the address of a function in the main executable).
llvm::sys::Path GetExecutablePath(const char *Argv0) {
  // This just needs to be some symbol in the binary; C++ doesn't
  // allow taking the address of ::main however.
  void *MainAddr = (void*) (intptr_t) GetExecutablePath;
  return llvm::sys::Path::GetMainExecutable(Argv0, MainAddr);
}
*/

static bool isMaybeChplHome(const char* path)
{
  bool  ret  = false;
  char* real = dirHasFile(path, "util/chplenv");

  if (real)
    ret = true;

  free(real);

  return ret;
}

static void setupChplHome(const char* argv0) {
  const char* chpl_home = getenv("CHPL_HOME");
  char*       guess     = NULL;

  // Get the executable path.
  guess = findProgramPath(argv0);

  if (guess) {
    // Determine CHPL_HOME based on the exe path.
    // Determined exe path, but don't have a env var set
    // Look for ../../../util/chplenv
    // Remove the /bin/some-platform/chpl part
    // from the path.
    if( guess[0] ) {
      int j = strlen(guess) - 5; // /bin and '\0'
      for( ; j >= 0; j-- ) {
        if( guess[j] == '/' &&
            guess[j+1] == 'b' &&
            guess[j+2] == 'i' &&
            guess[j+3] == 'n' ) {
          guess[j] = '\0';
          break;
        }
      }
    }

    if( isMaybeChplHome(guess) ) {
      // OK!
    } else {
      // Maybe we are in e.g. /usr/bin.
      free(guess);
      guess = NULL;
    }
  }

  if( chpl_home ) {
    if( strlen(chpl_home) > FILENAME_MAX )
      USR_FATAL("$CHPL_HOME=%s path too long", chpl_home);

    if( guess == NULL ) {
      // Could not find exe path, but have a env var set
      strncpy(CHPL_HOME, chpl_home, FILENAME_MAX);
    } else {
      // We have env var and found exe path.
      // Check that they match and emit a warning if not.

      if( ! isSameFile(chpl_home, guess) ) {
        // Not the same. Emit warning.
        USR_WARN("$CHPL_HOME=%s mismatched with executable home=%s",
                 chpl_home, guess);
      }
      // Since we have an enviro var, always use that.
      strncpy(CHPL_HOME, chpl_home, FILENAME_MAX);
    }
  } else {
    if( guess == NULL ) {
      // Could not find enviro var, and could not
      // guess at exe's path name.
      USR_FATAL("$CHPL_HOME must be set to run chpl");
    } else {
      int rc;

      if( strlen(guess) > FILENAME_MAX )
        USR_FATAL("chpl guessed home %s too long", guess);

      // Determined exe path, but don't have a env var set
      strncpy(CHPL_HOME, guess, FILENAME_MAX);
      // Also need to setenv in this case.
      rc = setenv("CHPL_HOME", guess, 0);
      if( rc ) USR_FATAL("Could not setenv CHPL_HOME");
    }
  }

  // Check that the resulting path is a Chapel distribution.
  if( ! isMaybeChplHome(CHPL_HOME) ) {
    // Bad enviro var.
    USR_WARN("CHPL_HOME=%s is not a Chapel distribution", CHPL_HOME);
  }

  if( guess )
    free(guess);

  parseCmdLineConfig("CHPL_HOME", astr("\"", CHPL_HOME, "\""));
}


static void setupEnvVar(std::istringstream& iss, const char** var, const char* varname) {
  std::string line;
  std::string value;

  std::getline(iss, line);
  if (!iss.good() || line.find(varname) == std::string::npos) {
    INT_FATAL(astr("Parsing ", varname));
  }
  value = line.substr(line.find('=')+1, std::string::npos);

  *var = astr(value.c_str());  // astr call is to canonicalize
  parseCmdLineConfig(varname, astr("\"", *var, "\""));
}

#define SETUP_ENV_VAR(varname) \
  INT_ASSERT(num_chpl_env_vars < MAX_CHPL_ENV_VARS); \
  setupEnvVar(iss, &varname, #varname); \
  chpl_env_var_names[num_chpl_env_vars] = #varname; \
  chpl_env_vars[num_chpl_env_vars] = varname; \
  num_chpl_env_vars++;

static void setupEnvVars() {
  std::string vars = runUtilScript("printchplenv --simple");
  std::istringstream iss(vars);

  SETUP_ENV_VAR(CHPL_HOST_PLATFORM);
  SETUP_ENV_VAR(CHPL_HOST_COMPILER);
  SETUP_ENV_VAR(CHPL_TARGET_PLATFORM);
  SETUP_ENV_VAR(CHPL_TARGET_COMPILER);
  SETUP_ENV_VAR(CHPL_TARGET_ARCH);
  SETUP_ENV_VAR(CHPL_LOCALE_MODEL);
  SETUP_ENV_VAR(CHPL_COMM);
  SETUP_ENV_VAR(CHPL_COMM_SUBSTRATE);
  SETUP_ENV_VAR(CHPL_GASNET_SEGMENT);
  SETUP_ENV_VAR(CHPL_TASKS);
  SETUP_ENV_VAR(CHPL_THREADS);
  SETUP_ENV_VAR(CHPL_LAUNCHER);
  SETUP_ENV_VAR(CHPL_TIMERS);
  SETUP_ENV_VAR(CHPL_MEM);
  SETUP_ENV_VAR(CHPL_MAKE);
  SETUP_ENV_VAR(CHPL_ATOMICS);
  SETUP_ENV_VAR(CHPL_NETWORK_ATOMICS);
  SETUP_ENV_VAR(CHPL_GMP);
  SETUP_ENV_VAR(CHPL_HWLOC);
  SETUP_ENV_VAR(CHPL_REGEXP);
  SETUP_ENV_VAR(CHPL_WIDE_POINTERS);
  SETUP_ENV_VAR(CHPL_LLVM);
  SETUP_ENV_VAR(CHPL_AUX_FILESYS);
}


//
// Can't rely on a variable initialization order for globals, so any
// variables that need to be initialized in a particular order go here
//
static void setupOrderedGlobals(const char* argv0) {
  // Set up CHPL_HOME first
  setupChplHome(argv0);

  // Then CHPL_* variables
  setupEnvVars();

  // These depend on the environment variables being set
  fLocal = !strcmp(CHPL_COMM, "none");
  bool gotPGI = !strcmp(CHPL_TARGET_COMPILER, "pgi")
             || !strcmp(CHPL_TARGET_COMPILER, "cray-prgenv-pgi");
  // conservatively how much is needed for the current PGI compiler
  if (gotPGI) fMaxCIdentLen = 1020;

  if( 0 == strcmp(CHPL_WIDE_POINTERS, "struct") ) {
    widePointersStruct = true;
  } else {
    widePointersStruct = false;
  }
}


// NOTE: We are leaking memory here by dropping astr() results on the ground.
static void recordCodeGenStrings(int argc, char* argv[]) {
  compileCommand = astr("chpl ");
  // WARNING: This does not handle arbitrary sequences of escaped characters
  //  in string arguments
  for (int i = 1; i < argc; i++) {
    char *arg = argv[i];
    // Handle " and \" in strings
    while (char *dq = strchr(arg, '"')) {
      char targ[strlen(argv[i])+4];
      memcpy(targ, arg, dq-arg);
      if ((dq==argv[i]) || ((dq!=argv[i]) && (*(dq-1)!='\\'))) {
        targ[dq-arg] = '\\';
        targ[dq-arg+1] = '"';
        targ[dq-arg+2] = '\0';
      } else {
        targ[dq-arg] = '"';
        targ[dq-arg+1] = '\0';
      }
      arg = dq+1;
      compileCommand = astr(compileCommand, targ);
      if (arg == NULL) break;
    }
    if (arg)
      compileCommand = astr(compileCommand, arg, " ");
  }
  get_version(compileVersion);
}

static void setStaticLink(const ArgumentState* state, const char* arg_unused) {
  if (strcmp(CHPL_TARGET_PLATFORM, "darwin") == 0) {
    USR_WARN("Static compilation is not supported on OS X, ignoring flag.");
    fLinkStyle = LS_DEFAULT;
  } else {
    fLinkStyle = LS_STATIC;
  }
}

static void setDynamicLink(const ArgumentState* state, const char* arg_unused) {
  fLinkStyle = LS_DYNAMIC;
}

static void setChapelDebug(const ArgumentState* state, const char* arg_unused) {
  printCppLineno = true;
}

<<<<<<< HEAD
=======
static void setDevelSettings(const ArgumentState* state, const char* arg_unused) {
  // have to handle both cases since this will be called with --devel
  // and --no-devel
  if (developer) {
    ccwarnings = true;
  } else {
    ccwarnings = false;
  }
}

// In order to handle accumulating ccflags arguments, the argument
// processing calls this function. This function appends the flags
// to the ccflags variable, so that multiple --ccflags arguments
// all end up together in the ccflags variable (and will end up
// being passed to the backend C compiler).
static void setCCFlags(const ArgumentState* state, const char* arg) {
  // Append arg to the end of ccflags.
  int curlen = strlen(ccflags);
  int space = sizeof(ccflags) - curlen - 1 - 1; // room for ' ' and \0
  int arglen = strlen(arg);
  if( arglen <= space ) {
    // add a space if there are already arguments here
    if( curlen != 0 ) ccflags[curlen++] = ' ';
    memcpy(&ccflags[curlen], arg, arglen);
  } else {
    USR_FATAL("ccflags argument too long");
  }
}


>>>>>>> 7caab5a1
static void handleLibrary(const ArgumentState* state, const char* arg_unused) {
  addLibInfo(astr("-l", libraryFilename));
}

static void handleLibPath(const ArgumentState* state, const char* arg_unused) {
  addLibInfo(astr("-L", libraryFilename));
}

static void handleMake(const ArgumentState* state, const char* arg_unused) {
  CHPL_MAKE = makeArgument;
}


static void handleIncDir(const ArgumentState* state, const char* arg_unused) {
  addIncInfo(incFilename);
}

static void runCompilerInGDB(int argc, char* argv[]) {
  const char* gdbCommandFilename = createDebuggerFile("gdb", argc, argv);
  const char* command = astr("gdb -q ", argv[0]," -x ", gdbCommandFilename);
  int status = mysystem(command, "running gdb", false);

  clean_exit(status);
}


static void runCompilerInLLDB(int argc, char* argv[]) {
  const char* lldbCommandFilename = createDebuggerFile("lldb", argc, argv);
  const char* command = astr("lldb -s ", lldbCommandFilename, " ", argv[0]);
  int status = mysystem(command, "running lldb", false);

  clean_exit(status);
}


static void readConfig(const ArgumentState* state, const char* arg_unused) {
  // Expect arg_unused to be a string of either of these forms:
  // 1. name=value -- set the config param "name" to "value"
  // 2. name       -- set the boolean config param "name" to NOT("name")
  //                  if name is not type bool, set it to 0.

  char *name = strdup(arg_unused);
  char *value;
  value = strstr(name, "=");
  if (value) {
    *value = '\0';
    value++;
    if (value[0]) {
      // arg_unused was name=value
      parseCmdLineConfig(name, value);
    } else {
      // arg_unused was name=  <blank>
      USR_FATAL("Missing config param value");
    }
  } else {
    // arg_unused was just name
    parseCmdLineConfig(name, "");
  }
}

static void addModulePath(const ArgumentState* state, const char* newpath) {
  addFlagModulePath(newpath);
}

static void noteCppLinesSet(const ArgumentState* state, const char* unused) {
  userSetCppLineno = true;
}

static void verifySaveCDir(const ArgumentState* state, const char* unused) {
  if (saveCDir[0] == '-') {
    USR_FATAL("--savec takes a directory name as its argument\n"
              "       (you specified '%s', assumed to be another flag)",
              saveCDir);
  }
}

static void turnOffChecks(const ArgumentState* state, const char* unused) {
  fNoNilChecks    = true;
  fNoBoundsChecks = true;
  fNoLocalChecks  = true;
  fNoStackChecks  = true;
  fNoCastChecks = true;
}

static void handleStackCheck(const ArgumentState* state, const char* unused) {
  if (!fNoStackChecks && strcmp(CHPL_TASKS, "massivethreads") == 0) {
    USR_WARN("CHPL_TASKS=%s cannot do stack checks.", CHPL_TASKS);
  }
}

static void handleTaskTracking(const ArgumentState* state, const char* unused) {
  if (fEnableTaskTracking && strcmp(CHPL_TASKS, "fifo") != 0) {
    USR_WARN("Enabling task tracking with CHPL_TASKS=%s has no effect other than to slow down compilation", CHPL_TASKS);
  }
}

static void setFastFlag(const ArgumentState* state, const char* unused) {
  //
  // Enable all compiler optimizations, disable all runtime checks
  //
  fBaseline = false;
  fieeefloat = false;
  fNoCopyPropagation = false;
  fNoDeadCodeElimination = false;
  fNoFastFollowers = false;
  fNoloopInvariantCodeMotion= false;
  fNoInline = false;
  fNoInlineIterators = false;
  fNoOptimizeLoopIterators = false;
  fNoVectorize = false;
  fNoLiveAnalysis = false;
  fNoRemoteValueForwarding = false;
  fNoRemoveCopyCalls = false;
  fNoScalarReplacement = false;
  fNoTupleCopyOpt = false;
  fNoPrivatization = false;
  fNoChecks = true;
  fNoBoundsChecks = true;
  fNoLocalChecks = true;
  fIgnoreLocalClasses = false;
  fNoNilChecks = true;
  fNoStackChecks = true;
  fNoCastChecks = true;
  fNoOptimizeOnClauses = false;
  optimizeCCode = true;
  specializeCCode = true;
}

static void setBaselineFlag(const ArgumentState* state, const char* unused) {
  //
  // disable all chapel compiler optimizations
  //
  fBaseline = true;
  fNoCopyPropagation = true;
  fNoDeadCodeElimination = true;
  fNoFastFollowers = true;
  fNoloopInvariantCodeMotion = true;
  fNoInline = true;
  fNoInlineIterators = true;
  fNoLiveAnalysis = true;
  fNoOptimizeLoopIterators = true;
  fNoVectorize = true;
  fNoRemoteValueForwarding = true;
  fNoRemoveCopyCalls = true;
  fNoScalarReplacement = true;
  fNoTupleCopyOpt = true;
  fNoPrivatization = true;
  fNoOptimizeOnClauses = true;
  fIgnoreLocalClasses = true;
  fConditionalDynamicDispatchLimit = 0;
}

static void setCacheEnable(const ArgumentState* state, const char* unused) {
  const char *val = fCacheRemote ? "true" : "false";
  parseCmdLineConfig("CHPL_CACHE_REMOTE", val);
}


static void setHtmlUser(const ArgumentState* state, const char* unused) {
  fdump_html = true;
  fdump_html_include_system_modules = false;
}

static void setWarnTupleIteration(const ArgumentState* state, const char* unused) {
  const char *val = fNoWarnTupleIteration ? "false" : "true";
  parseCmdLineConfig("CHPL_WARN_TUPLE_ITERATION", astr("\"", val, "\""));
}

static void setWarnDomainLiteral(const ArgumentState* state, const char* unused) {
  const char *val = fNoWarnDomainLiteral ? "false" : "true";
  parseCmdLineConfig("CHPL_WARN_DOMAIN_LITERAL", astr("\"", val, "\""));
}

static void setWarnSpecial(const ArgumentState* state, const char* unused) {
  fNoWarnSpecial = false;

  fNoWarnDomainLiteral = false;
  setWarnDomainLiteral(state, unused);

  fNoWarnTupleIteration = false;
  setWarnTupleIteration(state, unused);
}

static void setPrintPassesFile(const ArgumentState* state, const char* fileName) {
  printPassesFile = fopen(fileName, "w");

  if(printPassesFile == NULL) {
    USR_WARN("Error opening printPassesFile: %s.", fileName);
  }
}


/*
Flag types:

  I = int
  P = path
  S = string
  D = double
  f = set to false
  F = set to true
  + = increment
  T = toggle
  L = int64 (long)
  N = --no-... flag, --no version sets to false
  n = --no-... flag, --no version sets to true

Record components:
 {"long option" (or "" for separators), 'short option', "description of option argument(s), if any", "option description", "option type", &affectedVariable, "environment variable name", setter_function},
*/

static ArgumentDescription arg_desc[] = {
 {"", ' ', NULL, "Module Processing Options", NULL, NULL, NULL, NULL},
 {"count-tokens", ' ', NULL, "[Don't] count tokens in main modules", "N", &countTokens, "CHPL_COUNT_TOKENS", NULL},
 {"main-module", ' ', "<module>", "Specify entry point module", "S256", mainModuleName, NULL, NULL},
 {"module-dir", 'M', "<directory>", "Add directory to module search path", "P", moduleSearchPath, NULL, addModulePath},
 {"print-code-size", ' ', NULL, "[Don't] print code size of main modules", "N", &printTokens, "CHPL_PRINT_TOKENS", NULL},
 {"print-module-files", ' ', NULL, "Print module file locations", "F", &printModuleFiles, NULL, NULL},
 {"print-search-dirs", ' ', NULL, "[Don't] print module search path", "N", &printSearchDirs, "CHPL_PRINT_SEARCH_DIRS", NULL},

 {"", ' ', NULL, "Parallelism Control Options", NULL, NULL, NULL, NULL},
 {"local", ' ', NULL, "Target one [many] locale[s]", "N", &fLocal, "CHPL_LOCAL", NULL},

 {"", ' ', NULL, "Optimization Control Options", NULL, NULL, NULL, NULL},
 {"baseline", ' ', NULL, "Disable all Chapel optimizations", "F", &fBaseline, "CHPL_BASELINE", setBaselineFlag},
 {"cache-remote", ' ', NULL, "Enable cache for remote data (must be enabled specifically)", "F", &fCacheRemote, "CHPL_CACHE_REMOTE", setCacheEnable},
 {"conditional-dynamic-dispatch-limit", ' ', "<limit>", "Set limit on # of inline conditionals used for dynamic dispatch", "I", &fConditionalDynamicDispatchLimit, "CHPL_CONDITIONAL_DYNAMIC_DISPATCH_LIMIT", NULL},
 {"copy-propagation", ' ', NULL, "Enable [disable] copy propagation", "n", &fNoCopyPropagation, "CHPL_DISABLE_COPY_PROPAGATION", NULL},
 {"dead-code-elimination", ' ', NULL, "Enable [disable] dead code elimination", "n", &fNoDeadCodeElimination, "CHPL_DISABLE_DEAD_CODE_ELIMINATION", NULL},
 {"fast", ' ', NULL, "Use fast default settings", "F", &fFastFlag, "CHPL_FAST", setFastFlag},
 {"fast-followers", ' ', NULL, "Enable [disable] fast followers", "n", &fNoFastFollowers, "CHPL_DISABLE_FAST_FOLLOWERS", NULL},
 {"ieee-float", ' ', NULL, "Generate code that is strict [lax] with respect to IEEE compliance", "N", &fieeefloat, "CHPL_IEEE_FLOAT", NULL},
 {"loop-invariant-code-motion", ' ', NULL, "Enable [disable] loop invariant code motion", "n", &fNoloopInvariantCodeMotion, NULL, NULL},
 {"ignore-local-classes", ' ', NULL, "Disable [enable] local classes", "N", &fIgnoreLocalClasses, NULL, NULL},
 {"inline", ' ', NULL, "Enable [disable] function inlining", "n", &fNoInline, NULL, NULL},
 {"inline-iterators", ' ', NULL, "Enable [disable] iterator inlining", "n", &fNoInlineIterators, "CHPL_DISABLE_INLINE_ITERATORS", NULL},
 {"live-analysis", ' ', NULL, "Enable [disable] live variable analysis", "n", &fNoLiveAnalysis, "CHPL_DISABLE_LIVE_ANALYSIS", NULL},
 {"optimize-loop-iterators", ' ', NULL, "Enable [disable] optimization of iterators composed of a single loop", "n", &fNoOptimizeLoopIterators, "CHPL_DISABLE_OPTIMIZE_LOOP_ITERATORS", NULL},
 {"vectorize", ' ', NULL, "Enable [disable] generation of vectorization hints", "n", &fNoVectorize, "CHPL_DISABLE_VECTORIZATION", NULL},
 {"optimize-on-clauses", ' ', NULL, "Enable [disable] optimization of on clauses", "n", &fNoOptimizeOnClauses, "CHPL_DISABLE_OPTIMIZE_ON_CLAUSES", NULL},
 {"optimize-on-clause-limit", ' ', "<limit>", "Limit recursion depth of on clause optimization search", "I", &optimize_on_clause_limit, "CHPL_OPTIMIZE_ON_CLAUSE_LIMIT", NULL},
 {"privatization", ' ', NULL, "Enable [disable] privatization of distributed arrays and domains", "n", &fNoPrivatization, "CHPL_DISABLE_PRIVATIZATION", NULL},
 {"remove-copy-calls", ' ', NULL, "Enable [disable] remove copy calls", "n", &fNoRemoveCopyCalls, "CHPL_DISABLE_REMOVE_COPY_CALLS", NULL},
 {"remote-value-forwarding", ' ', NULL, "Enable [disable] remote value forwarding", "n", &fNoRemoteValueForwarding, "CHPL_DISABLE_REMOTE_VALUE_FORWARDING", NULL},
 {"scalar-replacement", ' ', NULL, "Enable [disable] scalar replacement", "n", &fNoScalarReplacement, "CHPL_DISABLE_SCALAR_REPLACEMENT", NULL},
 {"scalar-replace-limit", ' ', "<limit>", "Limit on the size of tuples being replaced during scalar replacement", "I", &scalar_replace_limit, "CHPL_SCALAR_REPLACE_TUPLE_LIMIT", NULL},
 {"tuple-copy-opt", ' ', NULL, "Enable [disable] tuple (memcpy) optimization", "n", &fNoTupleCopyOpt, "CHPL_DISABLE_TUPLE_COPY_OPT", NULL},
 {"tuple-copy-limit", ' ', "<limit>", "Limit on the size of tuples considered for optimization", "I", &tuple_copy_limit, "CHPL_TUPLE_COPY_LIMIT", NULL},
 {"use-noinit", ' ', NULL, "Enable [disable] ability to skip default initialization through the keyword noinit", "N", &fUseNoinit, NULL, NULL},

 {"", ' ', NULL, "Run-time Semantic Check Options", NULL, NULL, NULL, NULL},
 {"no-checks", ' ', NULL, "Disable all following run-time checks", "F", &fNoChecks, "CHPL_NO_CHECKS", turnOffChecks},
 {"bounds-checks", ' ', NULL, "Enable [disable] bounds checking", "n", &fNoBoundsChecks, "CHPL_NO_BOUNDS_CHECKING", NULL},
 {"local-checks", ' ', NULL, "Enable [disable] local block checking", "n", &fNoLocalChecks, NULL, NULL},
 {"nil-checks", ' ', NULL, "Enable [disable] nil checking", "n", &fNoNilChecks, "CHPL_NO_NIL_CHECKS", NULL},
 {"stack-checks", ' ', NULL, "Enable [disable] stack overflow checking", "n", &fNoStackChecks, "CHPL_STACK_CHECKS", handleStackCheck},
 {"cast-checks", ' ', NULL, "Enable [disable] checks in safeCast calls", "n", &fNoCastChecks, NULL, NULL},

 {"", ' ', NULL, "C Code Generation Options", NULL, NULL, NULL, NULL},
 {"codegen", ' ', NULL, "[Don't] Do code generation", "n", &no_codegen, "CHPL_NO_CODEGEN", NULL},
 {"cpp-lines", ' ', NULL, "[Don't] Generate #line annotations", "N", &printCppLineno, "CHPL_CG_CPP_LINES", noteCppLinesSet},
 {"max-c-ident-len", ' ', NULL, "Maximum length of identifiers in generated code, 0 for unlimited", "I", &fMaxCIdentLen, "CHPL_MAX_C_IDENT_LEN", NULL},
 {"munge-user-idents", ' ', NULL, "[Don't] Munge user identifiers to avoid naming conflicts with external code", "N", &fMungeUserIdents, "CHPL_MUNGE_USER_IDENTS"},
 {"savec", ' ', "<directory>", "Save generated C code in directory", "P", saveCDir, "CHPL_SAVEC_DIR", verifySaveCDir},

 {"", ' ', NULL, "C Code Compilation Options", NULL, NULL, NULL, NULL},
 {"ccflags", ' ', "<flags>", "Back-end C compiler flags", "S", NULL, "CHPL_CC_FLAGS", setCCFlags},
 {"debug", 'g', NULL, "[Don't] Support debugging of generated C code", "N", &debugCCode, "CHPL_DEBUG", setChapelDebug},
 {"dynamic", ' ', NULL, "Generate a dynamically linked binary", "F", &fLinkStyle, NULL, setDynamicLink},
 {"hdr-search-path", 'I', "<directory>", "C header search path", "P", incFilename, NULL, handleIncDir},
 {"ldflags", ' ', "<flags>", "Back-end C linker flags", "S256", ldflags, "CHPL_LD_FLAGS", NULL},
 {"lib-linkage", 'l', "<library>", "C library linkage", "P", libraryFilename, "CHPL_LIB_NAME", handleLibrary},
 {"lib-search-path", 'L', "<directory>", "C library search path", "P", libraryFilename, "CHPL_LIB_PATH", handleLibPath},
 {"make", ' ', "<make utility>", "Make utility for generated code", "S256", makeArgument, "CHPL_MAKE", handleMake},
 {"optimize", 'O', NULL, "[Don't] Optimize generated C code", "N", &optimizeCCode, "CHPL_OPTIMIZE", NULL},
 {"specialize", ' ', NULL, "[Don't] Specialize generated C code for CHPL_TARGET_ARCH", "N", &specializeCCode, "CHPL_SPECIALIZE", NULL},
 {"output", 'o', "<filename>", "Name output executable", "P", executableFilename, "CHPL_EXE_NAME", NULL},
 {"static", ' ', NULL, "Generate a statically linked binary", "F", &fLinkStyle, NULL, setStaticLink},

 {"", ' ', NULL, "LLVM Code Generation Options", NULL, NULL, NULL, NULL},
 {"llvm", ' ', NULL, "[Don't] use the LLVM code generator", "N", &llvmCodegen, "CHPL_LLVM_CODEGEN", NULL},
 {"llvm-wide-opt", ' ', NULL, "Enable [disable] LLVM wide pointer optimizations", "N", &fLLVMWideOpt, "CHPL_LLVM_WIDE_OPTS", NULL},

 {"", ' ', NULL, "Compilation Trace Options", NULL, NULL, NULL, NULL},
 {"print-commands", ' ', NULL, "[Don't] print system commands", "N", &printSystemCommands, "CHPL_PRINT_COMMANDS", NULL},
 {"print-passes", ' ', NULL, "[Don't] print compiler passes", "N", &printPasses, "CHPL_PRINT_PASSES", NULL},
 {"print-passes-file", ' ', "<filename>", "Print compiler passes to <filename>", "S", NULL, "CHPL_PRINT_PASSES_FILE", setPrintPassesFile},

 {"", ' ', NULL, "Miscellaneous Options", NULL, NULL, NULL, NULL},
// Support for extern { c-code-here } blocks could be toggled with this
// flag, but instead we just leave it on if the compiler can do it.
// {"extern-c", ' ', NULL, "Enable [disable] extern C block support", "f", &externC, "CHPL_EXTERN_C", NULL},
 DRIVER_ARG_DEVELOPER,
 {"explain-call", ' ', "<call>[:<module>][:<line>]", "Explain resolution of call", "S256", fExplainCall, NULL, NULL},
 {"explain-instantiation", ' ', "<function|type>[:<module>][:<line>]", "Explain instantiation of type", "S256", fExplainInstantiation, NULL, NULL},
 {"explain-verbose", ' ', NULL, "Enable [disable] tracing of disambiguation with 'explain' options", "N", &fExplainVerbose, "CHPL_EXPLAIN_VERBOSE", NULL},
 {"instantiate-max", ' ', "<max>", "Limit number of instantiations", "I", &instantiation_limit, "CHPL_INSTANTIATION_LIMIT", NULL},
 {"print-callstack-on-error", ' ', NULL, "print the Chapel call stack leading to each error or warning", "N", &fPrintCallStackOnError, "CHPL_PRINT_CALLSTACK_ON_ERROR", NULL},
 {"set", 's', "<name>[=<value>]", "Set config param value", "S", NULL, NULL, readConfig},
 {"task-tracking", ' ', NULL, "Enable [disable] runtime task tracking", "N", &fEnableTaskTracking, "CHPL_TASK_TRACKING", handleTaskTracking},
 {"warn-const-loops", ' ', NULL, "Enable [disable] warnings for some 'while' loops with constant conditions", "N", &fWarnConstLoops, "CHPL_WARN_CONST_LOOPS", NULL},
 {"warn-special", ' ', NULL, "Enable [disable] special warnings", "n", &fNoWarnSpecial, "CHPL_WARN_SPECIAL", setWarnSpecial},
 {"warn-domain-literal", ' ', NULL, "Enable [disable] old domain literal syntax warnings", "n", &fNoWarnDomainLiteral, "CHPL_WARN_DOMAIN_LITERAL", setWarnDomainLiteral},
 {"warn-tuple-iteration", ' ', NULL, "Enable [disable] warnings for tuple iteration", "n", &fNoWarnTupleIteration, "CHPL_WARN_TUPLE_ITERATION", setWarnTupleIteration},
 {"no-warnings", ' ', NULL, "Disable output of warnings", "F", &ignore_warnings, "CHPL_DISABLE_WARNINGS", NULL},

 {"", ' ', NULL, "Compiler Information Options", NULL, NULL, NULL, NULL},
 DRIVER_ARG_COPYRIGHT,
 DRIVER_ARG_HELP,
 DRIVER_ARG_HELP_ENV,
 DRIVER_ARG_HELP_SETTINGS,
 DRIVER_ARG_LICENSE,
 DRIVER_ARG_VERSION,

 {"", ' ', NULL, "Developer Flags -- Debug Output", NULL, NULL, NULL, NULL},
 {"cc-warnings", ' ', NULL, "[Don't] Give warnings for generated code", "N", &ccwarnings, "CHPL_CC_WARNINGS", NULL},
 {"c-line-numbers", ' ', NULL, "Use C code line numbers and filenames", "F", &fCLineNumbers, NULL, NULL},
 {"gen-ids", ' ', NULL, "[Don't] pepper generated code with BaseAST::ids", "N", &fGenIDS, "CHPL_GEN_IDS", NULL},
 {"html", 't', NULL, "Dump IR in HTML format (toggle)", "T", &fdump_html, "CHPL_HTML", NULL},
 {"html-user", ' ', NULL, "Dump IR in HTML for user module(s) only (toggle)", "T", &fdump_html, "CHPL_HTML_USER", setHtmlUser},
 {"html-wrap-lines", ' ', NULL, "[Don't] allow wrapping lines in HTML dumps", "N", &fdump_html_wrap_lines, "CHPL_HTML_WRAP_LINES", NULL},
 {"html-print-block-ids", ' ', NULL, "[Don't] print block IDs in HTML dumps", "N", &fdump_html_print_block_IDs, "CHPL_HTML_PRINT_BLOCK_IDS", NULL},
 {"html-chpl-home", ' ', NULL, "Path to use instead of CHPL_HOME in HTML dumps", "P", fdump_html_chpl_home, "CHPL_HTML_CHPL_HOME", NULL},
 {"log", 'd', "<letters>", "Dump IR in text format. See runpasses.cpp for definition of <letters>. Empty argument (\"-d=\" or \"--log=\") means \"log all passes\"", "S512", log_flags, "CHPL_LOG_FLAGS", log_flags_arg},
 {"log-dir", ' ', "<path>", "Specify log directory", "P", log_dir, "CHPL_LOG_DIR", NULL},
 {"log-ids", ' ', NULL, "[Don't] include BaseAST::ids in log files", "N", &fLogIds, "CHPL_LOG_IDS", NULL},
 {"log-module", ' ', "<module-name>", "Restrict IR dump to the named module", "S256", log_module, "CHPL_LOG_MODULE", NULL},
// {"log-symbol", ' ', "<symbol-name>", "Restrict IR dump to the named symbol(s)", "S256", log_symbol, "CHPL_LOG_SYMBOL", NULL}, // This doesn't work yet.
 {"verify", ' ', NULL, "Run consistency checks during compilation", "N", &fVerify, "CHPL_VERIFY", NULL},
 {"parser-debug", 'D', NULL, "Set parser debug level", "+", &debugParserLevel, "CHPL_PARSER_DEBUG", NULL},
 {"debug-short-loc", ' ', NULL, "Display long [short] location in certain debug outputs", "N", &debugShortLoc, "CHPL_DEBUG_SHORT_LOC", NULL},
 {"print-emitted-code-size", ' ', NULL, "Print emitted code size", "F", &fPrintEmittedCodeSize, NULL, NULL},
 {"print-module-resolution", ' ', NULL, "Print name of module being resolved", "F", &fPrintModuleResolution, "CHPL_PRINT_MODULE_RESOLUTION", NULL},
 {"print-dispatch", ' ', NULL, "Print dynamic dispatch table", "F", &fPrintDispatch, NULL, NULL},
 {"print-statistics", ' ', "[n|k|t]", "Print AST statistics", "S256", fPrintStatistics, NULL, NULL},
 {"report-inlining", ' ', NULL, "Print inlined functions", "F", &report_inlining, NULL, NULL},
 {"report-dead-blocks", ' ', NULL, "Print dead block removal stats", "F", &fReportDeadBlocks, NULL, NULL},
 {"report-dead-modules", ' ', NULL, "Print dead module removal stats", "F", &fReportDeadModules, NULL, NULL},
 {"report-optimized-loop-iterators", ' ', NULL, "Print stats on optimized single loop iterators", "F", &fReportOptimizedLoopIterators, NULL, NULL},
 {"report-order-independent-loops", ' ', NULL, "Print stats on order independent loops", "F", &fReportOrderIndependentLoops, NULL, NULL},
 {"report-optimized-on", ' ', NULL, "Print information about on clauses that have been optimized for potential fast remote fork operation", "F", &fReportOptimizedOn, NULL, NULL},
 {"report-promotion", ' ', NULL, "Print information about scalar promotion", "F", &fReportPromotion, NULL, NULL},
 {"report-scalar-replace", ' ', NULL, "Print scalar replacement stats", "F", &fReportScalarReplace, NULL, NULL},

 {"", ' ', NULL, "Developer Flags -- Miscellaneous", NULL, NULL, NULL, NULL},
 {"break-on-id", ' ', NULL, "Break when AST id is created", "I", &breakOnID, "CHPL_BREAK_ON_ID", NULL},
 {"break-on-delete-id", ' ', NULL, "Break when AST id is deleted", "I", &breakOnDeleteID, "CHPL_BREAK_ON_DELETE_ID", NULL},
 {"break-on-codegen", ' ', NULL, "Break when function cname is code generated", "S256", &breakOnCodegenCname, "CHPL_BREAK_ON_CODEGEN", NULL},
 {"default-dist", ' ', "<distribution>", "Change the default distribution", "S256", defaultDist, "CHPL_DEFAULT_DIST", NULL},
 {"explain-call-id", ' ', "<call-id>", "Explain resolution of call by ID", "I", &explainCallID, NULL, NULL},
 DRIVER_ARG_DEBUGGERS,
 {"heterogeneous", ' ', NULL, "Compile for heterogeneous nodes", "F", &fHeterogeneous, "", NULL},
 {"ignore-errors", ' ', NULL, "[Don't] attempt to ignore errors", "N", &ignore_errors, "CHPL_IGNORE_ERRORS", NULL},
 {"ignore-errors-for-pass", ' ', NULL, "[Don't] attempt to ignore errors until the end of the pass in which they occur", "N", &ignore_errors_for_pass, "CHPL_IGNORE_ERRORS_FOR_PASS", NULL},
 {"library", ' ', NULL, "Generate a Chapel library file", "F", &fLibraryCompile, NULL, NULL},
 {"localize-global-consts", ' ', NULL, "Enable [disable] optimization of global constants", "n", &fNoGlobalConstOpt, "CHPL_DISABLE_GLOBAL_CONST_OPT", NULL},
 {"local-temp-names", ' ', NULL, "[Don't] Generate locally-unique temp names", "N", &localTempNames, "CHPL_LOCAL_TEMP_NAMES", NULL},
 {"log-deleted-ids-to", ' ', "<filename>", "Log AST id and memory address of each deleted node to the specified file", "P", deletedIdFilename, "CHPL_DELETED_ID_FILENAME", NULL},
 {"memory-frees", ' ', NULL, "Enable [disable] memory frees in the generated code", "n", &fNoMemoryFrees, "CHPL_DISABLE_MEMORY_FREES", NULL},
 {"preserve-inlined-line-numbers", ' ', NULL, "[Don't] Preserve file names/line numbers in inlined code", "N", &preserveInlinedLineNumbers, "CHPL_PRESERVE_INLINED_LINE_NUMBERS", NULL},
 {"print-id-on-error", ' ', NULL, "[Don't] print AST id in error messages", "N", &fPrintIDonError, "CHPL_PRINT_ID_ON_ERROR", NULL},
 {"remove-empty-records", ' ', NULL, "Enable [disable] empty record removal", "n", &fNoRemoveEmptyRecords, "CHPL_DISABLE_REMOVE_EMPTY_RECORDS", NULL},
 {"remove-unreachable-blocks", ' ', NULL, "[Don't] remove unreachable blocks after resolution", "N", &fRemoveUnreachableBlocks, "CHPL_REMOVE_UNREACHABLE_BLOCKS", NULL},

 {"minimal-modules", ' ', NULL, "Enable [disable] using minimal modules",               "N", &fMinimalModules, "CHPL_MINIMAL_MODULES", NULL},
 DRIVER_ARG_PRINT_CHPL_HOME,
 DRIVER_ARG_LAST
};


static ArgumentState sArgState = {
  0,
  0,
  "program",
  "path",
  NULL
};


static void setupDependentVars() {
  if (developer && !userSetCppLineno) {
    printCppLineno = false;
  }

#ifndef HAVE_LLVM
  if (llvmCodegen)
    USR_FATAL("This compiler was built without LLVM support");
#endif

  if (specializeCCode && (strcmp(CHPL_TARGET_ARCH, "unknown") == 0)) {
    USR_WARN("--specialize was set, but CHPL_TARGET_ARCH is 'unknown'. If "
              "you want any specialization to occur please set CHPL_TARGET_ARCH "
              "to a proper value.");
  }
}


static void printStuff(const char* argv0) {
  bool shouldExit       = false;
  bool printedSomething = false;

  if (fPrintVersion) {
    fprintf(stdout, "%s Version %s\n", sArgState.program_name, compileVersion);

    fPrintCopyright  = true;
    printedSomething = true;
    shouldExit       = true;
  }

  if (fPrintLicense) {
    fprintf(stdout,
#include "LICENSE"
            );

    fPrintCopyright  = false;
    shouldExit       = true;
    printedSomething = true;
  }

  if (fPrintCopyright) {
    fprintf(stdout,
#include "COPYRIGHT"
            );

    printedSomething = true;
  }
  if( fPrintChplHome ) {
    char* guess = findProgramPath(argv0);

    printf("%s\t%s\n", CHPL_HOME, guess);

    free(guess);

    printedSomething = true;
  }

  if (fPrintHelp || (!printedSomething && sArgState.nfile_arguments < 1)) {
    if (printedSomething) printf("\n");

    usage(&sArgState, !fPrintHelp, fPrintEnvHelp, fPrintSettingsHelp);

    shouldExit       = true;
    printedSomething = true;
  }

  if (printedSomething && sArgState.nfile_arguments < 1) {
    shouldExit       = true;
  }

  if (shouldExit) {
    clean_exit(0);
  }
}


int main(int argc, char* argv[]) {
  PhaseTracker tracker;

  startCatchingSignals();

  {
    astlocMarker markAstLoc(0, "<internal>");

    tracker.StartPhase("init");

    init_args(&sArgState, argv[0]);

    fDocs   = (strcmp(sArgState.program_name, "chpldoc")  == 0) ? true : false;
    fUseIPE = (strcmp(sArgState.program_name, "chpl-ipe") == 0) ? true : false;

    // Initialize the arguments for argument state. If chpldoc, use the docs
    // specific arguments. Otherwise, use the regular arguments.
    if (fDocs) {
      init_arg_desc(&sArgState, docs_arg_desc);
    } else {
      init_arg_desc(&sArgState, arg_desc);
    }

    initFlags();
    initRootModule();
    initPrimitive();
    initPrimitiveTypes();

    DefExpr* objectClass = defineObjectClass();

    initChplProgram(objectClass);

    setupOrderedGlobals(argv[0]);

    process_args(&sArgState, argc, argv);

    initCompilerGlobals(); // must follow argument parsing

    setupDependentVars();
    setupModulePaths();

    recordCodeGenStrings(argc, argv);
  } // astlocMarker scope

  if (fUseIPE == false)
    printStuff(argv[0]);

  if (fRungdb)
    runCompilerInGDB(argc, argv);

  if (fRunlldb)
    runCompilerInLLDB(argc, argv);

  addSourceFiles(sArgState.nfile_arguments, sArgState.file_argument);

  if (fUseIPE == false) {
    runPasses(tracker, fDocs);
  } else {
    ipeRun();
  }

  tracker.StartPhase("driverCleanup");

  free_args(&sArgState);

  tracker.Stop();

  if (printPasses == true || printPassesFile != NULL) {
    tracker.ReportPass();
    tracker.ReportTotal();
    tracker.ReportRollup();
  }

  if (printPassesFile != NULL) {
    fclose(printPassesFile);
  }

  clean_exit(0);

  return 0;
}<|MERGE_RESOLUTION|>--- conflicted
+++ resolved
@@ -435,17 +435,6 @@
   printCppLineno = true;
 }
 
-<<<<<<< HEAD
-=======
-static void setDevelSettings(const ArgumentState* state, const char* arg_unused) {
-  // have to handle both cases since this will be called with --devel
-  // and --no-devel
-  if (developer) {
-    ccwarnings = true;
-  } else {
-    ccwarnings = false;
-  }
-}
 
 // In order to handle accumulating ccflags arguments, the argument
 // processing calls this function. This function appends the flags
@@ -467,7 +456,6 @@
 }
 
 
->>>>>>> 7caab5a1
 static void handleLibrary(const ArgumentState* state, const char* arg_unused) {
   addLibInfo(astr("-l", libraryFilename));
 }
