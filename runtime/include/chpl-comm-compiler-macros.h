#ifndef _chpl_comm_compiler_macros_h_
#define _chpl_comm_compiler_macros_h_

#ifndef LAUNCHER

#include "chpl-mem.h"

//
// Multi-locale macros used for compiler code generation
//
// Note: Macros starting with CHPL_COMM involve some kind of communication
//


static ___always_inline
void chpl_gen_comm_get(void *addr, int32_t locale, void* raddr,
                       int32_t elemSize, int32_t typeIndex, int32_t len,
                       int ln, chpl_string fn)
{
  if (chpl_localeID == locale) {
    memcpy(addr, raddr, elemSize*len);
  } else {
#ifdef CHPL_TASK_COMM_GET
    chpl_task_comm_get(addr, locale, raddr, elemSize, typeIndex, len, ln, fn);
#else
    chpl_comm_get(addr, locale, raddr, elemSize, typeIndex, len, ln, fn);
#endif
  }
}

static ___always_inline
void chpl_gen_comm_put(void* addr, int32_t locale, void* raddr,
                       int32_t elemSize, int32_t typeIndex, int32_t len,
                       int ln, chpl_string fn)
{
  if (chpl_localeID == locale) {
    memcpy(raddr, addr, elemSize*len);
  } else {
#ifdef CHPL_TASK_COMM_PUT
    chpl_task_comm_put(addr, locale, raddr, elemSize, typeIndex, len, ln, fn);
#else
    chpl_comm_put(addr, locale, raddr, elemSize, typeIndex, len, ln, fn);
#endif
  }
}

<<<<<<< HEAD
#ifdef CHPL_TASK_COMM_GETS
#define CHPL_COMM_GETS(localvar, dststr, locale, raddr, srcstr, count, strlevels, type, tid, ln, fn) \
  CHPL_TASK_COMM_GETS(localvar, dststr, locale, (raddr), srcstr, count, strlevels, type, tid, ln, fn)
#else
#define CHPL_COMM_GETS(localvar, dststr, locale, raddr, srcstr, count, strlevels, type, tid, ln, fn) \
  chpl_comm_gets((void*)(&(localvar)), (void*)(&(dststr)), locale, (void*)raddr, (void*)(&srcstr), (void*)(&count), strlevels, sizeof(type), tid, ln, fn)
#endif

#ifdef CHPL_TASK_COMM_PUTS
#define CHPL_COMM_PUTS(localvar, dststr, locale, raddr, srcstr, count, strlevels, type, tid, ln, fn) \
  CHPL_TASK_COMM_PUTS(localvar, dststr, locale, (raddr), srcstr, count, strlevels, type, tid, ln, fn)
#else
#define CHPL_COMM_PUTS(localvar, dststr, locale, raddr, srcstr, count, strlevels, type, tid, ln, fn) \
  chpl_comm_puts((void*)(&(localvar)), (void*)(&(dststr)), locale, (void*)raddr, (void*)(&srcstr), (void*)(&count), strlevels, sizeof(type), tid, ln, fn)
#endif


#define CHPL_COMM_WIDE_GET(local, wide, type, tid, len, ln, fn)         \
  do {                                                                  \
    if (chpl_localeID == (wide).locale)                                 \
      memcpy(&local, (wide).addr, len*sizeof(type) );                   \
    else                                                                \
      CHPL_COMM_GET(local, (wide).locale, (wide).addr,                  \
                    type, tid, len, ln, fn);                            \
  } while (0)

#define CHPL_COMM_WIDE_GET_LOCALE(local, wide, type, tid, ln, fn)       \
  do {                                                                  \
    if (chpl_localeID == (wide).locale)                                 \
      local = (wide).addr->locale;                                      \
    else                                                                \
      CHPL_COMM_GET(local, (wide).locale, (wide).addr,                  \
                    type, tid, 1 /*length*/, ln, fn);                   \
  } while (0)

#define CHPL_COMM_WIDE_PUT(type, tid, len, wide, local, ln, fn)         \
  do {                                                                  \
    type chpl_macro_tmp2 = local;                                       \
    if (chpl_localeID == (wide).locale)                                 \
      memcpy((wide).addr, &chpl_macro_tmp2, len*sizeof(type) );         \
    else                                                                \
      CHPL_COMM_PUT(chpl_macro_tmp2, (wide).locale, (wide).addr,        \
                    type, tid, len, ln, fn);                            \
  } while (0)

#define CHPL_COMM_WIDE_PUT_SVEC(type, tid, len, wide, local, ln, fn)    \
  do {                                                                  \
    if (chpl_localeID == (wide).locale)                                 \
      memcpy((wide).addr, &local, len*sizeof(type));                    \
    else                                                                \
      CHPL_COMM_PUT(local, (wide).locale, (wide).addr,                  \
                    type, tid, len, ln, fn);                            \
  } while (0)

#define CHPL_COMM_WIDE_GET_STRING(local, wide, tid, ln, fn)             \
  do {                                                                  \
    char* chpl_macro_tmp =                                              \
      chpl_mem_allocMany((wide).size, sizeof(char),                     \
                         CHPL_RT_MD_GET_WIDE_STRING, -1, "<internal>"); \
    if (chpl_localeID == (wide).locale)                                 \
      memcpy(chpl_macro_tmp, (wide).addr, (wide).size);                 \
    else                                                                \
      CHPL_COMM_GET(*chpl_macro_tmp, (wide).locale,                     \
                    ((void*)(wide).addr),                               \
                    char, tid, (wide).size, ln, fn);                    \
    local = chpl_macro_tmp;                                             \
  } while (0)

#define CHPL_WIDE_GET_FIELD(wide1, wide2, stype, sfield)                \
  do {                                                                  \
    (wide1).locale = (wide2).locale;                                    \
    (wide1).addr = &((stype)((wide2).addr))->sfield;                    \
  } while (0)

#define CHPL_WIDE_GET_TUPLE_COMPONENT(wide1, wide2,  index)             \
  do {                                                                  \
    (wide1).locale = (wide2).locale;                                    \
    (wide1).addr = &(*(wide2).addr)[index];                             \
  } while (0)

#define CHPL_COMM_WIDE_GET_FIELD_VALUE(local, wide, stype, sfield, type, tid, ln, fn) \
  do {                                                                  \
    if (chpl_localeID == (wide).locale)                                 \
      local = ((stype)((wide).addr))->sfield;                           \
    else                                                                \
      CHPL_COMM_GET(local,                                              \
                    (wide).locale,                                      \
                    &((stype)((wide).addr))->sfield,                    \
                    type, tid, 1 /*length*/, ln, fn);                   \
  } while (0)

#define CHPL_COMM_WIDE_GET_FIELD_VALUE_SVEC(local, wide, stype, sfield, type, tid, ln, fn) \
  do {                                                                  \
    if (chpl_localeID == (wide).locale)                                 \
      CHPL_ASSIGN_SVEC(local, ((stype)((wide).addr))->sfield);          \
    else                                                                \
      CHPL_COMM_GET(local,                                              \
                    (wide).locale,                                      \
                    &((stype)((wide).addr))->sfield,                    \
                    type, tid, 1 /*length*/, ln, fn);                   \
  } while (0)

#define CHPL_COMM_WIDE_GET_TUPLE_COMPONENT_VALUE(local, wide, index, type, tid, ln, fn) \
  do {                                                                  \
    if (chpl_localeID == (wide).locale)                                 \
      local = (*(wide).addr)[index];                                    \
    else                                                                \
      CHPL_COMM_GET(local,                                              \
                    (wide).locale,                                      \
                    &(*(wide).addr)[index],                             \
                    type, tid, 1 /*length*/, ln, fn);                    \
  } while (0)

#define CHPL_COMM_WIDE_GET_TUPLE_COMPONENT_VALUE_SVEC(local, wide, index, type, tid, ln, fn) \
  do {                                                                  \
    if (chpl_localeID == (wide).locale)                                 \
      CHPL_ASSIGN_SVEC(local, (*(wide).addr)[index]);                   \
    else                                                                \
      CHPL_COMM_GET(local,                                              \
                    (wide).locale,                                      \
                    &(*(wide).addr)[index],                             \
                    type, tid, 1 /*length*/, ln, fn);                   \
  } while (0)

#define CHPL_COMM_WIDE_SET_FIELD_VALUE(type, tid, wide, local, stype, sfield, ln, fn) \
  do {                                                                  \
    type chpl_macro_tmp = local;                                        \
    if (chpl_localeID == (wide).locale)                                 \
      ((stype)((wide).addr))->sfield = chpl_macro_tmp;                  \
    else                                                                \
      CHPL_COMM_PUT(chpl_macro_tmp,                                     \
                    (wide).locale, &((stype)((wide).addr))->sfield,     \
                    type, tid, 1 /*length*/, ln, fn);                   \
  } while (0)

#define CHPL_COMM_WIDE_SET_FIELD_VALUE_SVEC(type, tid, wide, local, stype, sfield, ln, fn) \
  do {                                                                  \
    if (chpl_localeID == (wide).locale)                                 \
      CHPL_ASSIGN_SVEC(((stype)((wide).addr))->sfield, local);          \
    else                                                                \
      CHPL_COMM_PUT(local,                                              \
                    (wide).locale,                                      \
                    &((stype)((wide).addr))->sfield,                    \
                    type, tid, 1 /*length*/, ln, fn);                   \
  } while (0)

#define CHPL_COMM_WIDE_SET_TUPLE_COMPONENT_VALUE(type, tid, wide, local, stype, index, ln, fn) \
  do {                                                                  \
    type chpl_macro_tmp = local;                                        \
    if (chpl_localeID == (wide).locale)                                 \
      (*(wide).addr)[index] = chpl_macro_tmp;                           \
    else                                                                \
      CHPL_COMM_PUT(chpl_macro_tmp,                                     \
                    (wide).locale,                                      \
                    &(*(wide).addr)[index],                             \
                    type, tid, 1 /*length*/, ln, fn);                   \
  } while (0)

#define CHPL_COMM_WIDE_SET_TUPLE_COMPONENT_VALUE_SVEC(type, tid, wide, local, stype, index, ln, fn) \
  do {                                                                  \
    if (chpl_localeID == (wide).locale)                                 \
      CHPL_ASSIGN_SVEC((*(wide).addr)[index], local);                   \
    else                                                                \
      CHPL_COMM_PUT(local,                                              \
                    (wide).locale,                                      \
                    &(*(wide).addr)[index],                             \
                    type, tid, 1 /*length*/, ln, fn);                   \
  } while (0)

#define CHPL_COMM_WIDE_ARRAY_GET(wide, cls, ind, ln, fn)                \
  do {                                                                  \
    (wide).locale = (cls).locale;                                       \
    (wide).addr = (cls).addr + ind;                                     \
  } while (0)

#define CHPL_COMM_WIDE_ARRAY_GET_VALUE(wide_type, local, cls, ind, etype2, etid2, ln, fn) \
  do {                                                                  \
    wide_type chpl_macro_tmp;                                           \
    CHPL_COMM_WIDE_ARRAY_GET(chpl_macro_tmp, cls, ind, ln, fn);         \
    CHPL_COMM_WIDE_GET(local, chpl_macro_tmp, etype2, etid2, 1, ln, fn);\
  } while (0)

#define CHPL_COMM_WIDE_ARRAY_SET_VALUE(wide_type, cls, ind, etype, etid, val, ln, fn) \
  do {                                                                  \
    wide_type chpl_macro_tmp;                                           \
    CHPL_COMM_WIDE_ARRAY_GET(chpl_macro_tmp, cls, ind, ln, fn);         \
    CHPL_COMM_WIDE_PUT(etype, etid, 1, chpl_macro_tmp, val, ln, fn);    \
  } while (0)

#define CHPL_COMM_WIDE_ARRAY_SET_VALUE_SVEC(wide_type, cls, ind, etype, etid, val, ln, fn) \
  do {                                                                    \
    wide_type chpl_macro_tmp;                                             \
    CHPL_COMM_WIDE_ARRAY_GET(chpl_macro_tmp, cls, ind, ln, fn);           \
    CHPL_COMM_WIDE_PUT_SVEC(etype, etid, 1, chpl_macro_tmp, val, ln, fn); \
  } while (0)

#define CHPL_COMM_WIDE_CLASS_GET_CID(local, wide, stype, type, tid, ln, fn) \
  CHPL_COMM_WIDE_GET_FIELD_VALUE(local, wide,                           \
                                 stype, chpl__cid,                      \
                                 type, tid, ln, fn)

#define CHPL_WIDE_CLASS_GET_SUPER(type, local, wide)                    \
  do {                                                                  \
    (local).locale = (wide).locale;                                     \
    (local).addr = (type)((wide).addr);                                 \
  } while (0)

#define CHPL_COMM_WIDE_CLASS_TEST_CID(local, wide, cid, stype, type, tid, ln, fn) \
  do {                                                                  \
    chpl__class_id chpl_macro_tmp;                                      \
    CHPL_COMM_WIDE_GET_FIELD_VALUE(chpl_macro_tmp, wide,                \
                                   stype, chpl__cid,                    \
                                   type, tid, ln, fn);                  \
    local = chpl_macro_tmp == cid;                                      \
  } while (0)
=======
#include "error.h"
>>>>>>> d30851d1

static ___always_inline
void chpl_test_local(int32_t locale, int32_t ln, const char* file, const char* error)
{
  if( locale != chpl_localeID ) {
    chpl_error(error, ln, file);
  }
}

#define CHPL_HEAP_REGISTER_GLOBAL_VAR(i, wide)            \
  do {                                                    \
    (wide).locale = 0;                                    \
    chpl_globals_registry[i] = (&((wide).addr));          \
    CHPL_HEAP_REGISTER_GLOBAL_VAR_EXTRA(i, wide)          \
  } while (0)

//
// If we're in serial mode, we should use blocking rather than
// non-blocking comm forks in order to serialize the forks.
// See test/parallel/serial/bradc/serialDistributedForall.chpl
// for a motivating example that didn't work before this change.
//
static ___always_inline
void chpl_comm_nonblocking_on(int32_t locale, chpl_fn_int_t fid,
                              void *arg, int32_t arg_size, int32_t arg_tid) {
  if (chpl_task_getSerial()) {
    chpl_comm_fork(locale, fid, arg, arg_size, arg_tid);
  } else {
    chpl_comm_fork_nb(locale, fid, arg, arg_size, arg_tid);
  }
}

#ifdef DEBUG_COMM_INIT
#define CHPL_COMM_DEBUG_BROADCAST_GLOBAL_VARS(numGlobals) \
  for (int i = 0; i < numGlobals; i++) \
    printf("[%d] chpl_globals_registry[%d] = %p\n", chpl_localeID, i, *((void **)chpl_globals_registry[i]));
#else
#define CHPL_COMM_DEBUG_BROADCAST_GLOBAL_VARS(numGlobals) ;
#endif

static ___always_inline
void chpl_gen_comm_broadcast_global_vars(int numGlobals)
{
  chpl_comm_barrier("barrier before broadcasting globals"); 
  chpl_comm_broadcast_global_vars(numGlobals);
  CHPL_COMM_DEBUG_BROADCAST_GLOBAL_VARS(numGlobals);
  chpl_comm_barrier("barrier after broadcasting globals");
}

static ___always_inline
void chpl_check_nil(void* ptr, int32_t lineno, const char* filename)
{
  if (ptr == nil)
    chpl_error("attempt to dereference nil", lineno, filename);
}

static ___always_inline
void* chpl_array_alloc(size_t nmemb, size_t eltSize, int32_t lineno, const char* filename) {
  return (nmemb == 0) ? (void*)(0x0) : chpl_mem_allocMany(nmemb, eltSize, CHPL_RT_MD_ARRAY_ELEMENTS, lineno, filename);
}

static ___always_inline
void* chpl_wide_array_alloc(int32_t dstLocale, size_t nmemb, size_t eltSize, int32_t lineno, const char* filename) {
  if (dstLocale != chpl_localeID)
    chpl_error("array vector data is not local", lineno, filename);;
  return chpl_array_alloc(nmemb, eltSize, lineno, filename);
}

static ___always_inline
void chpl_array_free(void* x, int32_t lineno, const char* filename)
{
  chpl_mem_free(x, lineno, filename);
}
static ___always_inline
void chpl_wide_array_free(int32_t dstLocale, void* x, int32_t lineno, const char* filename)
{
  if (dstLocale != chpl_localeID)
    chpl_error("array vector data is not local", lineno, filename);
  chpl_array_free(x, lineno, filename);
}

#endif // LAUNCHER

#endif<|MERGE_RESOLUTION|>--- conflicted
+++ resolved
@@ -44,225 +44,33 @@
   }
 }
 
-<<<<<<< HEAD
+static ___always_inline
+void chpl_gen_comm_gets(void *addr, void *dststr, int32_t locale, void *raddr,
+                       void *srcstr, void *count, int32_t strlevels, 
+		       int32_t elemSize, int32_t typeIndex,
+                       int ln, chpl_string fn)
+{
 #ifdef CHPL_TASK_COMM_GETS
-#define CHPL_COMM_GETS(localvar, dststr, locale, raddr, srcstr, count, strlevels, type, tid, ln, fn) \
-  CHPL_TASK_COMM_GETS(localvar, dststr, locale, (raddr), srcstr, count, strlevels, type, tid, ln, fn)
+  chpl_task_comm_gets(addr, dststr, locale, raddr, srcstr, count, strlevels, elemSize, typeIndex, ln, fn);
 #else
-#define CHPL_COMM_GETS(localvar, dststr, locale, raddr, srcstr, count, strlevels, type, tid, ln, fn) \
-  chpl_comm_gets((void*)(&(localvar)), (void*)(&(dststr)), locale, (void*)raddr, (void*)(&srcstr), (void*)(&count), strlevels, sizeof(type), tid, ln, fn)
+  chpl_comm_gets(addr, dststr, locale, raddr, srcstr, count, strlevels, elemSize, typeIndex, ln, fn);
 #endif
+}
 
+static ___always_inline
+void chpl_gen_comm_puts(void *addr, void *dststr, int32_t locale, void *raddr,
+                       void *srcstr, void *count, int32_t strlevels, 
+		       int32_t elemSize, int32_t typeIndex,
+                       int ln, chpl_string fn)
+{
 #ifdef CHPL_TASK_COMM_PUTS
-#define CHPL_COMM_PUTS(localvar, dststr, locale, raddr, srcstr, count, strlevels, type, tid, ln, fn) \
-  CHPL_TASK_COMM_PUTS(localvar, dststr, locale, (raddr), srcstr, count, strlevels, type, tid, ln, fn)
+  chpl_task_comm_puts(addr, dststr, locale, raddr, srcstr, count, strlevels, elemSize, typeIndex, ln, fn);
 #else
-#define CHPL_COMM_PUTS(localvar, dststr, locale, raddr, srcstr, count, strlevels, type, tid, ln, fn) \
-  chpl_comm_puts((void*)(&(localvar)), (void*)(&(dststr)), locale, (void*)raddr, (void*)(&srcstr), (void*)(&count), strlevels, sizeof(type), tid, ln, fn)
+  chpl_comm_puts(addr, dststr, locale, raddr, srcstr, count, strlevels, elemSize, typeIndex, ln, fn);
 #endif
+}
 
-
-#define CHPL_COMM_WIDE_GET(local, wide, type, tid, len, ln, fn)         \
-  do {                                                                  \
-    if (chpl_localeID == (wide).locale)                                 \
-      memcpy(&local, (wide).addr, len*sizeof(type) );                   \
-    else                                                                \
-      CHPL_COMM_GET(local, (wide).locale, (wide).addr,                  \
-                    type, tid, len, ln, fn);                            \
-  } while (0)
-
-#define CHPL_COMM_WIDE_GET_LOCALE(local, wide, type, tid, ln, fn)       \
-  do {                                                                  \
-    if (chpl_localeID == (wide).locale)                                 \
-      local = (wide).addr->locale;                                      \
-    else                                                                \
-      CHPL_COMM_GET(local, (wide).locale, (wide).addr,                  \
-                    type, tid, 1 /*length*/, ln, fn);                   \
-  } while (0)
-
-#define CHPL_COMM_WIDE_PUT(type, tid, len, wide, local, ln, fn)         \
-  do {                                                                  \
-    type chpl_macro_tmp2 = local;                                       \
-    if (chpl_localeID == (wide).locale)                                 \
-      memcpy((wide).addr, &chpl_macro_tmp2, len*sizeof(type) );         \
-    else                                                                \
-      CHPL_COMM_PUT(chpl_macro_tmp2, (wide).locale, (wide).addr,        \
-                    type, tid, len, ln, fn);                            \
-  } while (0)
-
-#define CHPL_COMM_WIDE_PUT_SVEC(type, tid, len, wide, local, ln, fn)    \
-  do {                                                                  \
-    if (chpl_localeID == (wide).locale)                                 \
-      memcpy((wide).addr, &local, len*sizeof(type));                    \
-    else                                                                \
-      CHPL_COMM_PUT(local, (wide).locale, (wide).addr,                  \
-                    type, tid, len, ln, fn);                            \
-  } while (0)
-
-#define CHPL_COMM_WIDE_GET_STRING(local, wide, tid, ln, fn)             \
-  do {                                                                  \
-    char* chpl_macro_tmp =                                              \
-      chpl_mem_allocMany((wide).size, sizeof(char),                     \
-                         CHPL_RT_MD_GET_WIDE_STRING, -1, "<internal>"); \
-    if (chpl_localeID == (wide).locale)                                 \
-      memcpy(chpl_macro_tmp, (wide).addr, (wide).size);                 \
-    else                                                                \
-      CHPL_COMM_GET(*chpl_macro_tmp, (wide).locale,                     \
-                    ((void*)(wide).addr),                               \
-                    char, tid, (wide).size, ln, fn);                    \
-    local = chpl_macro_tmp;                                             \
-  } while (0)
-
-#define CHPL_WIDE_GET_FIELD(wide1, wide2, stype, sfield)                \
-  do {                                                                  \
-    (wide1).locale = (wide2).locale;                                    \
-    (wide1).addr = &((stype)((wide2).addr))->sfield;                    \
-  } while (0)
-
-#define CHPL_WIDE_GET_TUPLE_COMPONENT(wide1, wide2,  index)             \
-  do {                                                                  \
-    (wide1).locale = (wide2).locale;                                    \
-    (wide1).addr = &(*(wide2).addr)[index];                             \
-  } while (0)
-
-#define CHPL_COMM_WIDE_GET_FIELD_VALUE(local, wide, stype, sfield, type, tid, ln, fn) \
-  do {                                                                  \
-    if (chpl_localeID == (wide).locale)                                 \
-      local = ((stype)((wide).addr))->sfield;                           \
-    else                                                                \
-      CHPL_COMM_GET(local,                                              \
-                    (wide).locale,                                      \
-                    &((stype)((wide).addr))->sfield,                    \
-                    type, tid, 1 /*length*/, ln, fn);                   \
-  } while (0)
-
-#define CHPL_COMM_WIDE_GET_FIELD_VALUE_SVEC(local, wide, stype, sfield, type, tid, ln, fn) \
-  do {                                                                  \
-    if (chpl_localeID == (wide).locale)                                 \
-      CHPL_ASSIGN_SVEC(local, ((stype)((wide).addr))->sfield);          \
-    else                                                                \
-      CHPL_COMM_GET(local,                                              \
-                    (wide).locale,                                      \
-                    &((stype)((wide).addr))->sfield,                    \
-                    type, tid, 1 /*length*/, ln, fn);                   \
-  } while (0)
-
-#define CHPL_COMM_WIDE_GET_TUPLE_COMPONENT_VALUE(local, wide, index, type, tid, ln, fn) \
-  do {                                                                  \
-    if (chpl_localeID == (wide).locale)                                 \
-      local = (*(wide).addr)[index];                                    \
-    else                                                                \
-      CHPL_COMM_GET(local,                                              \
-                    (wide).locale,                                      \
-                    &(*(wide).addr)[index],                             \
-                    type, tid, 1 /*length*/, ln, fn);                    \
-  } while (0)
-
-#define CHPL_COMM_WIDE_GET_TUPLE_COMPONENT_VALUE_SVEC(local, wide, index, type, tid, ln, fn) \
-  do {                                                                  \
-    if (chpl_localeID == (wide).locale)                                 \
-      CHPL_ASSIGN_SVEC(local, (*(wide).addr)[index]);                   \
-    else                                                                \
-      CHPL_COMM_GET(local,                                              \
-                    (wide).locale,                                      \
-                    &(*(wide).addr)[index],                             \
-                    type, tid, 1 /*length*/, ln, fn);                   \
-  } while (0)
-
-#define CHPL_COMM_WIDE_SET_FIELD_VALUE(type, tid, wide, local, stype, sfield, ln, fn) \
-  do {                                                                  \
-    type chpl_macro_tmp = local;                                        \
-    if (chpl_localeID == (wide).locale)                                 \
-      ((stype)((wide).addr))->sfield = chpl_macro_tmp;                  \
-    else                                                                \
-      CHPL_COMM_PUT(chpl_macro_tmp,                                     \
-                    (wide).locale, &((stype)((wide).addr))->sfield,     \
-                    type, tid, 1 /*length*/, ln, fn);                   \
-  } while (0)
-
-#define CHPL_COMM_WIDE_SET_FIELD_VALUE_SVEC(type, tid, wide, local, stype, sfield, ln, fn) \
-  do {                                                                  \
-    if (chpl_localeID == (wide).locale)                                 \
-      CHPL_ASSIGN_SVEC(((stype)((wide).addr))->sfield, local);          \
-    else                                                                \
-      CHPL_COMM_PUT(local,                                              \
-                    (wide).locale,                                      \
-                    &((stype)((wide).addr))->sfield,                    \
-                    type, tid, 1 /*length*/, ln, fn);                   \
-  } while (0)
-
-#define CHPL_COMM_WIDE_SET_TUPLE_COMPONENT_VALUE(type, tid, wide, local, stype, index, ln, fn) \
-  do {                                                                  \
-    type chpl_macro_tmp = local;                                        \
-    if (chpl_localeID == (wide).locale)                                 \
-      (*(wide).addr)[index] = chpl_macro_tmp;                           \
-    else                                                                \
-      CHPL_COMM_PUT(chpl_macro_tmp,                                     \
-                    (wide).locale,                                      \
-                    &(*(wide).addr)[index],                             \
-                    type, tid, 1 /*length*/, ln, fn);                   \
-  } while (0)
-
-#define CHPL_COMM_WIDE_SET_TUPLE_COMPONENT_VALUE_SVEC(type, tid, wide, local, stype, index, ln, fn) \
-  do {                                                                  \
-    if (chpl_localeID == (wide).locale)                                 \
-      CHPL_ASSIGN_SVEC((*(wide).addr)[index], local);                   \
-    else                                                                \
-      CHPL_COMM_PUT(local,                                              \
-                    (wide).locale,                                      \
-                    &(*(wide).addr)[index],                             \
-                    type, tid, 1 /*length*/, ln, fn);                   \
-  } while (0)
-
-#define CHPL_COMM_WIDE_ARRAY_GET(wide, cls, ind, ln, fn)                \
-  do {                                                                  \
-    (wide).locale = (cls).locale;                                       \
-    (wide).addr = (cls).addr + ind;                                     \
-  } while (0)
-
-#define CHPL_COMM_WIDE_ARRAY_GET_VALUE(wide_type, local, cls, ind, etype2, etid2, ln, fn) \
-  do {                                                                  \
-    wide_type chpl_macro_tmp;                                           \
-    CHPL_COMM_WIDE_ARRAY_GET(chpl_macro_tmp, cls, ind, ln, fn);         \
-    CHPL_COMM_WIDE_GET(local, chpl_macro_tmp, etype2, etid2, 1, ln, fn);\
-  } while (0)
-
-#define CHPL_COMM_WIDE_ARRAY_SET_VALUE(wide_type, cls, ind, etype, etid, val, ln, fn) \
-  do {                                                                  \
-    wide_type chpl_macro_tmp;                                           \
-    CHPL_COMM_WIDE_ARRAY_GET(chpl_macro_tmp, cls, ind, ln, fn);         \
-    CHPL_COMM_WIDE_PUT(etype, etid, 1, chpl_macro_tmp, val, ln, fn);    \
-  } while (0)
-
-#define CHPL_COMM_WIDE_ARRAY_SET_VALUE_SVEC(wide_type, cls, ind, etype, etid, val, ln, fn) \
-  do {                                                                    \
-    wide_type chpl_macro_tmp;                                             \
-    CHPL_COMM_WIDE_ARRAY_GET(chpl_macro_tmp, cls, ind, ln, fn);           \
-    CHPL_COMM_WIDE_PUT_SVEC(etype, etid, 1, chpl_macro_tmp, val, ln, fn); \
-  } while (0)
-
-#define CHPL_COMM_WIDE_CLASS_GET_CID(local, wide, stype, type, tid, ln, fn) \
-  CHPL_COMM_WIDE_GET_FIELD_VALUE(local, wide,                           \
-                                 stype, chpl__cid,                      \
-                                 type, tid, ln, fn)
-
-#define CHPL_WIDE_CLASS_GET_SUPER(type, local, wide)                    \
-  do {                                                                  \
-    (local).locale = (wide).locale;                                     \
-    (local).addr = (type)((wide).addr);                                 \
-  } while (0)
-
-#define CHPL_COMM_WIDE_CLASS_TEST_CID(local, wide, cid, stype, type, tid, ln, fn) \
-  do {                                                                  \
-    chpl__class_id chpl_macro_tmp;                                      \
-    CHPL_COMM_WIDE_GET_FIELD_VALUE(chpl_macro_tmp, wide,                \
-                                   stype, chpl__cid,                    \
-                                   type, tid, ln, fn);                  \
-    local = chpl_macro_tmp == cid;                                      \
-  } while (0)
-=======
 #include "error.h"
->>>>>>> d30851d1
 
 static ___always_inline
 void chpl_test_local(int32_t locale, int32_t ln, const char* file, const char* error)
