--- conflicted
+++ resolved
@@ -36,20 +36,14 @@
 #define CHPL_GENERATE_SBATCH_SCRIPT "--generate-sbatch-script"
 #define CHPL_NODELIST_FLAG "--nodelist"
 #define CHPL_PARTITION_FLAG "--partition"
-<<<<<<< HEAD
-=======
 #define CHPL_EXCLUDE_FLAG "--exclude"
->>>>>>> 81957e32
 
 static char* debug = NULL;
 static char* walltime = NULL;
 static int generate_sbatch_script = 0;
 static char* nodelist = NULL;
 static char* partition = NULL;
-<<<<<<< HEAD
-=======
 static char* exclude = NULL;
->>>>>>> 81957e32
 
 char slurmFilename[FILENAME_MAX];
 char sysFilename[FILENAME_MAX];
@@ -228,19 +222,12 @@
 
   // command line partition takes precedence over env var
   if (!partition) {
-<<<<<<< HEAD
-    partition = getenv("SALLOC_PARTITION");
-  }
-  if (!partition) {
-    partition = getenv("SLURM_PARTITION");
-=======
     partition = getenv("CHPL_LAUNCHER_PARTITION");
   }
 
   // command line exclude takes precedence over env var
   if (!exclude) {
     exclude = getenv("CHPL_LAUNCHER_EXCLUDE");
->>>>>>> 81957e32
   }
 
   if (basenamePtr == NULL) {
@@ -304,14 +291,11 @@
       fprintf(slurmFile, "#SBATCH --partition=%s\n", partition);
     }
 
-<<<<<<< HEAD
-=======
     // Set the exclude list if it was specified
     if (exclude) {
       fprintf(slurmFile, "#SBATCH --exclude=%s\n", exclude);
     }
 
->>>>>>> 81957e32
     // If needed a constraint can be specified with the env var CHPL_LAUNCHER_CONSTRAINT
     if (constraint) {
       fprintf(slurmFile, "#SBATCH --constraint=%s\n", constraint);
@@ -421,14 +405,11 @@
       len += sprintf(iCom+len, "--partition=%s ", partition);
     }
 
-<<<<<<< HEAD
-=======
     // Set the exclude list if it was specified
     if (exclude) {
       len += sprintf(iCom+len, "--exclude=%s ", exclude);
     }
 
->>>>>>> 81957e32
     // set any constraints 
     if (constraint) {
       len += sprintf(iCom+len, " --constraint=%s ", constraint);
@@ -546,8 +527,6 @@
     return 1;
   }
 
-<<<<<<< HEAD
-=======
   // handle --exclude <nodes> or --exclude=<nodes>
   if (!strcmp(argv[argNum], CHPL_EXCLUDE_FLAG)) {
     exclude = argv[argNum+1];
@@ -557,7 +536,6 @@
     return 1;
   }
 
->>>>>>> 81957e32
   // handle --generate-sbatch-script
   if (!strcmp(argv[argNum], CHPL_GENERATE_SBATCH_SCRIPT)) {
     generate_sbatch_script = 1;
@@ -582,11 +560,7 @@
   fprintf(stdout, "  %s <nodelist> : specify a nodelist to use\n", CHPL_NODELIST_FLAG);
   fprintf(stdout, "                           (or use $CHPL_LAUNCHER_NODELIST)\n");
   fprintf(stdout, "  %s <partition> : specify a partition to use\n", CHPL_PARTITION_FLAG);
-<<<<<<< HEAD
-  fprintf(stdout, "                           (or use $SALLOC_PARTITION)\n");
-=======
   fprintf(stdout, "                           (or use $CHPL_LAUNCHER_PARTITION)\n");
   fprintf(stdout, "  %s <nodes> : specify node(s) to exclude\n", CHPL_EXCLUDE_FLAG);
   fprintf(stdout, "                           (or use $CHPL_LAUNCHER_EXCLUDE)\n");
->>>>>>> 81957e32
 }