# Copyright 2004-2019 Cray Inc.
# Other additional copyright holders may be indicated within.
#
# The entirety of this work is licensed under the Apache License,
# Version 2.0 (the "License"); you may not use this file except
# in compliance with the License.
#
# You may obtain a copy of the License at
#
#     http://www.apache.org/licenses/LICENSE-2.0
#
# Unless required by applicable law or agreed to in writing, software
# distributed under the License is distributed on an "AS IS" BASIS,
# WITHOUT WARRANTIES OR CONDITIONS OF ANY KIND, either express or implied.
# See the License for the specific language governing permissions and
# limitations under the License.

#
# top-level Chapel Makefile
#

#
# This is the one Makefile that does not/should not include
# $CHPL_HOME/make/Makefile.base.  The reasons are:
#
# (1) it does not need to include that file because it does not rely
# on any of its settings; it only is responsible for cd-ing into
# subdirectories and having them make things (where they should
# include Makefile.base).
#
# (2) including it will actually break the build because there are
# aspects of the CHPL_* environment that we don't know yet.
# Specifically, the third-party-try-opt rule speculatively tries to
# build GMP and RE2 if the user has not expressed a preference, and we
# can't know whether CHPL_GMP/RE2 should be set to 'none' or the
# package until those attempts to build complete.  If Makefile.base is
# included here, it will set them for the make environment based on
# the current state of the world, not the
# post-attempt-to-build-gmp/re2 world.
#

#
# We set this to avoid extraneous printing of Makefile subdirectories
# by default.  Having this un-set will break the Travis builds.
# Normally, Makefile.base sets this for our other Makefiles.
#
MAKEFLAGS = --no-print-directory

export CHPL_MAKE_HOME=$(shell pwd)

NEEDS_LLVM_RUNTIME=${CHPL_MAKE_HOME}/util/chplenv/chpl_llvm.py \
                    --needs-llvm-runtime

default: all

all: comprt
	@test -r Makefile.devel && $(MAKE) develall || echo ""

comprt: FORCE
	@$(MAKE) compiler
	@$(MAKE) third-party-try-opt
	@$(MAKE) always-build-test-venv
	@$(MAKE) always-build-chpldoc
	@$(MAKE) runtime
	@$(MAKE) modules

notcompiler: FORCE
	@$(MAKE) third-party-try-opt
	@$(MAKE) always-build-test-venv
	@$(MAKE) always-build-chpldoc
	@$(MAKE) runtime
	@$(MAKE) modules

compiler: FORCE
<<<<<<< HEAD
	cd compiler && $(MAKE)
	cd modules && $(MAKE) version-module
=======
	@echo "Making the compiler..."
	@cd compiler && $(MAKE)
>>>>>>> 36d8bb99

parser: FORCE
	@echo "Making the parser..."
	@cd compiler && $(MAKE) parser

modules: FORCE
	@echo "Making the modules..."
	@cd modules && CHPL_LLVM_CODEGEN=0 $(MAKE)
	-@if [ ! -z `${NEEDS_LLVM_RUNTIME}` ]; then \
	echo "Making the modules for LLVM..."; \
	cd modules && CHPL_LLVM_CODEGEN=1 $(MAKE) ; \
	fi

runtime: FORCE
	@echo "Making the runtime..."
	@cd runtime && CHPL_LLVM_CODEGEN=0 $(MAKE)
	-@if [ ! -z `${NEEDS_LLVM_RUNTIME}` ]; then \
	echo "Making the runtime for LLVM..."; \
	cd runtime && CHPL_LLVM_CODEGEN=1 $(MAKE) ; \
	fi

third-party: FORCE
	@echo "Making the third-party libraries..."
	@cd third-party && $(MAKE)

third-party-try-opt: third-party-try-re2 third-party-try-gmp

third-party-try-re2: FORCE
	-@if [ -z "$$CHPL_REGEXP" ]; then \
	cd third-party && CHPL_LLVM_CODEGEN=0 $(MAKE) try-re2; \
	if [ ! -z `${NEEDS_LLVM_RUNTIME}` ]; then \
	CHPL_LLVM_CODEGEN=1 $(MAKE) try-re2; \
	fi \
	fi

third-party-try-gmp: FORCE
	-@if [ -z "$$CHPL_GMP" ]; then \
	cd third-party && CHPL_LLVM_CODEGEN=0 $(MAKE) try-gmp; \
	if [ ! -z `${NEEDS_LLVM_RUNTIME}` ]; then \
	CHPL_LLVM_CODEGEN=1 $(MAKE) try-gmp; \
	fi \
	fi

third-party-test-venv: FORCE
	-@if [ -z "$$CHPL_DONT_BUILD_TEST_VENV" ]; then \
	cd third-party && $(MAKE) test-venv; \
	fi

third-party-chpldoc-venv: FORCE
	-@if [ -z "$$CHPL_DONT_BUILD_CHPLDOC_VENV" ]; then \
	cd third-party && $(MAKE) chpldoc-venv; \
	fi

test-venv: third-party-test-venv

chpldoc: compiler third-party-chpldoc-venv
	cd compiler && $(MAKE) chpldoc
	@test -r Makefile.devel && $(MAKE) man-chpldoc || echo ""

always-build-test-venv: FORCE
	-@if [ -n "$$CHPL_ALWAYS_BUILD_TEST_VENV" ]; then \
	$(MAKE) test-venv; \
	fi

always-build-chpldoc: FORCE
	-@if [ -n "$$CHPL_ALWAYS_BUILD_CHPLDOC" ]; then \
	$(MAKE) chpldoc; \
	fi

chplvis: compiler third-party-fltk FORCE
	cd tools/chplvis && $(MAKE)
	cd tools/chplvis && $(MAKE) install

mason: compiler chpldoc modules FORCE
	cd tools/mason && $(MAKE) && $(MAKE) install

c2chapel: FORCE
	cd tools/c2chapel && $(MAKE)
	cd tools/c2chapel && $(MAKE) install


third-party-fltk: FORCE
	cd third-party/fltk && $(MAKE)

clean: FORCE
	cd compiler && $(MAKE) clean
	cd modules && $(MAKE) clean
	cd runtime && $(MAKE) clean
	cd third-party && $(MAKE) clean
	if [ -e doc/Makefile ]; then cd doc && $(MAKE) clean; fi
	rm -f util/chplenv/*.pyc

cleanall: FORCE
	cd compiler && $(MAKE) cleanall
	cd modules && $(MAKE) cleanall
	cd runtime && $(MAKE) cleanall
	cd third-party && $(MAKE) cleanall
	if [ -e doc/Makefile ]; then cd doc && $(MAKE) cleanall; fi
	rm -f util/chplenv/*.pyc
	rm -rf build

cleandeps: FORCE
	cd compiler && $(MAKE) cleandeps
	cd runtime && $(MAKE) cleandeps

clobber: FORCE
	cd compiler && $(MAKE) clobber
	cd modules && $(MAKE) clobber
	cd runtime && $(MAKE) clobber
	cd third-party && $(MAKE) clobber
	cd tools/chplvis && $(MAKE) clobber
	cd tools/c2chapel && $(MAKE) clobber
	if [ -e doc/Makefile ]; then cd doc && $(MAKE) clobber; fi
	rm -rf bin
	rm -rf lib
	rm -rf build
	rm -f util/chplenv/*.pyc
	rm -f compiler/main/CONFIGURED_PREFIX
# these files might be generated by ./configure
	rm -f configured-chplconfig configured-prefix configured-chpl-home chplconfig

depend:
	@echo "make depend has been deprecated for the time being"

check:
	@+CHPL_HOME=$(CHPL_MAKE_HOME) bash $(CHPL_MAKE_HOME)/util/test/checkChplInstall

check-chpldoc: chpldoc third-party-test-venv
	@bash $(CHPL_MAKE_HOME)/util/test/checkChplDoc

install: comprt
	@bash $(CHPL_MAKE_HOME)/util/buildRelease/install.sh --stage=${DESTDIR}

-include Makefile.devel

FORCE:

# Don't want to try building e.g. GMP and RE2 at the same time
.NOTPARALLEL:<|MERGE_RESOLUTION|>--- conflicted
+++ resolved
@@ -72,13 +72,9 @@
 	@$(MAKE) modules
 
 compiler: FORCE
-<<<<<<< HEAD
-	cd compiler && $(MAKE)
-	cd modules && $(MAKE) version-module
-=======
 	@echo "Making the compiler..."
 	@cd compiler && $(MAKE)
->>>>>>> 36d8bb99
+	@cd modules && $(MAKE) version-module
 
 parser: FORCE
 	@echo "Making the parser..."
