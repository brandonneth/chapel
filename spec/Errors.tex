\sekshun{Error Handling}
\label{Error_Handling}
\index{error handling}
\index{errors}

The Chapel language supports \chpl{throw}, \chpl{try}, \chpl{try!},
\chpl{catch}, and \chpl{throws} which are described below. Chapel
supports several error handling modes, including a mode suitable
for prototype development and a less-permissive mode intended
for production code.

\begin{craychapel}
Additional information about the Cray Chapel implementation of
error handling and the \emph{strict} error handling mode, which
is not defined here, is available online in the technical note:
\\ %formatting
\mbox{$$ $$ $$} %indent
\url{https://chapel-lang.org/docs/technotes/errorHandling.html}
\end{craychapel}


\section{Throwing Errors}
\label{Throwing_Errors}
\index{errors!throwing}
\index{throw}
\index{throws}

Errors may be thrown from a function to its callee with a \chpl{throw}
statement. For a function to throw an error, its signature must include
a \chpl{throws} declaration. The declaration is put after the return
type and before any \chpl{where} clauses.

Only \chpl{owned} instances of a type inheriting from \chpl{Error} can be
thrown.

\begin{chapelexample}{throwing.chpl}
\begin{chapel}
\begin{verbatim}
proc canThrow(i: int): int throws {
  if i < 0 then
    throw new owned Error();

  return i + 1;
}

proc alwaysThrows():int throws {
  throw new owned Error();
  // never reached
  return 1;
}
\end{verbatim}
\end{chapel}
\end{chapelexample}


\section{Handling Errors}
\label{Handling_Errors}
\index{errors!handling}

There are three ways to handle an error:

\begin{itemize}
\item Halt with \chpl{try!}.
\item Handle the error with \chpl{catch} blocks.
\item Propagate the error out of the current function with \chpl{throws}.
\end{itemize}


\subsection{Halting on error with try!}
\label{Halting_on_error_with_try_bang}
\index{try!}
\index{errors!try!}

If an error is thrown by a call within the lexical scope of a \chpl{try!}
block or a \chpl{try!} expression prefix, the program halts.

\begin{chapelexample}{try-bang.chpl}
\begin{chapel}
\begin{verbatim}
proc haltsOnError():int {
  // the try! next to the throwing call
  // halts the program if an error occurs.
  return try! canThrow(0);
}

proc haltsOnErrorBlock() {
  try! {
    canThrow(1);
    canThrow(0);
  }
}
\end{verbatim}
\end{chapel}
\end{chapelexample}

\subsection{Handling an error with catch}
\label{Handling_an_error_with_catch}
\index{catch}
\index{errors!catch}
\index{errors!try}

When an error is raised by a call in a \chpl{try} or \chpl{try!} block,
the rest of the block is abandoned and control flow is passed
to its \chpl{catch} clause(s), if any.

\subsubsection{Catch clauses}
\label{Catch_clauses}

A \chpl{try} or \chpl{try!} block can have one or more \chpl{catch} clauses.

A \chpl{catch} clause can specify the variable that refers to the caught
error within the \chpl{catch} block. If the variable is given a type,
for example \chpl{catch e:SomeError}, it is a \emph{type filter}.
The corresponding \chpl{catch} clause \emph{matches} the errors
that are of the class \chpl{SomeError} or its subclass. If no type
filter is present on a catch clause, or if no variable is present at
all, then it is a \emph{catchall} clause, which matches all errors.

The type filters are evaluated in the order that the \chpl{catch} clauses
appear in the program. If a \chpl{catch} clause's type filter matches,
then its block is executed to the exclusion of the others. Hence there
is no notion of best match, only a first match.

If the \chpl{catch} block itself throws an error, it is handled in the
same manner as if that error were thrown by a statement adjacent to the
\chpl{try}-\chpl{catch} blocks. Otherwise, after the execution of the
\chpl{catch} block completes, the program execution proceeds to the
next statement after the \chpl{try}-\chpl{catch} blocks.

\begin{chapelexample}{catching-errors.chpl}
\begin{chapel}
<<<<<<< HEAD
use SysError;

=======
\begin{verbatim}
>>>>>>> b4c3bcf4
proc catchingErrors() throws {
  try {
    alwaysThrows(0);
  } catch {
    writeln("caught an error, unnamed catchall clause");
  }

  try {
    var x = alwaysThrows(-1);
    writeln("never reached");
  } catch e:FileNotFoundError {
    writeln("caught an error, FileNotFoundError type filter matched");
  } catch e {
    writeln("caught an error in a named catchall clause");
  }
}
\end{verbatim}
\end{chapel}
\end{chapelexample}

\subsubsection{try! with catch}
\label{try_bang_with_catch}

If an error is thrown within a \chpl{try!} block and none of its
\chpl{catch} clauses, if any, match that error, the program halts.

\begin{chapelexample}{catching-errors-halt.chpl}
\begin{chapel}
<<<<<<< HEAD
use SysError;

=======
\begin{verbatim}
>>>>>>> b4c3bcf4
proc catchingErrorsHalt() {
  try! {
    var x = alwaysThrows(-1);
    writeln("never reached");
  } catch e:FileNotFoundError {
    writeln("caught a file not found error");
  }
  // errors other than FileNotFoundError cause a halt
}
\end{verbatim}
\end{chapel}
\end{chapelexample}

\subsubsection{Nested try}
\label{Nested_try}

If an error is thrown within a \chpl{try} block and none of its
\chpl{catch} clauses, if any, match that error, the error
is directed to the enclosing \chpl{try} block, when present.

\begin{chapelexample}{nested-try.chpl}
\begin{chapel}
\begin{verbatim}
class DemoError : Error { }

proc nestedTry() {
  try {
    try {
      alwaysThrows(0);
    } catch e: DemoError {
      writeln("caught a DemoError");
    }
    writeln("never reached");
  } catch {
    writeln("caught an Error from inner try");
  }
}
\end{verbatim}
\end{chapel}
\begin{chapelpost}
\begin{verbatim}
proc alwaysThrows():int throws {
  throw new owned Error();
  // never reached
  return 1;
}
\end{verbatim}
\end{chapelpost}
\end{chapelexample}

\subsection{Propagating an error with throws}
\label{Propagating_an_error_with_throws}

A function marked \chpl{throws} can pass along an error thrown by a
function called within it. This can be done in several ways.

\subsubsection{After catch clauses}
\label{After_catch_clauses}

Propagation can occur when no matching \chpl{catch} clause is found for an
error raised in a \chpl{try} block.

\begin{chapelexample}{catching-errors-propagate.chpl}
\begin{chapel}
<<<<<<< HEAD
use SysError;

=======
\begin{verbatim}
>>>>>>> b4c3bcf4
proc catchingErrorsPropagate() throws {
  try {
    var x = alwaysThrows(-1);
    writeln("never reached");
  } catch e:FileNotFoundError {
    writeln("caught a file not found error");
  }
  // errors other than FileNotFoundError propagate
}
\end{verbatim}
\end{chapel}
\end{chapelexample}

\subsubsection{catch-less try}
\label{catch_less_try}

A logical extension of the above is the case where no \chpl{catch} blocks
are attached to the \chpl{try}. Here the \chpl{try} keyword marks throwing
calls to clarify control flow.

\begin{chapelexample}{propagates-error.chpl}
\begin{chapel}
\begin{verbatim}
proc propagatesError() throws {
  // control flow changes if an error was thrown;
  // could be indicated more clearly with try
  canThrow(0);

  try canThrow(0);

  try {
    canThrow(0);
  }

  var x = try canThrow(1);
  writeln(x);

  return try canThrow(0);
}
\end{verbatim}
\end{chapel}
\end{chapelexample}

\subsubsection{try expressions}
\label{try_expressions}

\chpl{try} and \chpl{try!} are available as expressions to clarify control flow
at expression granularity. The expression form may not be used with
\chpl{catch} clauses.

\begin{chapelexample}{expression-try.chpl}
\begin{chapel}
\begin{verbatim}
proc expressionTry(): int throws {
  var x = try canThrow(1);
  writeln(x);

  return try canThrow(0);
}
\end{verbatim}
\end{chapel}
\end{chapelexample}

\subsection{Complete handling}
\label{Complete_handling}

For a function to handle errors from its calls without itself throwing,
its \chpl{try}/\chpl{catch} must be complete. This may be accomplished
in two ways:

\begin{itemize}

\item A catchall clause on \chpl{try}. This prevents \chpl{try} from
propagating the error out of the function as described above.

\begin{chapelexample}{warns-on-error.chpl}
\begin{chapel}
\begin{verbatim}
proc warnsOnError(i: int): int {
  try {
    alwaysThrows(i);
  } catch e {
    writeln("Warning: caught a error ", e);
  }
}
\end{verbatim}
\end{chapel}
\end{chapelexample}

\item
\chpl{try!} instead of \chpl{try}. This will halt the program if no matching
\chpl{catch} clause is found, instead of propagating.

\begin{chapelexample}{halts-on-error.chpl}
\begin{chapel}
\begin{verbatim}
class DemoError : Error { }
proc haltsOnError(i: int): int {
  try! {
    canThrow(i);
  } catch e: DemoError {
    writeln("caught a DemoError");
  }
}
\end{verbatim}
\end{chapel}
\end{chapelexample}

\end{itemize}


\section{Defer statement}
\label{Errors_defer}

When an error is thrown, it is sometimes necessary to clean up state and
allocated memory. \chpl{defer} statements facilitate that by running when a
scope is exited, regardless of how it is exited.

\begin{chapelexample}{defer.chpl}
\begin{chapel}
\begin{verbatim}
proc deferredDelete(i: int) {
  try {
    var huge = allocateLargeObject();
    defer {
      delete huge;
      writeln("huge has been deleted");
    }

    canThrow(i);
    processObject(huge);
  } catch {
    writeln("no memory leaks");
  }
}
\end{verbatim}
\end{chapel}
\end{chapelexample}

It is not possible to throw errors out of a \chpl{defer} statement because the
atomicity of all \chpl{defer} statements must be guaranteed, and the handling
context would be unclear.

Errors also cannot be thrown by \chpl{deinit()} for similar reasons.


\section{Methods}
\label{Errors_Methods}

Errors can be thrown by methods, just as with any other function.
An overriding method must throw if the overridden method throws,
or not throw if the overridden method does not throw.

\begin{chapelexample}{throwing-methods.chpl}
\begin{chapel}
\begin{verbatim}
class ThrowingObject {
  proc f() throws {
    throw new owned Error();
  }
}

class SubThrowingObject : ThrowingObject {
  // must be marked throws even though it doesn't throw
  proc f() throws {
    writeln("this version doesn't throw");
  }
}
\end{verbatim}
\end{chapel}
\end{chapelexample}


\section{Multilocale}
\label{Errors_Multilocale}

Errors can be thrown within \chpl{on} statements. In that event, the error
will be propagated out of the \chpl{on} statement.

\begin{chapelexample}{handle-from-on.chpl}
\begin{chapel}
\begin{verbatim}
proc handleFromOn() {
  try {
    on Locales[0] {
      canThrow(1);
    }
  } catch {
    writeln("caught from Locale 0");
  }
}
\end{verbatim}
\end{chapel}
\end{chapelexample}


\section{Parallelism}
\label{Errors_Parallelism}

\subsection{TaskErrors}
\label{TaskErrors}

\chpl{TaskErrors} class helps coordinate errors among groups of tasks by collecting
them for centralized handling. It can be iterated on and filtered for
different kinds of errors. See also
\url{https://chapel-lang.org/docs/builtins/ChapelError.html#ChapelError.TaskErrors}.

Nested \chpl{coforall} statements do not produce nested \chpl{TaskErrors}.
Instead, the nested errors are flattened into the \chpl{TaskErrors} error
thrown by the outer loop.

\subsection{begin}
\label{Errors_begin}

Errors can be thrown within a \chpl{begin} statement. In that event, the error
will be propagated to the \chpl{sync} statement that waits for that task.

\begin{chapelexample}{handle-from-begin.chpl}
\begin{chapel}
\begin{verbatim}
proc handleFromBegin() {
  try! {
    sync {
      begin canThrow(0);
      begin canThrow(1);
    }
  } catch e: TaskErrors {
    writeln("caught from Locale 0");
  }
}
\end{verbatim}
\end{chapel}
\end{chapelexample}

\subsection{coforall and cobegin}
\label{Errors_coforall_and_cobegin}

Errors can be thrown from \chpl{coforall} and \chpl{cobegin}
statements and handled as \chpl{TaskErrors}. The nested \chpl{coforall}
loops will emit a flattened \chpl{TaskErrors} error.

\begin{chapelexample}{handle-from-coforall.chpl}
\begin{chapel}
\begin{verbatim}
proc handleFromCoforall() {
  try! {
    writeln("before coforall block");
    coforall i in 1..2 {
      coforall j in 1..2 {
        throw new owned DemoError();
      }
    }
    writeln("after coforall block");
  } catch errors: TaskErrors { // not nested
    // all of e will be of runtime type DemoError in this example
    for e in errors {
      writeln("Caught task error e ", e.message());
    }
  }
}
\end{verbatim}
\end{chapel}
\end{chapelexample}

\begin{chapelexample}{handle-from-cobegin.chpl}
\begin{chapel}
\begin{verbatim}
proc handleFromCobegin() {
  try! {
    writeln("before cobegin block");
    cobegin {
      throw new owned DemoError();
      throw new owned DemoError();
    }
    writeln("after cobegin block");
  } catch errors: TaskErrors {
    for e in errors {
      writeln("Caught task error e ", e.message());
    }
  }
}
\end{verbatim}
\end{chapel}
\end{chapelexample}

\subsection{forall}
\label{Errors_forall}

Errors can be thrown from \chpl{forall} loops, too.
Although the \chpl{forall} may execute serially within
a single task, it will always throw a \chpl{TaskErrors} error
if error(s) are thrown in the loop body.

\begin{chapelexample}{handle-from-forall.chpl}
\begin{chapel}
\begin{verbatim}
proc handleFromForall() {
  try! {
    writeln("before forall block");
    forall i in 1..2 {
      throw new owned DemoError();
    }
    writeln("after forall block");
  } catch errors: TaskErrors {
    for e in errors {
      writeln("Caught task error e ", e.message());
    }
  }
}
\end{verbatim}
\end{chapel}
\end{chapelexample}


\section{Creating New Error Types}
\label{Creating_New_Error_Types}

Errors in Chapel are implemented as classes, with a base class \chpl{Error}
defined in the standard modules. \chpl{Error} may be used directly, and new
subclass hierarchies may be created from it.  See also
\url{https://chapel-lang.org/docs/builtins/ChapelError.html}.

A hierarchy for system errors is included in the \chpl{SysError} module,
accessed with a \chpl{use} statement.  See also
\url{https://chapel-lang.org/docs/modules/standard/SysError.html}

\begin{chapelexample}{defining-errors.chpl}
\begin{chapel}
\begin{verbatim}
use SysError;

class DemoError : Error { }

class DemoSysError : SystemError { }
\end{verbatim}
\end{chapel}
\end{chapelexample}


\section{Error Handling Modes}
\label{Error_Handling_Modes}

Certain error handling details depend on the \emph{error handling mode}:

\begin{itemize}

\item Code in \chpl{prototype} modules (\rsec{Prototype_Modules}),
      including implicit modules (\rsec{Implicit_Modules}),
      is handled in the \emph{prototype} mode.

\item Otherwise, code is handled in the \emph{production} mode.

\end{itemize}

Code that is legal in the production mode is always legal
in the prototype mode.

\subsection{Prototype Mode}
\label{Errors_Prototype_Mode}

In the prototype mode, it is not necessary to explicitly handle
errors from a function that throws. If an error is thrown and the calling
function throws, the error will be propagated out of the function.  However,
if an error is thrown and the calling function does not include
a \chpl{throws} declaration, the program will halt.

In the following example, the code is in an implicit module.
It is legal in the prototype mode:

\begin{chapelexample}{fatal-mode.chpl}
\begin{chapel}
\begin{verbatim}
canThrow(1); // handling can be omitted; halts if an error occurs

proc throwsErrorsOn() throws {
  // error propagates out of this function
  canThrow(-1);
}

proc doesNotThrowErrorsOn() {
  // causes a halt if called
  alwaysThrows();
}
\end{verbatim}
\end{chapel}
\begin{chapelpost}
\begin{verbatim}
proc canThrow(i: int): int throws {
  if i < 0 then
    throw new owned Error();

  return i + 1;
}
\end{verbatim}
\end{chapelpost}
\end{chapelexample}

The following module is explicitly marked as a prototype module,
so the prototype mode applies here, too.

\begin{chapelexample}{PrototypeModule.chpl}
\begin{chapel}
\begin{verbatim}
prototype module PrototypeModule {

  canThrow(1); // handling can be omitted; halts if an error occurs

  proc throwsErrorsOn() throws {
    // error propagates out of this function
    alwaysThrows();
  }

  proc doesNotThrowErrorsOn() {
    // causes a halt if called
    alwaysThrows();
  }

  proc canThrow(i: int): int throws {
    if i < 0 then
      throw new owned Error();

    return i + 1;
  }
}
\end{verbatim}
\end{chapel}
\end{chapelexample}

\subsection{Production Mode}
\label{Production_Mode_for_Explicit_Modules}

In the production mode, it is necessary to handle errors if the
calling function does not throw. If the calling function does
throw, then the error will be propagated out, as with the prototype mode.

\begin{chapelexample}{ProductionModule.chpl}
\begin{chapel}
\begin{verbatim}
module ProductionModule {
  // This would cause a compilation error since the error is not handled:
  // canThrow(1);

  proc throwsErrorsOn() throws {
    // any error thrown by alwaysThrows will propagate out
    alwaysThrows();
  }

  // this function does not compile because the error is not handled
  // proc doesNotThrowErrorsOn() {
  //   alwaysThrows();
  // }
}
\end{verbatim}
\end{chapel}
\end{chapelexample}<|MERGE_RESOLUTION|>--- conflicted
+++ resolved
@@ -129,12 +129,9 @@
 
 \begin{chapelexample}{catching-errors.chpl}
 \begin{chapel}
-<<<<<<< HEAD
+\begin{verbatim}
 use SysError;
 
-=======
-\begin{verbatim}
->>>>>>> b4c3bcf4
 proc catchingErrors() throws {
   try {
     alwaysThrows(0);
@@ -163,12 +160,9 @@
 
 \begin{chapelexample}{catching-errors-halt.chpl}
 \begin{chapel}
-<<<<<<< HEAD
+\begin{verbatim}
 use SysError;
 
-=======
-\begin{verbatim}
->>>>>>> b4c3bcf4
 proc catchingErrorsHalt() {
   try! {
     var x = alwaysThrows(-1);
@@ -233,12 +227,9 @@
 
 \begin{chapelexample}{catching-errors-propagate.chpl}
 \begin{chapel}
-<<<<<<< HEAD
+\begin{verbatim}
 use SysError;
 
-=======
-\begin{verbatim}
->>>>>>> b4c3bcf4
 proc catchingErrorsPropagate() throws {
   try {
     var x = alwaysThrows(-1);
