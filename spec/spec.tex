--- conflicted
+++ resolved
@@ -121,13 +121,8 @@
            }
 
 \oddsidemargin 0.0in
-<<<<<<< HEAD
-\evensidemargin 1.3in
-\textwidth 6in
-=======
 % not needed with onesided version \evensidemargin 0.5in
 \textwidth 6.5in
->>>>>>> 7c73314e
 \headheight 0.2in
 \topmargin 0in
 \headsep 0.3in
