--- conflicted
+++ resolved
@@ -267,12 +267,8 @@
 
 % This is difficult to capture in a test program
 \begin{chapel}
-<<<<<<< HEAD
+\begin{verbatim}
 [for|forall|coforall] i in 0..n-1 do
-=======
-\begin{verbatim}
-[for|forall|coforall] i in 1..n do
->>>>>>> 4e330414
   ...t(i)...
 \end{verbatim}
 \end{chapel}
@@ -596,14 +592,9 @@
 \end{chapel}
 is equivalent to the function \chpl{g} defined as
 \begin{chapel}
-<<<<<<< HEAD
+\begin{verbatim}
 proc g(t) where isTuple(t) && t.size == 2 && isTuple(t(1)) && t(1).size == 2 {
   writeln((t(0), t(1)(0), t(1)(1)));
-=======
-\begin{verbatim}
-proc g(t) where isTuple(t) && t.size == 2 && isTuple(t(2)) && t(2).size == 2 {
-  writeln((t(1), t(2)(1), t(2)(2)));
->>>>>>> 4e330414
 }
 \end{verbatim}
 \end{chapel}
