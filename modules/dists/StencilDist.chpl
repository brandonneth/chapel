--- conflicted
+++ resolved
@@ -1512,48 +1512,6 @@
   }
 }
 
-<<<<<<< HEAD
-proc StencilArr.dsiReindex(d: StencilDom) {
-  var alias = new StencilArr(eltType=eltType, rank=d.rank, idxType=d.idxType,
-                           stridable=d.stridable, dom=d, ignoreFluff=this.ignoreFluff);
-  const sameDom = d==dom;
-
-  var thisid = this.locale.id;
-  coforall i in d.dist.targetLocDom {
-    on d.dist.targetLocales(i) {
-      const locDom = d.getLocDom(i);
-      var locAlias: [locDom.myBlock] => locArr[i].myElems;
-      alias.locArr[i] = new LocStencilArr(eltType=eltType,
-                                        rank=rank, idxType=d.idxType,
-                                        stridable=d.stridable,
-                                        locDom=locDom,
-                                        myElems=>locAlias);
-      if thisid == here.id then
-        alias.myLocArr = alias.locArr[i];
-      if doRADOpt {
-        if sameDom {
-          // If we the reindex domain is the same as that of this array,
-          //  the RAD cache will be the same you can just copy the values
-          //  directly into the alias's RAD cache
-          if locArr[i].locRAD {
-            alias.locArr[i].locRAD = new LocRADCache(eltType, rank, idxType,
-                                                     d.stridable,
-                                                     dom.dist.targetLocDom);
-            alias.locArr[i].locRAD.RAD = locArr[i].locRAD.RAD;
-          }
-        }
-      }
-    }
-  }
-
-  if doRADOpt then
-    if !sameDom then alias.setupRADOpt();
-
-  return alias;
-}
-
-=======
->>>>>>> ec2aee54
 proc StencilArr.dsiReallocate(d: domain) {
   //
   // For the default rectangular array, this function changes the data
