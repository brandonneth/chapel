--- conflicted
+++ resolved
@@ -213,41 +213,9 @@
     this.lowIdx = _ensureTuple(startIdx);
     this.blocksize = _ensureTuple(blocksize);
 
-<<<<<<< HEAD
-    if rank == 1 {
-      targetLocDom = {0..#targetLocales.numElements}; // 0-based for simplicity
-      this.targetLocales = targetLocales;
-    } else if targetLocales.rank == 1 then {
-
-      // BLC: Common code, factor out
-
-      const factors = _factor(rank, targetLocales.numElements);
-      var ranges: rank*range;
-      for param i in 0..rank-1 do
-        ranges(i) = 0..factors(i)-1;
-      targetLocDom = {(...ranges)};
-      this.targetLocales = reshape(targetLocales, targetLocDom);
-      if debugBlockCyclicDist {
-        writeln(targetLocDom);
-        writeln(this.targetLocales);
-      }
-    } else {
-      if targetLocales.rank != rank then
-        compilerError("locales array rank must be one or match distribution rank");
-
-      var ranges: rank*range;
-      for param i in 0..rank-1 do {
-        var thisRange = targetLocales.domain.dim(i);
-        ranges(i) = 0..#thisRange.length;
-      }
-      
-      targetLocDom = {(...ranges)};
-      if debugBlockCyclicDist then writeln(targetLocDom);
-=======
     const ranges = setupTargetLocRanges(rank, targetLocales);
     this.targetLocDom = {(...ranges)};
     this.targetLocales = reshape(targetLocales, this.targetLocDom);
->>>>>>> fff56b98
 
     if debugBlockCyclicDist {
       writeln(this.targetLocDom);
@@ -322,13 +290,8 @@
 
 proc BlockCyclic._locsize {
   var ret : rank*int;
-<<<<<<< HEAD
   for param i in 0..rank-1 {
-    ret(i) = targetLocDom.dim(i).length;
-=======
-  for param i in 1..rank {
     ret(i) = targetLocDom.dim(i).size;
->>>>>>> fff56b98
   }
   return ret;
 }
@@ -436,15 +399,9 @@
 // else's suggestion).
 //
 proc BlockCyclic.idxToLocaleInd(ind: idxType) where rank == 1 {
-<<<<<<< HEAD
   const ind0 = ind - lowIdx(0);
   //  compilerError((ind0/blocksize(0)%targetLocDom.dim(0).type:string);
-  return (ind0 / blocksize(0)) % targetLocDom.dim(0).length;
-=======
-  const ind0 = ind - lowIdx(1);
-  //  compilerError((ind0/blocksize(1)%targetLocDom.dim(1).type:string);
-  return (ind0 / blocksize(1)) % targetLocDom.dim(1).size;
->>>>>>> fff56b98
+  return (ind0 / blocksize(0)) % targetLocDom.dim(0).size;
 }
 
 proc BlockCyclic.idxToLocaleInd(ind: rank*idxType) where rank == 1 {
@@ -464,26 +421,12 @@
                       param rank = other.rank, type idxType = other.idxType) {
   this.rank = rank;
   this.idxType = idxType;
-<<<<<<< HEAD
   lowIdx = privatizeData[0];
   blocksize = privatizeData[1];
   targetLocDom = {(...privatizeData[2])};
-  dataParTasksPerLocale = privatizeData[3];
-
-  this.complete();
-
-  for i in targetLocDom {
-    targetLocales[i] = other.targetLocales[i];
-    locDist[i] = other.locDist[i];
-  }
-=======
-  lowIdx = privatizeData[1];
-  blocksize = privatizeData[2];
-  targetLocDom = {(...privatizeData[3])};
   targetLocales = other.targetLocales;
   locDist = other.locDist;
-  dataParTasksPerLocale = privatizeData[4];
->>>>>>> fff56b98
+  dataParTasksPerLocale = privatizeData[3];
 }
 
 override proc BlockCyclic.dsiSupportsPrivatization() param return true;
@@ -525,23 +468,13 @@
     this.complete();
 
     if rank == 1 {
-<<<<<<< HEAD
-      const lo = dist.lowIdx(0) + (locid * dist.blocksize(0));
-      const str = dist.blocksize(0) * dist.targetLocDom.numIndices;
+      const lo = lowIdx(0) + (locid * blocksize(0));
+      const str = blocksize(0) * targetLocDom.size;
       myStarts(0) = lo.. by str;
     } else {
       for param i in 0..rank-1 {
-        const lo = dist.lowIdx(i) + (locid(i) * dist.blocksize(i));
-        const str = dist.blocksize(i) * dist.targetLocDom.dim(i).length;
-=======
-      const lo = lowIdx(1) + (locid * blocksize(1));
-      const str = blocksize(1) * targetLocDom.size;
-      myStarts(1) = lo.. by str;
-    } else {
-      for param i in 1..rank {
         const lo = lowIdx(i) + (locid(i) * blocksize(i));
         const str = blocksize(i) * targetLocDom.dim(i).size;
->>>>>>> fff56b98
         myStarts(i) = lo.. by str;
       }
     }
@@ -838,13 +771,8 @@
 //
 proc LocBlockCyclicDom.computeFlatInds() {
   //  writeln("myStarts = ", myStarts);
-<<<<<<< HEAD
-  const numBlocks = * reduce [d in 0..rank-1] (myStarts.dim(d).length),
+  const numBlocks = * reduce [d in 0..rank-1] (myStarts.dim(d).size),
     indsPerBlk = * reduce [d in 0..rank-1] (globDom.dist.blocksize(d));
-=======
-  const numBlocks = * reduce [d in 1..rank] (myStarts.dim(d).size),
-    indsPerBlk = * reduce [d in 1..rank] (globDom.dist.blocksize(d));
->>>>>>> fff56b98
   //  writeln("Total number of inds = ", numBlocks * indsPerBlk);
   return numBlocks * indsPerBlk;
 }
@@ -897,13 +825,8 @@
 
 proc LocBlockCyclicDom._lens {
   var ret : rank*int;
-<<<<<<< HEAD
   for param i in 0..rank-1 {
-    ret(i) = myStarts.dim(i).length;
-=======
-  for param i in 1..rank {
     ret(i) = myStarts.dim(i).size;
->>>>>>> fff56b98
   }
   return ret;
 }
@@ -915,15 +838,9 @@
     // to ``blk`` in DefaultRectangular.
     //
     var sizes : (rank+1)*int;
-<<<<<<< HEAD
     sizes(rank) = 1;
     for i in 0..rank-1 by -1 do
-      sizes(i) = sizes(i+1) * (globDom.dist.blocksize(i) * myStarts.dim(i).length);
-=======
-    sizes(rank+1) = 1;
-    for i in 1..rank by -1 do
       sizes(i) = sizes(i+1) * (globDom.dist.blocksize(i) * myStarts.dim(i).size);
->>>>>>> fff56b98
     return sizes;
 }
 
