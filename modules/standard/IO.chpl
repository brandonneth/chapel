--- conflicted
+++ resolved
@@ -508,38 +508,6 @@
   var _file_internal:qio_file_ptr_t = QIO_FILE_PTR_NULL;
 }
 
-<<<<<<< HEAD
-// used for giving old warnings anyways...
-enum FileAccessMode { read, write };
-
-param _oldioerr="This program is using old-style I/O which is no longer supported.\n" +
-                "See doc/README.io.\n" +
-                "You'll probably want something like:\n" +
-                "var f = open(filename, iomode.w).writer()\n" + 
-                "or\n" + 
-                "var f = open(filename, iomode.r).reader()\n";
-
-// This file constructor exists to throw an error for old I/O code.
-proc file.file(filename:string="",
-               mode:FileAccessMode=FileAccessMode.read,
-               path:string=".") {
-  //  compilerError(_oldioerr);
-}
-proc file.open() {
-  compilerError(_oldioerr);
-}
-proc file.filename : string {
-  compilerError(_oldioerr + "file.filename is no longer supported");
-}
-proc file.mode {
-  compilerError(_oldioerr + "file.mode is no longer supported");
-}
-proc file.isOpen: bool {
-  compilerError(_oldioerr + "file.isOpen is no longer supported");
-}
-
-=======
->>>>>>> 89924537
 // TODO -- shouldn't have to write this this way!
 pragma "init copy fn"
 proc chpl__initCopy(x: file) {
