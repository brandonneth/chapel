--- conflicted
+++ resolved
@@ -57,11 +57,8 @@
 
   /* Deprecated */
   pragma "last resort"
-<<<<<<< HEAD
-  pragma "no doc"
-=======
+  pragma "no doc"
   deprecated "CHPL_AUX_FILESYS is deprecated, please let us know if this is a problem"
->>>>>>> a1c787a8
   proc CHPL_AUX_FILESYS param : string {
     use ChplConfig;
     warnChplConfigChange();
