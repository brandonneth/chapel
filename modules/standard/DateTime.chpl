/*
 * Copyright 2020-2022 Hewlett Packard Enterprise Development LP
 * Copyright 2004-2019 Cray Inc.
 * Other additional copyright holders may be indicated within.
 *
 * The entirety of this work is licensed under the Apache License,
 * Version 2.0 (the "License"); you may not use this file except
 * in compliance with the License.
 *
 * You may obtain a copy of the License at
 *
 *     http://www.apache.org/licenses/LICENSE-2.0
 *
 * Unless required by applicable law or agreed to in writing, software
 * distributed under the License is distributed on an "AS IS" BASIS,
 * WITHOUT WARRANTIES OR CONDITIONS OF ANY KIND, either express or implied.
 * See the License for the specific language governing permissions and
 * limitations under the License.
 */

/* This module supports reasoning about real-world dates and times.

   Support for representing dates, times, combined dates and times and
   timedeltas.  This module is modeled heavily off of the python module
   'datetime'.

   For more detailed descriptions of this functionality, please see the
   python docs:

   https://docs.python.org/2.7/library/datetime.html

   Operators are supported for adding, subtracting, and comparing dates,
   times, datetimes and timedeltas.

   Operators are also supported for multiplying and dividing timedeltas.
 */

module DateTime {
  import HaltWrappers;
  private use CTypes;

  /* The minimum year allowed in `date` objects */
  param MINYEAR = 1;
  /* The maximum year allowed in `date` objects */
  param MAXYEAR = 9999;

  private const DAYS_IN_MONTH: [1..12] int = [31, 28, 31, 30, 31, 30, 31, 31, 30, 31, 30, 31];
  private const DAYS_BEFORE_MONTH = init_days_before_month();

  /* The Unix Epoch date and time */
  const unixEpoch = new datetime(1970, 1, 1);

  private const DI400Y = daysBeforeYear(401);
  private const DI100Y = daysBeforeYear(101);
  private const DI4Y   = daysBeforeYear(5);

  /* Days in the week, starting with `Monday` = 0 */
  enum DayOfWeek {
    Monday =    0,
    Tuesday =   1,
    Wednesday = 2,
    Thursday =  3,
    Friday =    4,
    Saturday =  5,
    Sunday =    6
  }

  /* Days in the week, starting with `Monday` = 1 */
  enum ISODayOfWeek {
    Monday =    1,
    Tuesday =   2,
    Wednesday = 3,
    Thursday =  4,
    Friday =    5,
    Saturday =  6,
    Sunday =    7
  }


  private proc getTimeOfDay() {
    extern "struct timeval" record timeval {
      var tv_sec: int;
      var tv_usec: int;
    }
    extern proc gettimeofday(ref tv: timeval, tz): int;

    var tv: timeval;
    var ret = gettimeofday(tv, c_nil);
    assert(ret == 0);
    return (tv.tv_sec, tv.tv_usec);
  }

  private proc tm_zoneType type {
    use ChplConfig;
    if CHPL_TARGET_PLATFORM == "darwin" then
      return c_ptr(c_char); // char *
    else
      return c_string; // const char *
  }

  /* Get the `time` since Unix Epoch in seconds
  */
  proc timeSinceEpoch(): timedelta {
    var (seconds,microseconds):(real,real) = getTimeOfDay();
    microseconds = microseconds/1000000.0;
    return new timedelta(seconds + microseconds);
  }

  pragma "no doc"
  extern "struct tm" record tm {
    var tm_sec:    c_int;         // seconds [0,61]
    var tm_min:    c_int;         // minutes [0,59]
    var tm_hour:   c_int;         // hour [0,23]
    var tm_mday:   c_int;         // day of month [1,31]
    var tm_mon:    c_int;         // month of year [0,11]
    var tm_year:   c_int;         // years since 1900
    var tm_wday:   c_int;         // day of week [0,6] (Sunday = 0)
    var tm_yday:   c_int;         // day of year [0,365]
    var tm_isdst:  c_int;         // daylight savings flag
    var tm_gmtoff: c_long;        // Seconds east of UTC
    var tm_zone:   tm_zoneType; // Timezone abbreviation
  }

  private proc assertInRange(val, low, high) {
    assert(val >= low && val <= high);
  }

  private proc getLocalTime(t: 2*int) {
    extern type time_t;

    extern proc localtime_r(const ref t: time_t, ref resultp: tm): void;

    const t1: time_t = __primitive("cast", time_t, t(0));
    var breakDownTime: tm;

    localtime_r(t1, breakDownTime);
    return breakDownTime;
  }

  private proc init_days_before_month() {
    var DBM: [1..12] int;
    for i in 2..12 {
      DBM[i] = DBM[i-1] + DAYS_IN_MONTH[i-1];
    }
    return DBM;
  }

  private proc daysBeforeYear(year: int) {
    const y = year - 1;
    return y*365 + y/4 - y/100 + y/400;
  }

  // assumes callee has checked for valid month range
  private proc daysBeforeMonth(year: int, month: int) {
    assertInRange(month, 1, 12);
    return DAYS_BEFORE_MONTH(month) + if (month > 2 && isLeapYear(year)) then 1 else 0;
  }

  // assumes callee has checked for valid month/day ranges
  private proc ymdToOrd(year: int, month: int, day: int) {
    assertInRange(month, 1, 12);
    const dim = try! daysInMonth(year, month);
    assertInRange(day, 1, dim);
    return daysBeforeYear(year) + daysBeforeMonth(year, month) + day;
  }

  private proc ordToYmd(in n: int) {
    n -= 1;
    const n400 = n / DI400Y;
    n = n % DI400Y;
    var year = n400*400 + 1;

    const n100 = n / DI100Y;
    n = n % DI100Y;

    const n4 = n / DI4Y;
    n = n % DI4Y;

    const n1 = n / 365;
    n = n % 365;

    year += n100*100 + n4*4 + n1;

    if n1 == 4 || n100 == 4 {
      assert(n == 0);
      return (year-1, 12, 31);
    }

    const leapyear = n1 == 3 && (n4 != 24 || n100 == 3);
    assert(leapyear == isLeapYear(year));

    var month = (n+50) >> 5;
    var preceding = daysBeforeMonth(year, month);
    if preceding > n {
      month -= 1;
      if month == 0 {
        month = 12;
        year -= 1;
      }
      const dim = try! daysInMonth(year, month);
      preceding -= dim;
    }
    n -= preceding;
    const dim = try! daysInMonth(year, month);
    assertInRange(n+1, 1, dim);
    return (year, month, n+1);
  }

  /* Return true if `year` is a leap year */
  proc isLeapYear(year: int) {
    return (year % 4 == 0) && ((year % 100 != 0) || (year % 400 == 0));
  }

  /* Return the number of days in month `month` during the year `year`.
     The number for a month can change from year to year due to leap years.

     :throws IllegalArgumentError: Thrown if `month` is out of range.
*/
  proc daysInMonth(year: int, month: int) throws {
    if month < 1 || month > 12 then
      throw new owned IllegalArgumentError("month must be between 1 and 12");
    if month == 2 && isLeapYear(year) then
      return 29;
    else
      return DAYS_IN_MONTH(month);
  }

/* A record representing a date */
  record date {
    pragma "no doc"
    var chpl_year, chpl_month, chpl_day: int;

    /* The year represented by this `date` value */
    proc year {
      return chpl_year;
    }

    /* The month represented by this `date` value */
    proc month {
      return chpl_month;
    }

    /* The day represented by this `date` value */
    proc day {
      return chpl_day;
    }

    /* The minimum representable `date` */
    proc type min {
      return new date(MINYEAR, 1, 1);
    }

    /* The maximum representable `date` */
    proc type max {
      return new date(MAXYEAR, 12, 31);
    }

    /* The minimum non-zero difference between two dates */
    proc type resolution {
      return new timedelta(days=1);
    }
  }


  /* initializers/factories for date values */

  pragma "no doc"
  proc date.init() {
  }

  /* Initialize a new `date` value from a `year`, `month`, and `day`. All
     three arguments are required and must be in valid ranges.  The
     valid ranges are:

     1 <= `year` <= 9999

     1 <= `month` <= 12

     1 <= `day` <= the number of days in the given month and year
  */
  proc date.init(year, month, day) {
    if year < MINYEAR-1 || year > MAXYEAR+1 then
      HaltWrappers.initHalt("year is out of the valid range");
    if month < 1 || month > 12 then
      HaltWrappers.initHalt("month is out of the valid range");
    const dim = try! daysInMonth(year, month);
    if day < 1 || day > dim then
      HaltWrappers.initHalt("day is out of the valid range");

    this.chpl_year = year;
    this.chpl_month = month;
    this.chpl_day = day;
  }

  /* A `date` object representing the current day */
  proc type date.today() {
    const timeSinceEpoch = getTimeOfDay();
    const td = new timedelta(seconds=timeSinceEpoch(0),
                             microseconds=timeSinceEpoch(1));

    return unixEpoch.getdate() + td;
  }

  /* The date that is `timestamp` seconds from the epoch */
  deprecated "'date.fromtimestamp()' is deprecated. Please use 'date.fromTimestamp()' instead"
  proc type date.fromtimestamp(timestamp) {
    return fromTimestamp(timestamp);
  }

  /* The date that is `timestamp` seconds from the epoch */
  proc type date.fromTimestamp(timestamp) {
    const sec = timestamp: int;
    const us = ((timestamp-sec) * 1000000 + 0.5): int;
    const td = new timedelta(seconds=sec, microseconds=us);
    return unixEpoch.getdate() + td;
  }

  /* The `date` that is `ord` days from 1-1-0001 */
  deprecated "'date.fromordinal()' is deprecated. Please use 'date.fromOrdinal()' instead"
  proc type date.fromordinal(ord) {
    return fromOrdinal(ord);
  }


  /* The `date` that is `ord` days from 1-1-0001 */
  proc type date.fromOrdinal(ord) {
    if ord < 0 || ord > 1+date.max.toOrdinal() then
      halt("ordinal (", ord, ") out of range");
    const (y,m,d) = ordToYmd(ord);
    return new date(y,m,d);
  }


  /* Methods on date values */

  /* Replace the `year`, `month` and/or `day` in a date to create a
     new `date` */
  proc date.replace(year=0, month=0, day=0) {
    const newYear = if year > 0 then year else this.year;
    const newMonth = if month > 0 then month else this.month;
    const newDay = if day > 0 then day else this.day;
    return new date(newYear, newMonth, newDay);
  }

  /* Return a filled record matching the C `struct tm` type for the given date */
  proc date.timetuple() {
    var timeStruct: tm;

    timeStruct.tm_hour = 0;
    timeStruct.tm_min = 0;
    timeStruct.tm_sec = 0;

    timeStruct.tm_mday = day: int(32);
    timeStruct.tm_mon = month: int(32);
    timeStruct.tm_year = year: int(32);
    timeStruct.tm_wday = weekday(): int(32);
    timeStruct.tm_yday = (toOrdinal() - (new date(year, 1, 1)).toOrdinal() + 1): int(32);
    timeStruct.tm_isdst = (-1): int(32);
    return timeStruct;
  }

  /* Return the number of days since 1-1-0001 this `date` represents */
  deprecated "'date.toordinal()' is deprecated. Please use 'date.toOrdinal()' instead"
  proc date.toordinal() {
    return toOrdinal();
  }

  /* Return the number of days since 1-1-0001 this `date` represents */
  proc date.toOrdinal() {
    return ymdToOrd(year, month, day);
  }

  /* Return the day of the week as a `DayOfWeek`.
     `Monday` == 0, `Sunday` == 6
   */
  proc date.weekday() {
    // January 1 0001 is a Monday
    return try! ((toOrdinal() + 6) % 7): DayOfWeek;
  }

  /* Return the day of the week as an `ISODayOfWeek`.
     `Monday` == 1, `Sunday` == 7 */
  deprecated "'date.isoweekday()' is deprecated. Please use 'date.isoWeekday() instead"
  proc date.isoweekday() {
    return isoWeekday();
  }

  /* Return the day of the week as an `ISODayOfWeek`.
     `Monday` == 1, `Sunday` == 7 */
  proc date.isoWeekday() {
    return try! (weekday(): int + 1): ISODayOfWeek;
  }

  /* Return the ISO date as a tuple containing the ISO year, ISO week number,
     and ISO day of the week
   */
  deprecated "'date.isocalendar()' is deprecated. Please use 'date.isoCalendar()' instead"
  proc date.isocalendar() {
    return isoCalendar();
  }

  /* Return the ISO date as a tuple containing the ISO year, ISO week number,
     and ISO day of the week
   */
  proc date.isoCalendar() {
    proc findThursday(d: date) {
      var wd = d.weekday();
      return d + new timedelta(days = (DayOfWeek.Thursday:int - wd:int));
    }

    proc findyear(d: date) {
      return findThursday(d).year;
    }

    proc findFirstDayOfYear(year) {
      var thu = findThursday((new date(year, 1, 1)));
      if thu.year < year {
        return thu + new timedelta(days=4);
      } else { // thu.year == year
        return thu + new timedelta(days=-3);
      }
    }

    const y = findyear(this);
    const firstDay = findFirstDayOfYear(y);
    const delta = this - firstDay;

    return (y, 1+delta.days/7, isoWeekday(): int);
  }

  /* Return the date as a `string` in ISO 8601 format: "YYYY-MM-DD" */
  deprecated "'date.isoformat()' is deprecated. Please use 'date.isoFormat()' instead"
  proc date.isoformat() {
    return isoFormat();
  }

  /* Return the date as a `string` in ISO 8601 format: "YYYY-MM-DD" */
  proc date.isoFormat() {
    var yearstr = year: string;
    var monthstr = month: string;
    var daystr = day: string;

    if year < 10 then
      yearstr = "000" + yearstr;
    else if year < 100 then
      yearstr = "00" + yearstr;
    else if year < 1000 then
      yearstr = "0" + yearstr;

    if month < 10 then
      monthstr = "0" + monthstr;
    if day < 10 then
      daystr = "0" + daystr;

    return yearstr + "-" + monthstr + "-" + daystr;
  }

  /* Return a `string` representing the date */
  proc date.ctime() {
    const month = strftime("%b");
    const wday = strftime("%a");

    const extraSpace = if day < 10 then " " else "";
    return wday + " " + month +
           " " + extraSpace + day:string + " 00:00:00 " + year: string;
  }

  /* Return a formatted `string` matching the `format` argument and the date */
  proc date.strftime(fmt: string) {
    extern proc strftime(s: c_void_ptr, size: c_size_t, format: c_string, ref timeStruct: tm);
    const bufLen: c_size_t = 100;
    var buf: [1..bufLen] c_char;
    var timeStruct: tm;

    timeStruct.tm_sec = 0;
    timeStruct.tm_min = 0;
    timeStruct.tm_hour = 0;
    timeStruct.tm_isdst = 0;
    timeStruct.tm_gmtoff = 0;
    timeStruct.tm_zone = nil;

    timeStruct.tm_year = (year-1900): int(32); // 1900 based
    timeStruct.tm_mon = (month-1): int(32);    // 0 based
    timeStruct.tm_mday = day: int(32);
    timeStruct.tm_wday = (weekday(): int(32) + 1) % 7; // shift Sunday to 0
    timeStruct.tm_yday = (this - new date(year, 1, 1)).days: int(32);

    strftime(c_ptrTo(buf), bufLen, fmt.c_str(), timeStruct);
    var str: string;
    try! {
      str = createStringWithNewBuffer(c_ptrTo(buf):c_string);
    }
    return str;
  }

  private use IO;

  /* Read or write a date value from channel `f` */
  proc date.readWriteThis(f) throws {
    const dash = new ioLiteral("-");

    if f.writing {
      try! {
        f.write(isoFormat());
      }
    } else {
      const binary = f.binary(),
            arrayStyle = f.styleElement(QIO_STYLE_ELEMENT_ARRAY),
            isjson = arrayStyle == QIO_ARRAY_FORMAT_JSON && !binary;

      if isjson then
        f <~> new ioLiteral('"');

      f <~> chpl_year <~> dash <~> chpl_month <~> dash <~> chpl_day;

      if isjson then
        f <~> new ioLiteral('"');
    }
  }


  /* Operators on date values */
  pragma "no doc"
  operator date.+(d: date, t: timedelta): date {
    return date.fromOrdinal(d.toOrdinal() + t.days);
  }

  pragma "no doc"
  operator date.+(t: timedelta, d: date): date {
    return d + t;
  }

  pragma "no doc"
  operator date.-(d: date, t: timedelta): date {
    return date.fromOrdinal(d.toOrdinal() - t.days);
  }

  pragma "no doc"
  operator date.-(d1: date, d2: date): timedelta {
    return new timedelta(days=d1.toOrdinal() - d2.toOrdinal());
  }

  pragma "no doc"
  operator date.<(d1: date, d2: date) {
    return d1.toOrdinal() < d2.toOrdinal();
  }

  pragma "no doc"
  operator date.<=(d1: date, d2: date) {
    return d1.toOrdinal() <= d2.toOrdinal();
  }

  pragma "no doc"
  operator date.>(d1: date, d2: date) {
    return d1.toOrdinal() > d2.toOrdinal();
  }

  pragma "no doc"
  operator date.>=(d1: date, d2: date) {
    return d1.toOrdinal() >= d2.toOrdinal();
  }


  /* A record representing a time */
  record time {
    pragma "no doc"
    var chpl_hour, chpl_minute, chpl_second, chpl_microsecond: int;
    pragma "no doc"
    var chpl_tzinfo: shared TZInfo?;

    /* The hour represented by this `time` value */
    proc hour {
      return chpl_hour;
    }

    /* The minute represented by this `time` value */
    proc minute {
      return chpl_minute;
    }

    /* The second represented by this `time` value */
    proc second {
      return chpl_second;
    }

    /* The microsecond represented by this `time` value */
    proc microsecond {
      return chpl_microsecond;
    }

    /* The timezone represented by this `time` value */
    proc tzinfo {
      return chpl_tzinfo;
    }

    /* The minimum representable `time` */
    proc type min {
      return new time();
    }

    /* The maximum representable `time` */
    proc type max {
      return new time(23, 59, 59, 999999);
    }

    /* The minimum non-zero difference between two times */
    proc type resolution {
      return new timedelta(microseconds=1);
    }
  }

  /* initializers/factories for time values */

  /* Initialize a new `time` value from the given `hour`, `minute`, `second`,
     `microsecond`, and `timezone`.  All arguments are optional
   */
  proc time.init(hour=0, minute=0, second=0, microsecond=0,
                 in tzinfo: shared TZInfo?) {
    if chpl_warnUnstable {
      compilerWarning("tzinfo is unstable; its type may change in the future");
    }
    if hour < 0 || hour >= 24 then
      HaltWrappers.initHalt("hour out of range");
    if minute < 0 || minute >= 60 then
      HaltWrappers.initHalt("minute out of range");
    if second < 0 || second >= 60 then
      HaltWrappers.initHalt("second out of range");
    if microsecond < 0 || microsecond >= 1000000 then
      HaltWrappers.initHalt("microsecond out of range");
    this.chpl_hour = hour;
    this.chpl_minute = minute;
    this.chpl_second = second;
    this.chpl_microsecond = microsecond;
    this.chpl_tzinfo = tzinfo;
  }

  /* Initialize a new `time` value from the given `hour`, `minute`, `second`,
     `microsecond`.  All arguments are optional
   */
  proc time.init(hour=0, minute=0, second=0, microsecond=0) {
    if hour < 0 || hour >= 24 then
      HaltWrappers.initHalt("hour out of range");
    if minute < 0 || minute >= 60 then
      HaltWrappers.initHalt("minute out of range");
    if second < 0 || second >= 60 then
      HaltWrappers.initHalt("second out of range");
    if microsecond < 0 || microsecond >= 1000000 then
      HaltWrappers.initHalt("microsecond out of range");
    this.chpl_hour = hour;
    this.chpl_minute = minute;
    this.chpl_second = second;
    this.chpl_microsecond = microsecond;
    this.chpl_tzinfo = nil;
  }

  /* Initialize a new `time` value from the given `hour`, `minute`, `second`,
     `microsecond`, and `timezone`.  All arguments are optional
   */

  pragma "no doc"
  proc time.deinit() {
  }

  /* Methods on time values */

  /* Replace the `hour`, `minute`, `second`, `microsecond` in a
     `time` to create a new `time`. All arguments are optional.
   */
  proc time.replace(hour=-1, minute=-1, second=-1, microsecond=-1) {
    const newhour = if hour != -1 then hour else this.hour;
    const newminute = if minute != -1 then minute else this.minute;
    const newsecond = if second != -1 then second else this.second;
    const newmicrosecond = if microsecond != -1 then microsecond else this.microsecond;

    return new time(newhour, newminute, newsecond, newmicrosecond);
  }

  /* Replace the `hour`, `minute`, `second`, `microsecond` and `tzinfo` in a
     `time` to create a new `time`. All arguments are optional.
   */
  proc time.replace(hour=-1, minute=-1, second=-1, microsecond=-1,
                    in tzinfo) {
    if chpl_warnUnstable {
      compilerWarning("tzinfo is unstable; its type may change in the future");
    }
    const newhour = if hour != -1 then hour else this.hour;
    const newminute = if minute != -1 then minute else this.minute;
    const newsecond = if second != -1 then second else this.second;
    const newmicrosecond = if microsecond != -1 then microsecond else this.microsecond;

    return new time(newhour, newminute, newsecond, newmicrosecond, tzinfo);
  }

  /* Return a `string` representing the `time` in ISO format */
  deprecated "'time.isoformat()' is deprecated. Please use 'time.isoFormat()' instead"
  proc time.isoformat() {
    return isoFormat();
  }

  /* Return a `string` representing the `time` in ISO format */
  proc time.isoFormat() {
    proc makeNDigits(n, d) {
      var ret = d: string;
      while ret.size < n {
        ret = "0" + ret;
      }
      return ret;
    }

    var ret = makeNDigits(2, hour) + ":" +
              makeNDigits(2, minute) + ":" +
              makeNDigits(2, second);

    if microsecond != 0 {
      ret = ret + "." + makeNDigits(6, microsecond);
    }
    var offset = utcOffset();
    if tzinfo.borrow() != nil {
      var sign: string;
      if offset.days < 0 {
        offset = -offset;
        sign = "-";
      } else {
        sign = "+";
      }
      ret = ret + sign + makeNDigits(2, offset.seconds/(60*60)) + ":" +
                         makeNDigits(2, offset.seconds % (60*60) / 60);
    }
    return ret;
  }

  /* Return the offset from UTC */
  deprecated "'time.utcoffset()' is deprecated. Please use 'time.utcOffset()' instead"
  proc time.utcoffset() {
<<<<<<< HEAD
    if chpl_warnUnstable {
      compilerWarning("tzinfo is unstable; its type may change in the future");
    }
=======
    return utcOffset();
  }

  /* Return the offset from UTC */
  proc time.utcOffset() {
>>>>>>> b1f1abb1
    if tzinfo.borrow() == nil {
      return new timedelta();
    } else {
      return tzinfo!.utcOffset(datetime.now());
    }
  }

  /* Return the daylight saving time offset */
  proc time.dst() {
    if chpl_warnUnstable {
      compilerWarning("tzinfo is unstable; its type may change in the future");
    }
    if tzinfo.borrow() == nil {
      return new timedelta();
    } else {
      return tzinfo!.dst(datetime.now());
    }
  }

  /* Return the name of the timezone for this `time` value */
  proc time.tzname() {
    if chpl_warnUnstable {
      compilerWarning("tzinfo is unstable; its type may change in the future");
    }
    if tzinfo.borrow() == nil then
      return "";
    else
      return tzinfo!.tzname(new datetime(1,1,1));
  }

  /* Return a `string` matching the `format` argument for this `time` */
  proc time.strftime(fmt: string) {
    extern proc strftime(s: c_void_ptr, size: c_size_t, format: c_string, ref timeStruct: tm);
    const bufLen: c_size_t = 100;
    var buf: [1..bufLen] c_char;
    var timeStruct: tm;

    timeStruct.tm_sec = second: int(32);
    timeStruct.tm_min = minute: int(32);
    timeStruct.tm_hour = hour: int(32);
    timeStruct.tm_year = 0;
    timeStruct.tm_mday = 1;
    timeStruct.tm_mon = 1;

    timeStruct.tm_wday = ((new date(1900, 1, 1)).weekday():int(32) + 1) % 7;
    timeStruct.tm_yday = 0;

    if tzinfo.borrow() != nil {
      timeStruct.tm_gmtoff = abs(utcOffset()).seconds: c_long;
      timeStruct.tm_zone = __primitive("cast", tm_zoneType, tzname().c_str());
      timeStruct.tm_isdst = dst().seconds: int(32);
    } else {
      timeStruct.tm_gmtoff = 0;
      timeStruct.tm_zone = __primitive("cast", tm_zoneType, "".c_str());
      timeStruct.tm_isdst = -1;
    }

    strftime(c_ptrTo(buf), bufLen, fmt.c_str(), timeStruct);
    var str: string;
    try! {
      str = createStringWithNewBuffer(c_ptrTo(buf):c_string);
    }

    return str;
  }

  /* Read or write a time value from channel `f` */
  proc time.readWriteThis(f) throws {
    const colon = new ioLiteral(":");
    if f.writing {
      try! {
        f.write(isoFormat());
      }
    } else {
      const binary = f.binary(),
            arrayStyle = f.styleElement(QIO_STYLE_ELEMENT_ARRAY),
            isjson = arrayStyle == QIO_ARRAY_FORMAT_JSON && !binary;

      if isjson then
        f <~> new ioLiteral('"');

      f <~> chpl_hour <~> colon <~> chpl_minute <~> colon <~> chpl_second
        <~> new ioLiteral(".") <~> chpl_microsecond;

      if isjson then
        f <~> new ioLiteral('"');
    }
  }


  /* Operators on time values */

  pragma "no doc"
  operator time.==(t1: time, t2: time): bool {
    var dt1 = datetime.combine(d=new date(2000, 1, 1), t=t1);
    var dt2 = datetime.combine(d=new date(2000, 1, 1), t=t2);
    return dt1 == dt2;
  }

  pragma "no doc"
  operator time.!=(t1: time, t2: time) {
    return !(t1 == t2);
  }

  pragma "no doc"
  operator time.<(t1: time, t2: time): bool {
    if (t1.tzinfo.borrow() != nil && t2.tzinfo.borrow() == nil) ||
        (t1.tzinfo.borrow() == nil && t2.tzinfo.borrow() != nil) {
      halt("both datetimes must both be either naive or aware");
    } else if t1.tzinfo == t2.tzinfo {
      const sec1 = t1.hour*3600 + t1.minute*60 + t1.second;
      const usec1 = t1.microsecond;
      const sec2 = t2.hour*3600 + t2.minute*60 + t2.second;
      const usec2 = t2.microsecond;
      if sec1 < sec2 then
        return true;
      else if sec1 == sec2 then
        return usec1 < usec2;
      else
        return false;
    } else {
      // As far as I can tell, python's datetime.time() comparisons don't
      // pay attention to the timezones.
      // >>> central = pytz.timezone("US/Central")
      // >>> pacific = pytz.timezone("US/Pacific")
      // >>> datetime.time(12,3,4,5,tzinfo=central) >
      //     datetime.time(12,3,4,5,tzinfo=pacific)
      // False
      // >>> datetime.time(12,3,4,6,tzinfo=central) >
      //     datetime.time(12,3,4,5,tzinfo=pacific)
      // True
      //
      // This compares the time on a specific date, and factors in the
      // time zones.
      const dt1 = datetime.combine(new date(1900, 1, 1), t1);
      const dt2 = datetime.combine(new date(1900, 1, 1), t2);
      return dt1 < dt2;
      //return (t1.replace(tzinfo=nil) - t1.utcOffset()) <
      //       (t2.replace(tzinfo=nil) - t2.utcOffset());
    }
  }

  pragma "no doc"
  operator time.<=(t1: time, t2: time): bool {
    if (t1.tzinfo.borrow() != nil && t2.tzinfo.borrow() == nil) ||
        (t1.tzinfo.borrow() == nil && t2.tzinfo.borrow() != nil) {
      halt("both datetimes must both be either naive or aware");
    } else if t1.tzinfo == t2.tzinfo {
      const sec1 = t1.hour*3600 + t1.minute*60 + t1.second;
      const usec1 = t1.microsecond;
      const sec2 = t2.hour*3600 + t2.minute*60 + t2.second;
      const usec2 = t2.microsecond;
      if sec1 < sec2 then
        return true;
      else if sec1 == sec2 then
        return usec1 <= usec2;
      else
        return false;
    } else {
      const dt1 = datetime.combine(new date(1900, 1, 1), t1);
      const dt2 = datetime.combine(new date(1900, 1, 1), t2);
      return dt1 <= dt2;
    }
  }

  pragma "no doc"
  operator time.>(t1: time, t2: time): bool {
    if (t1.tzinfo.borrow() != nil && t2.tzinfo.borrow() == nil) ||
        (t1.tzinfo.borrow() == nil && t2.tzinfo.borrow() != nil) {
      halt("both datetimes must both be either naive or aware");
    } else if t1.tzinfo == t2.tzinfo {
      const sec1 = t1.hour*3600 + t1.minute*60 + t1.second;
      const usec1 = t1.microsecond;
      const sec2 = t2.hour*3600 + t2.minute*60 + t2.second;
      const usec2 = t2.microsecond;
      if sec1 > sec2 then
        return true;
      else if sec1 == sec2 then
        return usec1 > usec2;
      else
        return false;
    } else {
      const dt1 = datetime.combine(new date(1900, 1, 1), t1);
      const dt2 = datetime.combine(new date(1900, 1, 1), t2);
      return dt1 > dt2;
    }
  }

  pragma "no doc"
  operator time.>=(t1: time, t2: time): bool {
    if (t1.tzinfo.borrow() != nil && t2.tzinfo.borrow() == nil) ||
        (t1.tzinfo.borrow() == nil && t2.tzinfo.borrow() != nil) {
      halt("both datetimes must both be either naive or aware");
    } else if t1.tzinfo == t2.tzinfo {
      const sec1 = t1.hour*3600 + t1.minute*60 + t1.second;
      const usec1 = t1.microsecond;
      const sec2 = t2.hour*3600 + t2.minute*60 + t2.second;
      const usec2 = t2.microsecond;
      if sec1 > sec2 then
        return true;
      else if sec1 == sec2 then
        return usec1 >= usec2;
      else
        return false;
    } else {
      const dt1 = datetime.combine(new date(1900, 1, 1), t1);
      const dt2 = datetime.combine(new date(1900, 1, 1), t2);
      return dt1 >= dt2;
    }
  }

  /* A record representing a combined `date` and `time` */
  record datetime {
    pragma "no doc"
    var chpl_date: date;
    pragma "no doc"
    var chpl_time: time;

    /* The minimum representable `date` and `time` */
    proc type min {
      return this.combine(date.min, time.min);
    }

    /* The maximum representable `date` and `time` */
    proc type max {
      return this.combine(date.max, time.max);
    }

    /* The minimum non-zero difference between two datetimes */
    proc type resolution {
      return new timedelta(microseconds=1);
    }

    /* The year represented by this `datetime` value */
    proc year {
      return chpl_date.year;
    }

    /* The month represented by this `datetime` value */
    proc month {
      return chpl_date.month;
    }

    /* The day represented by this `datetime` value */
    proc day {
      return chpl_date.day;
    }

    /* The hour represented by this `datetime` value */
    proc hour {
      return chpl_time.hour;
    }

    /* The minute represented by this `datetime` value */
    proc minute {
      return chpl_time.minute;
    }

    /* The second represented by this `datetime` value */
    proc second {
      return chpl_time.second;
    }

    /* The microsecond represented by this `datetime` value */
    proc microsecond {
      return chpl_time.microsecond;
    }

    /* The timezone represented by this `datetime` value */
    proc tzinfo {
      return chpl_time.tzinfo;
    }
  }

  /* initializers/factories for datetime values */

  pragma "no doc"
  proc datetime.init() {
  }

  /* Initialize a new `datetime` value from the given `year`, `month`, `day`,
     `hour`, `minute`, `second`, `microsecond` and timezone.  The `year`,
     `month`, and `day` arguments are required, the rest are optional.
   */
  proc datetime.init(year, month, day,
                     hour=0, minute=0, second=0, microsecond=0,
                     in tzinfo) {
    if chpl_warnUnstable {
      compilerWarning("tzinfo is unstable; its type may change in the future");
    }
    chpl_date = new date(year, month, day);
    chpl_time = new time(hour, minute, second, microsecond, tzinfo);
  }

  /* Initialize a new `datetime` value from the given `year`, `month`, `day`,
     `hour`, `minute`, `second`, `microsecond` and timezone.  The `year`,
     `month`, and `day` arguments are required, the rest are optional.
   */
  proc datetime.init(year, month, day,
                     hour=0, minute=0, second=0, microsecond=0) {
    chpl_date = new date(year, month, day);
    chpl_time = new time(hour, minute, second, microsecond);
  }

  /* Initialize a new `datetime` value from the given `date` and `time` */
  proc datetime.init(d: date, t: time) {
    chpl_date = d;
    chpl_time = t;
  }

  /* Return a `datetime` value representing the current time and date */
  proc type datetime.today() {
    return this.now();
  }

  /* Return a `datetime` value representing the current time and date */
  proc type datetime.now() {
    const timeSinceEpoch = getTimeOfDay();
    const lt = getLocalTime(timeSinceEpoch);
    return new datetime(year=lt.tm_year+1900, month=lt.tm_mon+1,
                        day=lt.tm_mday,       hour=lt.tm_hour,
                        minute=lt.tm_min,     second=lt.tm_sec,
                        microsecond=timeSinceEpoch(1));
  }

  /* Return a `datetime` value representing the current time and date */
  proc type datetime.now(in tz: shared TZInfo?) {
    if tz.borrow() == nil {
      const timeSinceEpoch = getTimeOfDay();
      const lt = getLocalTime(timeSinceEpoch);
      return new datetime(year=lt.tm_year+1900, month=lt.tm_mon+1,
                          day=lt.tm_mday,       hour=lt.tm_hour,
                          minute=lt.tm_min,     second=lt.tm_sec,
                          microsecond=timeSinceEpoch(1));
    } else {
      if chpl_warnUnstable  {
        compilerWarning("tzinfo is unstable; its type may change in the future");
      }
      const timeSinceEpoch = getTimeOfDay();
      const td = new timedelta(seconds=timeSinceEpoch(0),
                               microseconds=timeSinceEpoch(1));
      const utcNow = unixEpoch + td;

      return (utcNow + tz!.utcOffset(utcNow)).replace(tzinfo=tz);
    }
  }

  /* Return a `datetime` value representing the current time and date in UTC */
  deprecated "'datetime.utcnow()' is deprecated. Please use 'datetime.utcNow()' instead"
  proc type datetime.utcnow() {
    return utcNow();
  }

  /* Return a `datetime` value representing the current time and date in UTC */
  proc type datetime.utcNow() {
    const timeSinceEpoch = getTimeOfDay();
    const td = new timedelta(seconds=timeSinceEpoch(0),
                             microseconds=timeSinceEpoch(1));
    return unixEpoch + td;
  }


  /* The `datetime` that is `timestamp` seconds from the epoch */
<<<<<<< HEAD
  proc type datetime.fromtimestamp(timestamp: real) {
    return datetime.utcfromtimestamp(timestamp);
  }

  /* The `datetime` that is `timestamp` seconds from the epoch */
  proc type datetime.fromtimestamp(timestamp: real,
                                   in tz: shared TZInfo?) {
=======
  deprecated "'datetime.fromtimestamp()' is deprecated. Please use 'datetime.fromTimestamp()' instead"
  proc type datetime.fromtimestamp(timestamp: real,
                                   in tz: shared TZInfo? = nil) {
    return fromTimestamp(timestamp, tz);
  }

  /* The `datetime` that is `timestamp` seconds from the epoch */
  proc type datetime.fromTimestamp(timestamp: real,
                                   in tz: shared TZInfo? = nil) {
>>>>>>> b1f1abb1
    if tz.borrow() == nil {
      var t = (timestamp: int, ((timestamp - timestamp: int)*1000000): int);
      const lt = getLocalTime(t);
      return new datetime(year=lt.tm_year+1900, month=lt.tm_mon+1,
                          day=lt.tm_mday,       hour=lt.tm_hour,
                          minute=lt.tm_min,     second=lt.tm_sec,
                          microsecond=t(1));
    } else {
<<<<<<< HEAD
      if chpl_warnUnstable {
        compilerWarning("tzinfo is unstable; its type may change in the future");
      }
      var dt = datetime.utcfromtimestamp(timestamp);
      return (dt + tz!.utcoffset(dt)).replace(tzinfo=tz);
=======
      var dt = datetime.utcFromTimestamp(timestamp);
      return (dt + tz!.utcOffset(dt)).replace(tzinfo=tz);
>>>>>>> b1f1abb1
    }
  }


  /* The `datetime` that is `timestamp` seconds from the epoch in UTC */
  deprecated "'datetime.utcfromtimestamp()' is deprecated. Please use 'datetime.utcFromTimestamp()' instead"
  proc type datetime.utcfromtimestamp(timestamp) {
    return utcFromTimestamp(timestamp);
  }

  /* The `datetime` that is `timestamp` seconds from the epoch in UTC */
  proc type datetime.utcFromTimestamp(timestamp) {
    return unixEpoch + new timedelta(seconds=timestamp: int, microseconds=((timestamp-timestamp: int)*1000000): int);
  }


  /* The `datetime` that is `ordinal` days from 1-1-0001 */
  deprecated "'datetime.fromordinal()' is deprecated. Please use 'datetime.fromOrdinal()' instead"
  proc type datetime.fromordinal(ordinal) {
    return fromOrdinal(ordinal);
  }

  /* The `datetime` that is `ordinal` days from 1-1-0001 */
  proc type datetime.fromOrdinal(ordinal) {
    return datetime.combine(date.fromOrdinal(ordinal), new time());
  }

  /* Form a `datetime` value from a given `date` and `time` */
  proc type datetime.combine(d: date, t: time) {
    return new datetime(d.year, d.month, d.day,
                        t.hour, t.minute, t.second, t.microsecond, t.tzinfo);
  }

  /* Methods on datetime values */

  /* Get the `date` portion of the `datetime` value */
  proc datetime.getdate() {
    return chpl_date;
  }

  /* Get the `time` portion of the `datetime` value, with `tzinfo` = nil */
  proc datetime.gettime() {
    if chpl_time.tzinfo.borrow() == nil then
      return chpl_time;
    else
      return new time(hour=hour, minute=minute,
                      second=second, microsecond=microsecond);
  }

  /* Get the `time` since Unix Epoch in seconds
  */
  deprecated "'datetime.timeSinceEpoch()' is deprecated. Please use 'timeSinceEpoch().totalSeconds()' instead."
  proc type datetime.timeSinceEpoch():real {
    var (seconds,microseconds):(real,real) = getTimeOfDay();
    microseconds = microseconds/1000000.0;
    return seconds + microseconds;
  }

  /* Get the `time` portion of the `datetime` value including the
     `tzinfo` field
   */
  proc datetime.timetz() {
    return chpl_time;
  }

  /* Replace the `year`, `month`, `day`, `hour`, `minute`, `second`,
     `microsecond`, or `tzinfo` to form a new `datetime` object. All
     arguments are optional.
   */
  proc datetime.replace(year=-1, month=-1, day=-1,
                        hour=-1, minute=-1, second=-1, microsecond=-1,
                        in tzinfo=this.tzinfo) {
    return datetime.combine(
      new date(if year == -1 then this.year else year,
               if month == -1 then this.month else month,
               if day == -1 then this.day else day),
      new time(if hour == -1 then this.hour else hour,
               if minute == -1 then this.minute else minute,
               if second == -1 then this.second else second,
               if microsecond == -1 then this.microsecond else microsecond,
               tzinfo));
  }

  /* Return the date and time converted into the timezone in the argument */
  proc datetime.astimezone(in tz: shared TZInfo) {
    if chpl_warnUnstable {
      compilerWarning("tzinfo is unstable; its type may change in the future");
    }
    if tzinfo == tz {
      return this;
    }
    const utc = (this - this.utcOffset()).replace(tzinfo=tz);
    return tz.borrow().fromUtc(utc);
  }

  /* Return the offset from UTC */
  deprecated "'datetime.utcoffset()' is deprecated. Please use 'datetime.utcOffset()' instead"
  proc datetime.utcoffset() {
    return utcOffset();
  }

  /* Return the offset from UTC */
  proc datetime.utcOffset() {
    if tzinfo.borrow() == nil {
      halt("utcOffset called on naive datetime");
    } else {
      return tzinfo!.utcOffset(this);
    }
  }
  /* Return the daylight saving time offset */
  proc datetime.dst() {
    if tzinfo.borrow() == nil then
      halt("dst() called with nil tzinfo");
    return tzinfo!.dst(this);
  }

  /* Return the name of the timezone for this `datetime` value */
  proc datetime.tzname() {
    if tzinfo.borrow() == nil then
      return "";
    return tzinfo!.tzname(this);
  }

  /* Return a filled record matching the C `struct tm` type for the given
     `datetime` */
  proc datetime.timetuple() {
    var timeStruct: tm;
    timeStruct.tm_sec = second: int(32);
    timeStruct.tm_min = minute: int(32);
    timeStruct.tm_hour = hour: int(32);
    timeStruct.tm_mday = day: int(32);
    timeStruct.tm_mon = month: int(32);
    timeStruct.tm_year = year: int(32);
    timeStruct.tm_wday = weekday(): int(32);
    timeStruct.tm_yday = (toOrdinal() - (new date(year, 1, 1)).toOrdinal() + 1): int(32);

    if tzinfo.borrow() == nil {
      timeStruct.tm_isdst = -1;
    } else if dst() == new timedelta(0) {
      timeStruct.tm_isdst = 0;
    } else {
      timeStruct.tm_isdst = 1;
    }

    return timeStruct;
  }

  /* Return a filled record matching the C `struct tm` type for the given
     `datetime` in UTC
   */
  proc datetime.utctimetuple() {
    if tzinfo.borrow() == nil {
      var ret = timetuple();
      ret.tm_isdst = 0;
      return ret;
    } else {
      const utc = this.replace(tzinfo=nil) - utcOffset();
      var ret = utc.timetuple();
      ret.tm_isdst = 0;
      return ret;
    }
  }

  /* Return the number of days since 1-1-0001 this `datetime` represents */
  deprecated "'datetime.toordinal()' is deprecated. Please use 'datetime.toOrdinal()' instead"
  proc datetime.toordinal() {
    return toOrdinal();
  }

  /* Return the number of days since 1-1-0001 this `datetime` represents */
  proc datetime.toOrdinal() {
    return getdate().toOrdinal();
  }

  /* Return the day of the week as a `DayOfWeek`.
     `Monday` == 0, `Sunday` == 6
   */
  proc datetime.weekday() {
    return getdate().weekday();
  }

  /* Return the day of the week as an `ISODayOfWeek`.
     `Monday` == 1, `Sunday` == 7
   */
  proc datetime.isoweekday() {
    return getdate().isoweekday();
  }

  /* Return the ISO date as a tuple containing the ISO year, ISO week number,
     and ISO day of the week
   */
  proc datetime.isocalendar() {
    return getdate().isocalendar();
  }

  /* Return the `datetime` as a `string` in ISO format */
  deprecated "'datetime.isoformat()' is deprecated. Please use 'datetime.isoFormat()' instead"
  proc datetime.isoformat(sep="T") {
    return isoFormat(sep);
  }

  /* Return the `datetime` as a `string` in ISO format */
  proc datetime.isoFormat(sep="T") {
    proc zeroPad(nDigits: int, i: int) {
      var numStr = i: string;
      for i in 1..nDigits-numStr.size {
        numStr = "0" + numStr;
      }
      return numStr;
    }
    var micro = if microsecond > 0 then "." + zeroPad(6, microsecond) else "";
    var offset: string;
    if tzinfo.borrow() != nil {
      var utcoff = utcOffset();
      var sign: string;
      if utcoff < new timedelta(0) {
        sign = '-';
        utcoff = abs(utcoff);
      } else {
        sign = '+';
      }
      var hours = utcoff.seconds / (60*60);
      var minutes = (utcoff.seconds % (60*60)) / 60;
      offset = sign +
               (if hours < 10 then "0" + hours: string else hours: string) +
               ":" +
               (if minutes < 10 then "0" + minutes: string else minutes: string);
    }

    // on our Linux64 systems, the "%Y" format doesn't zero-pad to 4
    // characters on its own, so do it manually.
    var year = zeroPad(4, try! strftime("%Y"):int);
    return strftime(year + "-%m-%d" + sep + "%H:%M:%S" + micro + offset);
  }

  /* Create a `datetime` as described by the `date_string` and
     `format` string.  Note that this routine currently only supports
     the format strings of C's strptime().
  */
  proc type datetime.strptime(date_string: string, format: string) {
    extern proc strptime(buf: c_string, format: c_string, ref ts: tm);
    var timeStruct: tm;
    strptime(date_string.c_str(), format.c_str(), timeStruct);
    return new datetime(timeStruct.tm_year + 1900,
                        timeStruct.tm_mon + 1,
                        timeStruct.tm_mday,
                        timeStruct.tm_hour,
                        timeStruct.tm_min,
                        timeStruct.tm_sec);
  }

  /* Create a `string` from a `datetime` matching the `format` string */
  proc datetime.strftime(fmt: string) {
    extern proc strftime(s: c_void_ptr, size: c_size_t, format: c_string, ref timeStruct: tm);
    const bufLen: c_size_t = 100;
    var buf: [1..bufLen] c_char;
    var timeStruct: tm;

    timeStruct.tm_hour = hour: int(32);
    timeStruct.tm_min = minute: int(32);
    timeStruct.tm_sec = second: int(32);

    if tzinfo.borrow() != nil {
      timeStruct.tm_isdst = tzinfo!.dst(this).seconds: int(32);
      timeStruct.tm_gmtoff = tzinfo!.utcOffset(this).seconds: c_long;
      timeStruct.tm_zone = nil;
    } else {
      timeStruct.tm_isdst = -1: int(32);
      timeStruct.tm_gmtoff = 0;
      timeStruct.tm_zone = nil;
    }

    timeStruct.tm_year = (year-1900): int(32); // 1900 based
    timeStruct.tm_mon = (month-1): int(32);    // 0 based
    timeStruct.tm_mday = day: int(32);
    timeStruct.tm_wday = (weekday(): int(32) + 1) % 7; // shift Sunday to 0
    timeStruct.tm_yday = (this.replace(tzinfo=nil) - new datetime(year, 1, 1)).days: int(32);

    // Iterate over format specifiers in strftime(), replacing %f with microseconds
    iter strftok(const ref s: string)
    {
      var per = "";
      for c in s {
        if per == "" {
          if c == '%' {
             per = "%";
          } else {
             yield c;
          }
        } else {
          per += c;

          // Modifiers - (no padding) 0 (0-padding) _ (space padding) E and O (POSIX extensions)
          if per != '%-' && per != '%0' && per != '%_' && per != '%E' && per != '%O' {
            if c == "f" {
              const fmt = if per == "%-f" then "%i" else if per == "%_f" then "%6i" else "%06i";
              try! {
                yield fmt.format(chpl_time.chpl_microsecond);
              }
            } else {
              yield per;
            }
            per = "";
          }
        }
      }
      if per != "" {
        yield per;
      }
    }

    strftime(c_ptrTo(buf), bufLen, "".join(strftok(fmt)).c_str(), timeStruct);

    var str: string;
    try! {
      str = createStringWithNewBuffer(c_ptrTo(buf):c_string);
    }

    return str;
  }

  /* Return a `string` from a `datetime` in the form:
     Wed Dec  4 20:30:40 2002
  */
  proc datetime.ctime() {
    return this.strftime("%a %b %e %T %Y");
  }

  /* Read or write a datetime value from channel `f` */
  proc datetime.readWriteThis(f) throws {
    const dash  = new ioLiteral("-"),
          colon = new ioLiteral(":");

    if f.writing {
      try! {
        f.write(isoFormat());
      }
    } else {
      const binary = f.binary(),
            arrayStyle = f.styleElement(QIO_STYLE_ELEMENT_ARRAY),
            isjson = arrayStyle == QIO_ARRAY_FORMAT_JSON && !binary;

      if isjson then
        f <~> new ioLiteral('"');

      f <~> chpl_date.chpl_year <~> dash <~> chpl_date.chpl_month <~> dash
        <~> chpl_date.chpl_day <~> new ioLiteral("T") <~> chpl_time.chpl_hour
        <~> colon <~> chpl_time.chpl_minute <~> colon <~> chpl_time.chpl_second
        <~> new ioLiteral(".") <~> chpl_time.chpl_microsecond;

      if isjson then
        f <~> new ioLiteral('"');
    }
  }


  // TODO: Add a datetime.timestamp() method

  /* Operators on datetime values */

  pragma "no doc"
  operator datetime.+(td: timedelta, dt: datetime) {
    var newmicro = dt.microsecond + td.microseconds;
    var newsec = dt.second + td.seconds;
    var newmin = dt.minute;
    var newhour = dt.hour;

    // adjust to fit
    newsec += newmicro / 1000000;
    newmicro %= 1000000;

    newmin += newsec / 60;
    newsec %= 60;

    newhour += newmin / 60;
    newmin %= 60;

    var adddays = td.days + newhour / 24;
    newhour %= 24;

    return datetime.combine(date.fromOrdinal(dt.getdate().toOrdinal()+adddays),
                            new time(hour=newhour, minute=newmin,
                                     second=newsec, microsecond=newmicro,
                                     tzinfo=dt.tzinfo));

  }

  pragma "no doc"
  operator datetime.+(dt: datetime, td: timedelta) {
    return td + dt;
  }

  pragma "no doc"
  operator datetime.-(dt: datetime, td: timedelta) {
    var deltasec  = td.seconds % 60;
    var deltamin  = (td.seconds / 60) % 60;
    var deltahour = td.seconds / (60*60);

    var newmicro = dt.microsecond - td.microseconds;
    var newsec = dt.second - deltasec;
    var newmin = dt.minute - deltamin;
    var newhour = dt.hour - deltahour;

    var subDays = td.days;

    if newmicro < 0 {
      newsec -= 1;
      newmicro += 1000000;
    }
    if newsec < 0 {
      newmin -= 1;
      newsec += 60;
    }
    if newmin < 0 {
      newhour -= 1;
      newmin += 60;
    }
    if newhour < 0 {
      subDays += 1;
      newhour += 24;
    }
    return datetime.combine(date.fromOrdinal(dt.getdate().toOrdinal()-subDays),
                            new time(hour=newhour, minute=newmin,
                                     second=newsec, microsecond=newmicro,
                                     tzinfo=dt.tzinfo));
  }

  pragma "no doc"
  operator datetime.-(dt1: datetime, dt2: datetime): timedelta {
    if (dt1.tzinfo.borrow() != nil && dt2.tzinfo.borrow() == nil) ||
       (dt1.tzinfo.borrow() == nil && dt2.tzinfo.borrow() != nil) {
      halt("both datetimes must both be either naive or aware");
    }
    if dt1.tzinfo == dt2.tzinfo {
      const newmicro = dt1.microsecond - dt2.microsecond,
            newsec = dt1.second - dt2.second,
            newmin = dt1.minute - dt2.minute,
            newhour = dt1.hour - dt2.hour,
            newday = dt1.toOrdinal() - dt2.toOrdinal();
      return new timedelta(days=newday, hours=newhour, minutes=newmin,
                           seconds=newsec, microseconds=newmicro);
    } else {
      return dt1.replace(tzinfo=nil) -
                                dt2.replace(tzinfo=nil) +
                                dt2.utcOffset() - dt1.utcOffset();
    }
  }

  pragma "no doc"
  deprecated "'operator datetime.-(dt: datetime, d: date)' is deprecated. Please use 'dt - new datetime(d, new time())' instead."
  operator datetime.-(dt: datetime, d: date):timedelta {
    // convert date to datetime and use the default zero time
    var castDate = datetime.combine(d,new time());
    return dt - castDate;
  }

  pragma "no doc"
  operator datetime.==(dt1: datetime, dt2: datetime): bool {
    if dt1.tzinfo.borrow() == nil && dt2.tzinfo.borrow() != nil ||
       dt1.tzinfo.borrow() != nil && dt2.tzinfo.borrow() == nil {
      halt("Cannot compare naive datetime to aware datetime");
    } else if dt1.tzinfo == dt2.tzinfo {
      // just ignore tzinfo
      var d1: date = dt1.replace(tzinfo=nil).getdate(),
          d2: date = dt2.replace(tzinfo=nil).getdate();
      var t1: time = dt1.replace(tzinfo=nil).gettime(),
          t2: time = dt2.replace(tzinfo=nil).gettime();

      return d1.year == d2.year && d1.month == d2.month && d1.day == d2.day &&
                        t1.hour == t2.hour && t1.minute == t2.minute &&
                        t1.second == t2.second &&
                        t1.microsecond == t2.microsecond;
    } else {
      return (dt1.replace(tzinfo=nil) - dt1.utcOffset()) ==
             (dt2.replace(tzinfo=nil) - dt2.utcOffset());
    }
  }

  pragma "no doc"
  operator datetime.!=(dt1: datetime, dt2: datetime) {
    return !(dt1 == dt2);
  }

  pragma "no doc"
  operator datetime.<(dt1: datetime, dt2: datetime): bool {
    if (dt1.tzinfo.borrow() != nil && dt2.tzinfo.borrow() == nil) ||
        (dt1.tzinfo.borrow() == nil && dt2.tzinfo.borrow() != nil) {
      halt("both datetimes must both be either naive or aware");
    } else if dt1.tzinfo == dt2.tzinfo {
      const date1 = dt1.getdate(),
            date2 = dt2.getdate();
      if date1 < date2 then return true;
      else if date2 < date1 then return false;
      else return dt1.gettime() < dt2.gettime();
    } else {
      return (dt1.replace(tzinfo=nil) - dt1.utcOffset()) <
             (dt2.replace(tzinfo=nil) - dt2.utcOffset());
    }
  }

  pragma "no doc"
  operator datetime.<=(dt1: datetime, dt2: datetime): bool {
    if (dt1.tzinfo.borrow() != nil && dt2.tzinfo.borrow() == nil) ||
        (dt1.tzinfo.borrow() == nil && dt2.tzinfo.borrow() != nil) {
      halt("both datetimes must both be either naive or aware");
    } else if dt1.tzinfo == dt2.tzinfo {
      const date1 = dt1.getdate(),
            date2 = dt2.getdate();
      if date1 < date2 then return true;
      else if date2 < date1 then return false;
      else return dt1.gettime() <= dt2.gettime();
    } else {
      return (dt1.replace(tzinfo=nil) - dt1.utcOffset()) <=
             (dt2.replace(tzinfo=nil) - dt2.utcOffset());
    }
  }

  pragma "no doc"
  operator datetime.>(dt1: datetime, dt2: datetime): bool {
    if (dt1.tzinfo.borrow() != nil && dt2.tzinfo.borrow() == nil) ||
        (dt1.tzinfo.borrow() == nil && dt2.tzinfo.borrow() != nil) {
      halt("both datetimes must both be either naive or aware");
    } else if dt1.tzinfo == dt2.tzinfo {
      const date1 = dt1.getdate(),
            date2 = dt2.getdate();
      if date1 > date2 then return true;
      else if date2 > date1 then return false;
      else return dt1.gettime() > dt2.gettime();
    } else {
      return (dt1.replace(tzinfo=nil) - dt1.utcOffset()) >
             (dt2.replace(tzinfo=nil) - dt2.utcOffset());
    }
  }

  pragma "no doc"
  operator datetime.>=(dt1: datetime, dt2: datetime): bool {
    if (dt1.tzinfo.borrow() != nil && dt2.tzinfo.borrow() == nil) ||
        (dt1.tzinfo.borrow() == nil && dt2.tzinfo.borrow() != nil) {
      halt("both datetimes must both be either naive or aware");
    } else if dt1.tzinfo == dt2.tzinfo {
      const date1 = dt1.getdate(),
            date2 = dt2.getdate();
      if date1 > date2 then return true;
      else if date2 > date1 then return false;
      else return dt1.gettime() >= dt2.gettime();
    } else {
      return (dt1.replace(tzinfo=nil) - dt1.utcOffset()) >=
             (dt2.replace(tzinfo=nil) - dt2.utcOffset());
    }
  }



  /* A record representing an amount of time.  A `timedelta` has fields
     representing days, seconds, and microseconds.  These fields are always
     kept within the following ranges:

     0 <= `microseconds` < 1000000

     0 <= `seconds` < 60*60*24

     -999999999 <= `days` <= 999999999

     It is an overflow error if `days` is outside the given range.
   */
  record timedelta {
    pragma "no doc"
    var chpl_days: int;

    pragma "no doc"
    var chpl_seconds: int;

    pragma "no doc"
    var chpl_microseconds: int;

    /* The number of days this `timedelta` represents */
    proc days {
      return chpl_days;
    }

    /* The number of seconds this `timedelta` represents */
    proc seconds {
      return chpl_seconds;
    }

    /* The number of microseconds this `timedelta` represents */
    proc microseconds {
      return chpl_microseconds;
    }

    /* Return the minimum representable `timedelta` object. */
    proc type min {
      return new timedelta(days=-999999999);
    }

    /* Return the maximum representable `timedelta` object. */
    proc type max {
      return new timedelta(days=999999999, hours=23, minutes=59,
                           seconds=59, microseconds=999999);
    }

    /* Return the smallest positive value representable by a `timedelta`
       object.
     */
    proc type resolution {
      return new timedelta(microseconds=1);
    }
  }

  /* initializers/factories for timedelta values */

  /* Initialize a `timedelta` object.  All arguments are optional and
     default to 0. Since only `days`, `seconds` and `microseconds` are
     stored, the other arguments are converted to days, seconds
     and microseconds. */
  proc timedelta.init(days=0, seconds=0, microseconds=0,
                      milliseconds=0, minutes=0, hours=0, weeks=0) {
    param usps = 1000000,  // microseconds per second
          uspms = 1000,    // microseconds per millisecond
          spd = 24*60*60; // seconds per day

    //       us/sec   sec/min     min/hour
    //       |        |           |
    var us = usps * ((60 * (hours*60 + minutes)) + seconds) +
             uspms * milliseconds + microseconds;
    var sec = us / usps;
    us = us % usps;

    if us < 0 {
      sec -= 1;
      us = usps + us;
    }
    var day = weeks*7 + days + sec / spd;
    sec = sec % (spd);

    if sec < 0 {
      day -= 1;
      sec = spd + sec;
    }

    this.chpl_days = day;
    this.chpl_seconds = sec;
    this.chpl_microseconds = us;

    if this.days < -999999999 then
      HaltWrappers.initHalt("Overflow: days < -999999999");

    if this.days > 999999999 then
      HaltWrappers.initHalt("Overflow: days > 999999999");
  }

  /* Create a `timedelta` from a given number of seconds */
  proc timedelta.init(timestamp: real) {
    this.init(seconds = timestamp: int, microseconds=((timestamp - timestamp: int)*1000000): int);
  }


  /* Methods on timedelta values */

  /* Return the total number of seconds represented by this object */
  proc timedelta.totalSeconds(): real {
    return days*(24*60*60) + seconds + microseconds / 1000000.0;
  }

  /* Return the total number of seconds represented by this object */
  deprecated "'timedelta.total_seconds()' is deprecated. Please use 'timedelta.totalSeconds()' instead."
  proc timedelta.total_seconds(): real {
    return totalSeconds();
  }


  /* Operators on timedelta values */

  pragma "no doc"
  operator timedelta.*(i: int, t: timedelta) {
    return new timedelta(days=i*t.days, seconds=i*t.seconds, microseconds=i*t.microseconds);
  }

  pragma "no doc"
  operator timedelta.*(t: timedelta, i: int) {
    return new timedelta(days=i*t.days, seconds=i*t.seconds, microseconds=i*t.microseconds);
  }

  pragma "no doc"
  operator timedelta./(t: timedelta, i: int) {
    var day = t.days / i;
    var second = t.seconds + (t.days % i)*24*60*60;
    var microsecond = t.microseconds + (second % i)*1000000;
    var us_remainder = microsecond % i;
    second /= i;
    microsecond /= i;

    if us_remainder*2 >= i then
      microsecond += 1; // round up

    return new timedelta(days=day, seconds=second, microseconds=microsecond);
  }

  pragma "no doc"
  operator timedelta.+(t: timedelta) {
    return t;
  }

  pragma "no doc"
  operator timedelta.-(t: timedelta) {
    return new timedelta(days=-t.days, seconds=-t.seconds, microseconds=-t.microseconds);
  }

  pragma "no doc"
  operator timedelta.+(lhs: timedelta, rhs: timedelta) {
    return new timedelta(days=lhs.days+rhs.days,
                         seconds=lhs.seconds+rhs.seconds,
                         microseconds=lhs.microseconds+rhs.microseconds);
  }

  pragma "no doc"
  operator timedelta.-(lhs: timedelta, rhs: timedelta) {
    return new timedelta(days=lhs.days-rhs.days,
                         seconds=lhs.seconds-rhs.seconds,
                         microseconds=lhs.microseconds-rhs.microseconds);
  }

  pragma "no doc"
  operator timedelta.>(lhs: timedelta, rhs: timedelta) {
    const ls = (lhs.days*(24*60*60) + lhs.seconds);
    const rs = (rhs.days*(24*60*60) + rhs.seconds);
    if ls > rs then return true;
    if rs > ls then return false;
    return lhs.microseconds > rhs.microseconds;
  }

  pragma "no doc"
  operator timedelta.>=(lhs: timedelta, rhs: timedelta) {
    return lhs > rhs || lhs == rhs;
  }

  pragma "no doc"
  operator timedelta.<(lhs: timedelta, rhs: timedelta) {
    const ls = (lhs.days*(24*60*60) + lhs.seconds);
    const rs = (rhs.days*(24*60*60) + rhs.seconds);
    if ls < rs then return true;
    if rs < ls then return false;
    return lhs.microseconds < rhs.microseconds;
  }

  pragma "no doc"
  operator timedelta.<=(lhs: timedelta, rhs: timedelta) {
    return lhs < rhs || lhs == rhs;
  }

  /* Return the absolute value of `t`.  If `t` is negative, then returns `-t`,
     else returns `t`.
   */
  proc abs(t: timedelta) {
    if t.days < 0 then
      return -t;
    else
      return t;
  }

  pragma "no doc"
  operator :(t: timedelta, type s:string) {
    var str: string;
    if t.days != 0 {
      str = t.days: string + " day";
      if t.days != 1 && t.days != -1 then
        str += "s";
      str += ", ";
    }
    const seconds = t.seconds % 60;
    const minutes = (t.seconds / 60) % 60;
    const hours = t.seconds / (60*60);
    const microseconds = t.microseconds;

    str += hours: string + ":";
    if minutes < 10 then
      str += "0";
    str += minutes + ":";
    if seconds < 10 then
      str += "0";
    str += seconds;
    if microseconds != 0 {
      str += ".";
      const usLog10 = log10(microseconds): int;
      for i in 1..(5-usLog10) {
        str += "0";
      }

      str += microseconds: string;
    }
    return str;
  }

  /* Abstract base class for time zones. This class should not be used
     directly, but concrete implementations of time zones should be
     derived from it. */
  class TZInfo {
    /* The offset from UTC this class represents */
    deprecated "'TZInfo.utcoffset()' is deprecated. Please use 'TZInfo.utcOffset()' instead"
    proc utcoffset(dt: datetime): timedelta {
      HaltWrappers.pureVirtualMethodHalt();
      return new timedelta();
    }

    /* The offset from UTC this class represents */
    proc utcOffset(dt: datetime): timedelta {
      HaltWrappers.pureVirtualMethodHalt();
      return new timedelta();
    }

    /* The `timedelta` for daylight saving time */
    proc dst(dt: datetime): timedelta {
      HaltWrappers.pureVirtualMethodHalt();
      return new timedelta();
    }

    /* The name of this time zone */
    proc tzname(dt: datetime): string {
      HaltWrappers.pureVirtualMethodHalt();
      return "";
    }

    /* Convert a `time` in UTC to this time zone */
    deprecated "'TZInfo.fromutc()' is deprecated. Please use 'TZInfo.fromUtc()' instead"
    proc fromutc(dt: datetime): datetime {
      HaltWrappers.pureVirtualMethodHalt();
      return new datetime(0,0,0);
    }

    /* Convert a `time` in UTC to this time zone */
    proc fromUtc(dt: datetime): datetime {
      HaltWrappers.pureVirtualMethodHalt();
      return new datetime(0,0,0);
    }

  }

  // TODO: Add a timezone class implementation
}<|MERGE_RESOLUTION|>--- conflicted
+++ resolved
@@ -732,17 +732,11 @@
   /* Return the offset from UTC */
   deprecated "'time.utcoffset()' is deprecated. Please use 'time.utcOffset()' instead"
   proc time.utcoffset() {
-<<<<<<< HEAD
-    if chpl_warnUnstable {
-      compilerWarning("tzinfo is unstable; its type may change in the future");
-    }
-=======
     return utcOffset();
   }
 
   /* Return the offset from UTC */
   proc time.utcOffset() {
->>>>>>> b1f1abb1
     if tzinfo.borrow() == nil {
       return new timedelta();
     } else {
@@ -1106,25 +1100,26 @@
 
 
   /* The `datetime` that is `timestamp` seconds from the epoch */
-<<<<<<< HEAD
+  deprecated "'datetime.fromtimestamp()' is deprecated. Please use 'datetime.fromTimestamp()' instead"
   proc type datetime.fromtimestamp(timestamp: real) {
-    return datetime.utcfromtimestamp(timestamp);
+    return fromTimestamp(timestamp);
   }
 
   /* The `datetime` that is `timestamp` seconds from the epoch */
+  deprecated "'datetime.fromtimestamp()' is deprecated. Please use 'datetime.fromTimestamp()' instead"
   proc type datetime.fromtimestamp(timestamp: real,
                                    in tz: shared TZInfo?) {
-=======
-  deprecated "'datetime.fromtimestamp()' is deprecated. Please use 'datetime.fromTimestamp()' instead"
-  proc type datetime.fromtimestamp(timestamp: real,
-                                   in tz: shared TZInfo? = nil) {
     return fromTimestamp(timestamp, tz);
+  }
+
+  /* The `datetime` that is `timestamp` seconds from the epoch */
+  proc type datetime.fromTimestamp(timestamp: real) {
+    return datetime.utcFromTimestamp(timestamp);
   }
 
   /* The `datetime` that is `timestamp` seconds from the epoch */
   proc type datetime.fromTimestamp(timestamp: real,
-                                   in tz: shared TZInfo? = nil) {
->>>>>>> b1f1abb1
+                                   in tz: shared TZInfo?) {
     if tz.borrow() == nil {
       var t = (timestamp: int, ((timestamp - timestamp: int)*1000000): int);
       const lt = getLocalTime(t);
@@ -1133,16 +1128,11 @@
                           minute=lt.tm_min,     second=lt.tm_sec,
                           microsecond=t(1));
     } else {
-<<<<<<< HEAD
       if chpl_warnUnstable {
         compilerWarning("tzinfo is unstable; its type may change in the future");
       }
-      var dt = datetime.utcfromtimestamp(timestamp);
-      return (dt + tz!.utcoffset(dt)).replace(tzinfo=tz);
-=======
       var dt = datetime.utcFromTimestamp(timestamp);
       return (dt + tz!.utcOffset(dt)).replace(tzinfo=tz);
->>>>>>> b1f1abb1
     }
   }
 
