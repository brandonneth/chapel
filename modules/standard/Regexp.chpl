/*
 * Copyright 2020-2021 Hewlett Packard Enterprise Development LP
 * Copyright 2004-2019 Cray Inc.
 * Other additional copyright holders may be indicated within.
 *
 * The entirety of this work is licensed under the Apache License,
 * Version 2.0 (the "License"); you may not use this file except
 * in compliance with the License.
 *
 * You may obtain a copy of the License at
 *
 *     http://www.apache.org/licenses/LICENSE-2.0
 *
 * Unless required by applicable law or agreed to in writing, software
 * distributed under the License is distributed on an "AS IS" BASIS,
 * WITHOUT WARRANTIES OR CONDITIONS OF ANY KIND, either express or implied.
 * See the License for the specific language governing permissions and
 * limitations under the License.
 */

module Regexp {
<<<<<<< HEAD
   public use Regex;
   compilerWarning("'Regexp' module is deprecated; please use 'Regex' module instead.");
}
=======
  private use SysBasic, SysError, SysCTypes, CPtr;

pragma "no doc"
extern type qio_regexp_t;

pragma "no doc"
extern record qio_regexp_options_t {
  var utf8:bool;
  var posix:bool;
  var literal:bool;
  var nocapture:bool;
  // These ones can be set inside the regexp
  var ignorecase:bool; // (?i)
  var multiline:bool; // (?m)
  var dotnl:bool; // (?s)
  var nongreedy:bool; // (?U)
}

pragma "no doc"
extern proc qio_regexp_null():qio_regexp_t;
private extern proc qio_regexp_init_default_options(ref options:qio_regexp_options_t);
private extern proc qio_regexp_create_compile(str:c_string, strlen:int(64), ref options:qio_regexp_options_t, ref compiled:qio_regexp_t);
private extern proc qio_regexp_create_compile_flags(str:c_string, strlen:int(64), flags:c_string, flagslen:int(64), isUtf8:bool, ref compiled:qio_regexp_t);
pragma "no doc"
extern proc qio_regexp_create_compile_flags_2(str:c_void_ptr, strlen:int(64), flags:c_void_ptr, flagslen:int(64), isUtf8:bool, ref compiled:qio_regexp_t);
private extern proc qio_regexp_retain(const ref compiled:qio_regexp_t);
pragma "no doc"
extern proc qio_regexp_release(ref compiled:qio_regexp_t);
pragma "no doc"

private extern proc qio_regexp_get_options(const ref regexp:qio_regexp_t, ref options: qio_regexp_options_t);
private extern proc qio_regexp_get_pattern(const ref regexp:qio_regexp_t, ref pattern: c_string);
pragma "no doc"
extern proc qio_regexp_get_ncaptures(const ref regexp:qio_regexp_t):int(64);
pragma "no doc"
extern proc qio_regexp_ok(const ref regexp:qio_regexp_t):bool;
private extern proc qio_regexp_error(const ref regexp:qio_regexp_t):c_string;

pragma "no doc"
extern const QIO_REGEXP_ANCHOR_UNANCHORED:c_int;
pragma "no doc"
extern const QIO_REGEXP_ANCHOR_START:c_int;
pragma "no doc"
extern const QIO_REGEXP_ANCHOR_BOTH:c_int;

pragma "no doc"
extern record qio_regexp_string_piece_t {
  var offset:int(64); // counting from 0, -1 means "NULL"
  var len:int(64);
}

private extern proc qio_regexp_string_piece_isnull(ref sp:qio_regexp_string_piece_t):bool;

private extern proc qio_regexp_match(const ref re:qio_regexp_t, text:c_string, textlen:int(64), startpos:int(64), endpos:int(64), anchor:c_int, submatch:_ddata(qio_regexp_string_piece_t), nsubmatch:int(64)):bool;
private extern proc qio_regexp_replace(const ref re:qio_regexp_t, repl:c_string, repllen:int(64), text:c_string, textlen:int(64), startpos:int(64), endpos:int(64), global:bool, ref replaced:c_string, ref replaced_len:int(64)):int(64);

// These two could be folded together if we had a way
// to check if a default argument was supplied
// (or any way to use 'nil' in pass-by-ref)
// This one is documented below.

class BadRegexpError : Error {
  var msg:string;
  proc init(msg: string) {
    this.msg = msg;
  }
  override proc message() {
    return msg;
  }
}

/*
   Compile a regular expression. This routine will throw a
   class:`BadRegexpError` if compilation failed.

   :arg pattern: the regular expression to compile. This argument can be string
                 or bytes. See :ref:`regular-expression-syntax` for details.
                 Note that you may have to escape backslashes. For example, to
                 get the regular expression ``\s``, you'd have to write
                 ``"\\s"`` because the ``\`` is the escape character within
                 Chapel string/bytes literals. Note that, Chapel supports
                 triple-quoted raw string/bytes literals, which do not require
                 escaping backslashes. For example ``"""\s"""`` or ``b"""\s"""``
                 can be used.
   :arg posix: (optional) set to true to disable non-POSIX regular expression
               syntax
   :arg literal: (optional) set to true to treat the regular expression as a
                 literal (ie, create a regexp matching ``pattern`` as a string
                 rather than as a regular expression).
   :arg noCapture: (optional) set to true in order to disable all capture groups
                   in the regular expression
   :arg ignoreCase: (optional) set to true in order to ignore case when
                    matching. Note that this can be set inside the regular
                    expression with ``(?i)``.
   :arg multiLine: (optional) set to true in order to activate multiline mode
                   (meaning that ``^`` and ``$`` match the beginning and end
                   of a line instead of just the beginning and end of the text.
                   Note that this can be set inside a regular expression
                   with ``(?m)``.
   :arg dotAll: (optional) set to true in order to allow ``.``
               to match a newline. Note that this can be set inside the
               regular expression with ``(?s)``.
   :arg nonGreedy: (optional) set to true in order to prefer shorter matches for
                   repetitions; for example, normally x* will match as many x
                   characters as possible and x*? will match as few as possible.
                   This flag swaps the two, so that x* will match as few as
                   possible and x*? will match as many as possible. Note that
                   this flag can be set inside the regular expression with
                   ``(?U)``.

   :throws BadRegexError: If the argument 'pattern' has syntactical errors.
    Refer to https://github.com/google/re2/blob/master/re2/re2.h for more details about error codes.
 */

proc compile(pattern: ?t, posix=false, literal=false, noCapture=false,
             /*i*/ ignoreCase=false, /*m*/ multiLine=false, /*s*/ dotAll=false,
             /*U*/ nonGreedy=false): regexp(t) throws where t==string || t==bytes {

  if CHPL_REGEXP == "none" {
    compilerError("Cannot use Regexp with CHPL_REGEXP=none");
  }

  var opts:qio_regexp_options_t;
  qio_regexp_init_default_options(opts);

  // always use UTF8 for strings.
  // For bytes, this is set to false which means use Latin1
  opts.utf8 = t==string;
  opts.posix = posix;
  opts.literal = literal;
  opts.nocapture = noCapture;
  opts.ignorecase = ignoreCase;
  opts.multiline = multiLine;
  opts.dotnl = dotAll;
  opts.nongreedy = nonGreedy;

  var ret: regexp(t);
  qio_regexp_create_compile(pattern.localize().c_str(), pattern.numBytes, opts, ret._regexp);
  if !qio_regexp_ok(ret._regexp) {
    const patternStr = if t==string then pattern
                                    else pattern.decode(decodePolicy.replace);
    var err_str = qio_regexp_error(ret._regexp);
    var err_msg: string;
    try! {
      err_msg = createStringWithOwnedBuffer(err_str) +
                  " when compiling regexp '" + patternStr + "'";
    }
    throw new owned BadRegexpError(err_msg);
  }
  return ret;
}

pragma "no doc"
pragma "last resort"
proc compile(pattern: ?t, posix=false, literal=false, noCapture=false,
             /*i*/ ignoreCase=false, /*m*/ multiLine=false, /*s*/ dotnl=false,
             /*U*/ nonGreedy=false): regexp(t) throws where t==string || t==bytes {
  compilerWarning("Regexp.compile: 'dotnl' is deprecated. Use 'dotAll' instead.");
  return compile(pattern, posix, literal, noCapture, ignoreCase, multiLine, dotnl, nonGreedy);
}

/*  The reMatch record records a regular expression search match
    or a capture group.

    Regular expression search routines normally return one of these.
    Also, this type can be passed as a capture group argument.
    Lastly, something of type reMatch can be checked for a match
    in a simple if statement, as in:

    .. code-block:: chapel

      var m:reMatch = ...;
      if m then do_something_if_matched();
      if !m then do_something_if_not_matched();

 */
record reMatch {
  /* true if the regular expression search matched successfully */
  var matched:bool;
  /* 0-based offset into the string or channel that matched; -1 if matched=false */
  var offset:byteIndex; // 0-based, -1 if matched==false
  /* the length of the match. 0 if matched==false */
  var size:int; // 0 if matched==false
}

pragma "no doc"
proc _to_reMatch(ref p:qio_regexp_string_piece_t):reMatch {
  if qio_regexp_string_piece_isnull(p) {
    return new reMatch(false, (-1):byteIndex, 0);
  } else {
    return new reMatch(true, p.offset:byteIndex, p.len);
  }
}

pragma "no doc"
inline proc !(m: reMatch) return !m.matched;

pragma "no doc"
inline proc _cond_test(m: reMatch) return m.matched;

/*  This function extracts the part of a string matching a regular
    expression or capture group. This method is intended to be
    called on the same string used as the `text` in a regular
    expression search.

    :arg m: a match (e.g. returned by :proc:`regexp.search`)
    :returns: the portion of ``this`` referred to by the match
 */
proc string.this(m:reMatch) {
  if m.matched then return this[m.offset..#m.size];
  else return "";
}

/*  This function extracts the part of a bytes matching a regular
    expression or capture group. This method is intended to be
    called on the same bytes used as the `text` in a regular
    expression search.

    :arg m: a match (e.g. returned by :proc:`regexp.search`)
    :returns: the portion of ``this`` referred to by the match
 */
proc bytes.this(m:reMatch) {
  if m.matched then return this[m.offset:int..#m.size];
  else return b"";
}

 private use IO;

/*  This class represents a compiled regular expression. Regular expressions
    are currently cached on a per-thread basis and are reference counted.
    To create a compiled regular expression, use the proc:`compile` function.

    A string-based regexp can be cast to a string (resulting in the pattern that
    was compiled). A string can be cast to a string-based regexp (resulting in a
    compiled regexp). Same applies for bytes.
  */
pragma "ignore noinit"
record regexp {

  pragma "no doc"
  type exprType;
  pragma "no doc"
  var home: locale = here;
  pragma "no doc"
  var _regexp:qio_regexp_t = qio_regexp_null();

  proc init(type exprType) {
    this.exprType = exprType;
  }

  proc init=(x: regexp(?)) {
    this.exprType = x.exprType;
    this.home = x.home;
    this._regexp = x._regexp;
    this.complete();
    on home {
      qio_regexp_retain(_regexp);
    }
  }

  /* did this regular expression compile ? */
  pragma "no doc"
  proc ok:bool {
    compilerWarning("regexp: 'ok' is deprecated; errors are used to detect regexp compile errors");
    return qio_regexp_ok(_regexp);
  }
  /*
     returns a string describing any error encountered when compiling this
               regular expression
   */
  pragma "no doc"
  proc error():string {
    param msg = "regexp: 'error()' is deprecated; errors are used to detect regexp compile errors";
    compilerWarning(msg);
    return msg;
  }

  // note - more = overloads are below.
  pragma "no doc"
  proc ref deinit() {
    qio_regexp_release(_regexp);
    _regexp = qio_regexp_null();
  }

  pragma "no doc"
  proc _handle_captures(text: exprType, matches:_ddata(qio_regexp_string_piece_t),
                        nmatches:int, ref captures) {
    assert(nmatches >= captures.size);
    for param i in 0..captures.size-1 {
      var m = _to_reMatch(matches[i+1]);
      if captures[i].type == reMatch {
        captures[i] = m;
      } else {
        if m.matched {
          if captures[i].type == exprType {
            captures[i] = text[m];
          } else {
            try {
              captures[i] = text[m]:captures[i].type;
            } catch {
              var empty:captures[i].type;
              captures[i] = empty;
            }
          }
        } else {
          var empty:captures[i].type;
          captures[i] = empty;
        }
      }
    }
  }

  // Note - we would only need one version of these routines
  // if we had args ...?k supporting 0 args, or if tuples support zero length

  /*
     Search within the passed text for the first match at any offset to this
     regular expression.  This routine will try matching the regular expression
     at different offsets until a match is found. If you want to only match at
     the beginning of the pattern, you can start your pattern with ``^`` and
     end it with ``$`` or use :proc:`regexp.match`. If a capture group was not
     matched, the corresponding argument will get the default value for its
     type.

     :arg text: a string or bytes to search
     :arg captures: (optional) what to capture from the regular expression.
                    If the class:`regexp` was based on string, then, these
                    should be strings or types that strings can cast to. Same
                    applies for bytes.
     :returns: an :record:`reMatch` object representing the offset in text
               where a match occurred

    */
  proc search(text: exprType, ref captures ...?k):reMatch
  {
    return _search_match(text, QIO_REGEXP_ANCHOR_UNANCHORED, true, captures);
  }

  // documented in the captures version
  pragma "no doc"
  proc search(text: exprType):reMatch
  {
    var dummy: int;
    return _search_match(text, QIO_REGEXP_ANCHOR_UNANCHORED, false, dummy);
  }

  /*
     Check for a match to this regular expression at the start of the passed
     text. If a capture group was not matched, the corresponding argument will
     get the default value for its type.

     For example, this function can be used to check to see if a string
     fits a particular template:

     .. code-block:: chapel

       if myRegExp.match("some string") {
         doSomethingIfMatched();
       }

     :arg text: a string or bytes to search
     :arg captures: what to capture from the regular expression.
                    If the class:`regexp` was based on string, then, these
                    should be strings or types that strings can cast to. Same
                    applies for bytes.
     :returns: an :record:`reMatch` object representing the offset in text
               where a match occurred
   */
  proc match(text: exprType, ref captures ...?k):reMatch
  {
    return _search_match(text, QIO_REGEXP_ANCHOR_START, true, captures);
  }

  // documented in the version taking captures.
  pragma "no doc"
  proc match(text: exprType):reMatch
  {
    var dummy: int;
    return _search_match(text, QIO_REGEXP_ANCHOR_START, false, dummy);
  }

  /*
     Check for a match to this regular expression in the full passed text.
     If a capture group was not matched, the corresponding argument will
     get the default value for its type.

     :arg text: a string or bytes to search
     :arg captures: what to capture from the regular expression.
                    If the class:`regexp` was based on string, then, these
                    should be strings or types that strings can cast to. Same
                    applies for bytes.
     :returns: an :record:`reMatch` object representing the offset in text
               where a match occurred

  proc fullmatch(text: exprType, ref captures ...?k):reMatch
  {
    return _search_match(text, QIO_REGEXP_ANCHOR_BOTH, true, captures);
  }

  // documented in the version taking captures.
  pragma "no doc"
  proc fullmatch(text: exprType):reMatch
  {
    var dummy: int;
    return _search_match(text, QIO_REGEXP_ANCHOR_BOTH, false, dummy);
  }
   */

  // Note - we would not need to use has_captures
  // if we had args ...?k supporting 0 args, or if tuples support zero length

  pragma "no doc"
  proc _search_match(text: exprType, anchor: c_int, param has_captures, ref captures):reMatch
  {
    var ret:reMatch;
    on this.home {
      var pos:byteIndex;
      var endpos:byteIndex;

      pos = 0;
      endpos = pos + text.numBytes;

      var matches:_ddata(qio_regexp_string_piece_t);
      param nmatches = if has_captures then 1 + captures.size else 1;
      matches = _ddata_allocate(qio_regexp_string_piece_t, nmatches);
      var got:bool;
      got = qio_regexp_match(_regexp, text.localize().c_str(), text.numBytes,
                             pos:int, endpos:int, anchor,
                             matches, nmatches);
      // Now try to coerce the read strings into the captures.
      if has_captures then _handle_captures(text, matches, nmatches, captures);
      // Now return where we matched.
      ret = new reMatch(got, matches[0].offset:byteIndex, matches[0].len);
      _ddata_free(matches, nmatches);
    }
    return ret;
  }

  /*
     Split the text by occurrences of this regular expression.
     If capturing parentheses are used in pattern, then the text of all
     groups in the pattern are also returned as part of the resulting array.
     If *maxsplit* is nonzero, at most maxsplit splits occur, and the
     remaining text is returned as the last element.

     :arg text: a string or bytes to split
     :arg maxsplit: if nonzero, the maximum number of splits to do
     :yields: each split portion, one at a time
   */
  pragma "not order independent yielding loops"
  iter split(text: exprType, maxsplit: int = 0)
  {
    var matches:_ddata(qio_regexp_string_piece_t);
    var ncaptures = qio_regexp_get_ncaptures(_regexp);
    var nmatches = 1 + ncaptures;
    var pos:byteIndex;
    var endpos:byteIndex;

    on this.home {
      matches = _ddata_allocate(qio_regexp_string_piece_t, nmatches);
    }

    pos = 0;
    endpos = pos + text.numBytes;

    var splits = 0;
    var maxsplits = maxsplit;
    if maxsplit == 0 then maxsplits = max(int);

    while true {
      var splitstart:byteIndex = 0;
      var splitend:byteIndex = 0;
      var got:bool;
      on this.home {
        got = qio_regexp_match(_regexp, text.localize().c_str(), text.numBytes, pos:int, endpos:int, QIO_REGEXP_ANCHOR_UNANCHORED, matches, nmatches);
      }

      splits += 1;
      if got && splits <= maxsplits {
        splitstart = matches[0].offset;
        splitend = matches[0].offset + matches[0].len;
      } else {
        splitstart = endpos;
        splitend = endpos;
      }

      if pos < splitstart {
        // Yield splitted value
        yield text[pos..splitstart-1];
      } else {
        yield "":exprType;
      }

      if got {
        // Yield capture groups
        for i in 1..ncaptures {
          yield text[new reMatch(
                !qio_regexp_string_piece_isnull(matches[i]),
                matches[i].offset:byteIndex,
                matches[i].len)];
        }
      }

      // Advance to splitend.
      pos = splitend;

      if splits > maxsplits || !got then break;
    }
    on this.home {
      _ddata_free(matches, nmatches);
    }
  }

  /* Enumerates matches in the text as well as capture groups.

     :arg text: the string or bytes to search
     :arg captures: (compile-time constant) the size of the captures to return
     :arg maxmatches: the maximum number of matches to return
     :yields: tuples of :record:`reMatch` objects, the 1st is always
              the match for the whole pattern and the rest are the capture groups.
   */
  pragma "not order independent yielding loops"
  iter matches(text: exprType, param captures=0, maxmatches: int = max(int))
  {
    var matches:_ddata(qio_regexp_string_piece_t);
    var nmatches = 1 + captures;
    var pos:byteIndex;
    var endpos:byteIndex;
    var textLength:int;
    on this.home {
      matches = _ddata_allocate(qio_regexp_string_piece_t, nmatches);
    }

    pos = 0;
    textLength = text.numBytes;
    endpos = pos + textLength;

    var nfound = 0;
    var cur = pos;
    while nfound < maxmatches && cur < endpos {
      var got:bool;
      on this.home {
        got = qio_regexp_match(_regexp, text.localize().c_str(), textLength, cur:int, endpos:int, QIO_REGEXP_ANCHOR_UNANCHORED, matches, nmatches);
      }
      if !got then break;
      param nret = captures+1;
      var ret:nret*reMatch;
      for i in 0..captures {
        ret[i] = new reMatch(got, matches[i].offset:byteIndex, matches[i].len);
      }
      yield ret;
      cur = matches[0].offset + matches[0].len;
    }
    on this.home {
      _ddata_free(matches, nmatches);
    }
  }

  /* Perform the same operation as :proc:`regexp.sub` but return a tuple
     containing the new text and the number of substitutions made.

     :arg repl: replace matches with this string or bytes
     :arg text: the text to search and replace within
     :type text: `string` or `bytes`
     :arg global: if true, replace multiple matches
     :returns: a tuple containing (new text, number of substitutions made)
   */
  proc subn(repl: exprType, text: exprType, global = true ):(exprType, int)
  {
    // TODO -- move subn after sub for documentation clarity
    var pos:byteIndex;
    var endpos:byteIndex;

    pos = 0;
    endpos = pos + text.numBytes;

    var replaced:c_string;
    var nreplaced:int;
    var replaced_len:int(64);
    nreplaced = qio_regexp_replace(_regexp, repl.localize().c_str(),
                                   repl.numBytes, text.localize().c_str(),
                                   text.numBytes, pos:int, endpos:int, global,
                                   replaced, replaced_len);

    if exprType==string {
      try! {
        const ret = createStringWithOwnedBuffer(replaced);
        return (ret, nreplaced);
      }
    }
    else {
      const ret = createBytesWithOwnedBuffer(replaced);
      return (ret, nreplaced);
    }
  }

  /*
     Find matches to this regular expression and create a new string or bytes in
     which those matches are replaced by repl.

     :arg repl: replace matches with this string or bytes
     :arg text: the text to search and replace within
     :type text: `string` or `bytes`
     :arg global: if true, replace multiple matches
     :returns: the new string or bytes
   */
  proc sub(repl: exprType, text: exprType, global = true )
  {
    var (str, count) = subn(repl, text, global);
    return str;
  }

  pragma "no doc"
  proc writeThis(f) throws {
    var pattern:exprType;
    on this.home {
      var patternTemp:c_string;
      qio_regexp_get_pattern(this._regexp, patternTemp);
      if exprType == string then {
        try! {
          pattern = createStringWithNewBuffer(patternTemp);
        }
      }
      else {
        pattern = createBytesWithNewBuffer(patternTemp);
      }
    }
    // Note -- this is wrong because we didn't quote
    // and there's no way to get the flags
    f <~> "new regexp(\"" <~> pattern <~> "\")";
  }

  pragma "no doc"
  proc readThis(f) throws {
    var pattern:exprType;
    // Note -- this is wrong because we didn't quote
    // and there's no way to get the flags
    var litOne = new ioLiteral("new regexp(\"");
    var litTwo = new ioLiteral("\")");

    if (f.read(litOne, pattern, litTwo)) then
      on this.home {
        var localPattern = pattern.localize();
        var opts: qio_regexp_options_t;

        qio_regexp_init_default_options(opts);
        qio_regexp_create_compile(localPattern.c_str(),
                                  localPattern.numBytes,
                                  opts,
                                  this._regexp);
      }
  }
}

pragma "no doc"
proc =(ref ret:regexp(?t), x:regexp(t))
{
  // retain -- release
  if x.home == ret.home {
    on x.home {
      qio_regexp_retain(x._regexp);
      qio_regexp_release(ret._regexp);
    }
    ret._regexp = x._regexp;
  } else {
    var pattern:c_string;
    var options:qio_regexp_options_t;

    on ret.home {
      qio_regexp_release(ret._regexp);
    }
    on x.home {
      qio_regexp_get_pattern(x._regexp, pattern);
      qio_regexp_get_options(x._regexp, options);
    }

    qio_regexp_create_compile(pattern, pattern.size, options, ret._regexp);
  }
}

// Cast regexp to string.
pragma "no doc"
inline operator :(x: regexp(string), type t: string) {
  var pattern: t;
  on x.home {
    var cs: c_string;
    qio_regexp_get_pattern(x._regexp, cs);
    if t == string {
      try! {
        pattern = createStringWithOwnedBuffer(cs);
      }
    }
  }
  return pattern;
}

// Cast regexp to bytes.
pragma "no doc"
inline operator :(x: regexp(bytes), type t: bytes) {
  var pattern: t;
  on x.home {
    var cs: c_string;
    qio_regexp_get_pattern(x._regexp, cs);
    pattern = createBytesWithOwnedBuffer(cs);
  }
  return pattern;
}


// Cast string to regexp
pragma "no doc"
inline operator :(x: string, type t: regexp(string)) throws {
  return compile(x);
}

// Cast bytes to regexp
pragma "no doc"
inline operator :(x: bytes, type t: regexp(bytes)) throws {
  return compile(x);
}

/*

   Compile a regular expression and search the receiving string for matches at
   any offset using :proc:`regexp.search`.

   :arg needle: the regular expression to search for
   :arg ignorecase: true to ignore case in the regular expression
   :returns: an :record:`reMatch` object representing the offset in the
             receiving string where a match occurred
 */
proc string.search(needle: string, ignorecase=false):reMatch
{
  // Create a regexp matching the literal for needle
  var re = compile(needle, literal=true, nocapture=true, ignorecase=ignorecase);
  return re.search(this);
}

/*

   Compile a regular expression and search the receiving bytes for matches at
   any offset using :proc:`regexp.search`.

   :arg needle: the regular expression to search for
   :arg ignorecase: true to ignore case in the regular expression
   :returns: an :record:`reMatch` object representing the offset in the
             receiving bytes where a match occurred
 */
proc bytes.search(needle: bytes, ignorecase=false):reMatch
{
  // Create a regexp matching the literal for needle
  var re = compile(needle, literal=true, nocapture=true, ignorecase=ignorecase);
  return re.search(this);
}

// documented in the captures version
pragma "no doc"
proc string.search(needle: regexp(string)):reMatch
{
  return needle.search(this);
}

// documented in the captures version
pragma "no doc"
proc bytes.search(needle: regexp(bytes)):reMatch
{
  return needle.search(this);
}

/* Search the receiving string for a regular expression already compiled
   by calling :proc:`regexp.search`. Search for matches at any offset.

   :arg needle: the compiled regular expression to search for
   :arg captures: (optional) what to capture from the regular expression. These
                  should be strings or types that strings can cast to.
   :returns: an :record:`reMatch` object representing the offset in the
             receiving string where a match occurred
 */
proc string.search(needle: regexp(string), ref captures ...?k):reMatch
{
  return needle.search(this, (...captures));
}

/* Search the receiving bytes for a regular expression already compiled
   by calling :proc:`regexp.search`. Search for matches at any offset.

   :arg needle: the compiled regular expression to search for
   :arg captures: (optional) what to capture from the regular expression. These
                  should be bytes or types that bytes can cast to.
   :returns: an :record:`reMatch` object representing the offset in the
             receiving bytes where a match occurred
 */
proc bytes.search(needle: regexp(bytes), ref captures ...?k):reMatch
{
  return needle.search(this, (...captures));
}

// documented in the captures version
pragma "no doc"
proc string.match(pattern: regexp(string)):reMatch
{
  return pattern.match(this);
}

// documented in the captures version
pragma "no doc"
proc bytes.match(pattern: regexp(bytes)):reMatch
{
  return pattern.match(this);
}

/* Match the receiving string to a regular expression already compiled by
   calling :proc:`regexp.match`. Note that function only returns a match if
   the start of the string matches the pattern. Use :proc:`string.search`
   to search for the pattern at any offset.

   :arg pattern: the compiled regular expression to match
   :arg captures: (optional) what to capture from the regular expression. These
                  should be strings or types that strings can cast to.
   :returns: an :record:`reMatch` object representing the offset in the
             receiving string where a match occurred
 */

proc string.match(pattern: regexp(string), ref captures ...?k):reMatch
{
  return pattern.match(this, (...captures));
}

/* Match the receiving bytes to a regular expression already compiled by
   calling :proc:`regexp.match`. Note that function only returns a match if
   the start of the bytes matches the pattern. Use :proc:`bytes.search`
   to search for the pattern at any offset.

   :arg pattern: the compiled regular expression to match
   :arg captures: (optional) what to capture from the regular expression. These
                  should be bytes or types that bytes can cast to.
   :returns: an :record:`reMatch` object representing the offset in the
             receiving bytes where a match occurred
 */

proc bytes.match(pattern: regexp(bytes), ref captures ...?k):reMatch
{
  return pattern.match(this, (...captures));
}

/*
   Split the the receiving string by occurrences of the passed regular
   expression by calling :proc:`regexp.split`.

   :arg pattern: the regular expression to use to split
   :arg maxsplit: if nonzero, the maximum number of splits to do
   :yields: each split portion, one at a time
 */
iter string.split(pattern: regexp(string), maxsplit: int = 0)
{
  for v in pattern.split(this, maxsplit) {
    yield v;
  }
}

/*
   Split the the receiving bytes by occurrences of the passed regular
   expression by calling :proc:`regexp.split`.

   :arg pattern: the regular expression to use to split
   :arg maxsplit: if nonzero, the maximum number of splits to do
   :yields: each split portion, one at a time
 */
iter bytes.split(pattern: regexp(bytes), maxsplit: int = 0)
{
  for v in pattern.split(this, maxsplit) {
    yield v;
  }
}

/*
   Enumerates matches in the receiving string as well as capture groups
   by calling :proc:`regexp.matches`.

   :arg pattern: the regular expression to find matches
   :arg captures: (compile-time constant) the size of the captures to return
   :arg maxmatches: the maximum number of matches to return
   :yields: tuples of :record:`reMatch` objects, the 1st is always
            the match for the whole pattern and the rest are the capture groups.

*/
iter string.matches(pattern:regexp(string), param captures=0,
                    maxmatches:int=max(int))
{
  for v in pattern.matches(this, captures, maxmatches) {
    yield v;
  }
}

/*
   Enumerates matches in the receiving bytes as well as capture groups
   by calling :proc:`regexp.matches`.

   :arg pattern: the regular expression to find matches
   :arg captures: (compile-time constant) the size of the captures to return
   :arg maxmatches: the maximum number of matches to return
   :yields: tuples of :record:`reMatch` objects, the 1st is always
            the match for the whole pattern and the rest are the capture groups.

*/
iter bytes.matches(pattern:regexp(bytes), param captures=0,
                   maxmatches:int=max(int))
{
  for v in pattern.matches(this, captures, maxmatches) {
    yield v;
  }
}

} /* end of module */
>>>>>>> 8e67fc50
<|MERGE_RESOLUTION|>--- conflicted
+++ resolved
@@ -19,27 +19,8 @@
  */
 
 module Regexp {
-<<<<<<< HEAD
    public use Regex;
    compilerWarning("'Regexp' module is deprecated; please use 'Regex' module instead.");
-}
-=======
-  private use SysBasic, SysError, SysCTypes, CPtr;
-
-pragma "no doc"
-extern type qio_regexp_t;
-
-pragma "no doc"
-extern record qio_regexp_options_t {
-  var utf8:bool;
-  var posix:bool;
-  var literal:bool;
-  var nocapture:bool;
-  // These ones can be set inside the regexp
-  var ignorecase:bool; // (?i)
-  var multiline:bool; // (?m)
-  var dotnl:bool; // (?s)
-  var nongreedy:bool; // (?U)
 }
 
 pragma "no doc"
@@ -937,5 +918,4 @@
   }
 }
 
-} /* end of module */
->>>>>>> 8e67fc50
+} /* end of module */