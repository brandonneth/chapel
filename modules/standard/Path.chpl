/*
 * Copyright 2004-2018 Cray Inc.
 * Other additional copyright holders may be indicated within.
 *
 * The entirety of this work is licensed under the Apache License,
 * Version 2.0 (the "License"); you may not use this file except
 * in compliance with the License.
 *
 * You may obtain a copy of the License at
 *
 *     http://www.apache.org/licenses/LICENSE-2.0
 *
 * Unless required by applicable law or agreed to in writing, software
 * distributed under the License is distributed on an "AS IS" BASIS,
 * WITHOUT WARRANTIES OR CONDITIONS OF ANY KIND, either express or implied.
 * See the License for the specific language governing permissions and
 * limitations under the License.
 */

/* A file utilities library, specifically related to path operations

   The Path module focuses on manipulation of the path to a file or directory.
   Also provided are constant values representing common idioms that may vary
   across operating systems (though rarely in the modern era), such as general
   references to a parent directory or the current directory.

   .. note::

      This module is currently under development and will expand significantly
      in upcoming releases.  Stay tuned!

   Operations which occur on the files or directories referred to by these paths
   may be found in :mod:`FileSystem` (for operations *on* the file) or :mod:`IO`
   (for operations *within* the file).

   Path Computations
   -----------------
   :proc:`commonPath`
   :proc:`realPath`
   :proc:`file.realPath`

   Path Manipulations
   ------------------
   :proc:`joinPath`
   :proc:`splitPath`

   Path Properties
   ---------------
   :proc:`basename`
   :proc:`dirname`
   :proc:`file.getParentName`
   :proc:`isAbsPath`

   Constant and Function Definitions
   ---------------------------------
*/
module Path {

use SysError;
use Sys;

/* Represents generally the current directory */
const curDir = ".";

/* Represents generally the parent directory */
const parentDir = "..";
/* Denotes the separator between a directory and its child. */
const pathSep = "/";

/* Returns the basename of the file name provided.  For instance, in the
   name `/foo/bar/baz`, this function would return `baz`, while `/foo/bar/`
   would yield the empty string.  Note that this is different from the Unix
   basename function.

   :arg name: a string file name.  Note that this string does not have to be
              a valid file name, as the file itself will not be affected.
   :type name: `string`
*/
 proc basename(name: string): string {
   return splitPath(name)[2];
 }

 /* Determines and returns the longest common path prefix of
    all the string pathnames provided.

    :arg paths: Any number of paths
    :type paths: `string`

    :return: The longest common path prefix
    :rtype: `string`
 */

 proc commonPath(paths: string ...?n): string {

   var result: string = "";    // result string
   var inputLength = n;   // size of input array
   var firstPath = paths(1);
   var flag: int = 0;

   // if input is empty, return empty string.
   // if input is just one string, return that string as longest common prefix
   // path.

   if inputLength == 0 then {
     return result;
   } else if inputLength == 1 then{
     return firstPath;
   }

   var prefixArray = firstPath.split(pathSep, -1, false);
   // array of resultant prefix string

   var pos = prefixArray.size;   // rightmost index of common prefix
   var minPathLength = prefixArray.size;

   for i in 2..n do {

     var tempArray = paths(i).split(pathSep, -1, false);
     // temporary array storing the current path under consideration

     var minimum = min(prefixArray.size, tempArray.size);

     if minimum < minPathLength then {
       minPathLength = minimum;
     }

     for itr in 1..minimum do {
       if (tempArray[itr]!=prefixArray[itr] && itr<=pos) {
         pos = itr;
         flag=1;   // indicating that pos was changed
         break;
       }
     }
   }

   if (flag == 1) {
     prefixArray.remove(pos..prefixArray.size);
   } else {
     prefixArray.remove(minPathLength+1..prefixArray.size);
     // in case all paths are subsets of the longest path thus pos was never
     // updated
   }

   result = pathSep.join(prefixArray);

   return result;
 }

 /* Determines and returns the longest common path prefix of
    all the string pathnames provided.

    :arg paths: Any number of paths as an array
    :type paths: `array`

    :return: The longest common path prefix
    :rtype: `string`
 */

 proc commonPath(paths: []): string {

   var result: string = "";    // result string
   var inputLength = paths.size;   // size of input array
   if inputLength == 0 then {     // if input is empty, return empty string.
     return result;
   }
  
   var start: int = paths.domain.first;
   var end: int = paths.domain.last;
   var firstPath = paths[start];
   var delimiter: string;
   var flag: int = 0;

   // if input is just one string, return that string as longest common prefix
   // path.

   if inputLength == 1 then{
     return firstPath;
   }

   // finding delimiter to split the paths.

   if firstPath.find("\\", 1..firstPath.length) == 0 then {
     delimiter = "/";
   } else {
     delimiter = "\\";
   }

   var prefixArray = firstPath.split(delimiter, -1, false);
   // array of resultant prefix string

   var pos = prefixArray.size;   // rightmost index of common prefix
   var minPathLength = prefixArray.size;

   for i in (start+1)..end do {

     var tempArray = paths[i].split(delimiter, -1, false);
     // temporary array storing the current path under consideration

     var minimum = min(prefixArray.size, tempArray.size);

     if minimum < minPathLength then {
       minPathLength = minimum;
     }

     for itr in 1..minimum do {
       if (tempArray[itr]!=prefixArray[itr] && itr<=pos) {
         pos = itr;
         flag = 1;   // indicating that pos was changed
         break;
       }
     }
   }

   if (flag == 1) {
     prefixArray.remove(pos..prefixArray.size);
   } else {
     prefixArray.remove(minPathLength+1..prefixArray.size);
     // in case all paths are subsets of the longest path thus pos was never
     // updated
   }

   result = delimiter.join(prefixArray);

   return result;
 }

/* Returns the parent directory of the file name provided.  For instance,
   in the name `/foo/bar/baz`, this function would return `/foo/bar`, as
   would a call with `/foo/bar/` as the argument.

   :arg name: a string file name.  Note that this string does not have to be
              a valid file name, as the file itself will not be affected.
   :type name: `string`
*/
 proc dirname(name: string): string{
   return splitPath(name)[1];
 }

 /*

   Returns the parent directory of the :type:`~IO.file` record.  For instance,
   a file with path `/foo/bar/baz` would return `/foo/bar`

   :return: The parent directory of the file
   :rtype: `string`

 */
 pragma "no doc"
 proc file.getParentName(out error:syserr): string {
   check(error);

   var ret: string = "unknown";
   if !error {
     var tmp: string;
     tmp = this.realPath(error);
     if !error then
       ret = dirname(new string(tmp));
   }
   return ret;
 }

 /*
   Returns the parent directory of the :type:`~IO.file` record.  For instance,
   a file with path `/foo/bar/baz` would return `/foo/bar`

   Will throw an error if one occurs.

   :return: The parent directory of the file
   :rtype: `string`
 */
 proc file.getParentName(): string throws {
   var err: syserr = ENOERR;
   var ret = getParentName(err);
   if err != ENOERR then try ioerror(err, "in file.getParentName");
   return ret;
 }

/* Determines whether the path specified is an absolute path.

   .. note::

      This is currently only implemented in a Unix environment.  It will not
      behave correctly in a non-Unix environment.

   :arg name: the path to be checked.
   :type name: `string`

   :return: `true` if `name` is an absolute path, `false` otherwise
   :rtype: `bool`
*/

  proc isAbsPath(name: string): bool {
    if name.isEmptyString() {
      return false;
    }
    const len: int = name.length;
    var str: string = name[1];
    if (str == '/') {
      return true;
    } else {
      return false;
    }
  }

/* Join and return one or more paths, putting precedent on the last absolute
   path seen.  Return value is the concatenation of the paths with one
   directory separator following each non-empty argument except the last.
   Examples:

   `joinPath("/foo/bar", "/baz")` will yield `"/baz"`

   `joinPath("/foo", "./baz")` will yield `"/foo/./baz"`

   `joinPath("/foo/", "", "./baz")` will also yield `"/foo/./baz"`

   :arg paths: Any number of paths
   :type paths: `string`

   :return: The concatenation of the last absolute path with everything following
            it, or all the paths provided if no absolute path is present
   :rtype: `string`
*/
  proc joinPath(paths: string ...?n): string {
    var result : string = paths(1); // result variable stores final answer
    // loop to iterate over all the paths
    for i in 2..n {
      var temp : string = paths(i);
      if temp.startsWith('/') {
        result = temp;
      }
      else if result.endsWith('/') {
        result = result + temp;
      }
      else {
        result = result + "/" + temp;
      }
    }
   return result;
 }

pragma "no doc"
proc realPath(out error: syserr, name: string): string {
  extern proc chpl_fs_realpath(path: c_string, ref shortened: c_string): syserr;

  var res: c_string;
  error = chpl_fs_realpath(name.localize().c_str(), res);
  return new string(res, needToCopy=false);
}

/* Given a path `name`, attempts to determine the canonical path referenced.
   This resolves and removes any :data:`curDir` and :data:`parentDir` uses
   present, as well as any symbolic links.  Returns the result

   Will throw an error if one occurs.

   :arg name: A path to resolve.  If the path does not refer to a valid file
              or directory, an error will occur.
   :type name: `string`

   :return: A canonical version of the argument.
   :rtype: `string`
*/
proc realPath(name: string): string throws {
  var err: syserr = ENOERR;
  var ret = realPath(err, name);
  if err != ENOERR then try ioerror(err, "realPath", name);
  return ret;
}

pragma "no doc"
proc file.realPath(out error: syserr): string {
  extern proc chpl_fs_realpath_file(path: qio_file_ptr_t, ref shortened: c_string): syserr;

  var res: c_string;

  if (is_c_nil(_file_internal)) {
    // This file is referencing a null file.  We'll get a segfault if we
    // continue.
    error = EBADF;
    return "";
  }
  error = chpl_fs_realpath_file(_file_internal, res);
  return new string(res, needToCopy=false);
}

/* Determines the canonical path referenced by the :type:`~IO.file` record
   performing this operation.  This resolves and removes any :data:`curDir` and
   :data:`parentDir` uses present, as well as any symbolic links.  Returns the
   result

   Will throw an error if one occurs.

   :return: A canonical path to the file referenced by this :type:`~IO.file`
            record.  If the :type:`~IO.file` record is not valid, an error will
            occur
   :rtype: `string`
*/
proc file.realPath(): string throws {
  var err: syserr = ENOERR;
  var ret = realPath(err);
  if err != ENOERR then try ioerror(err, "in file.realPath");
  return ret;
}

/* Split name into a tuple that is equivalent to (:proc:`dirname`,
   :proc:`basename`).  The second part of the tuple will never contain a slash.
   Examples:

   `splitPath("foo/bar")` will yield `("foo", "bar")`

   `splitPath("bar")` will yield `("", "bar")`

   `splitPath("foo/")` will yield `("foo", "")`

   `splitPath("")` will yield `("", "")`

   `splitPath("/")` will yield `("/", "")`

   With the exception of a path of the empty string or just "/", the original
   path can be recreated from this function's returned parts by joining them
   with the path separator character, either explicitly:

   `dirname` + "/" + `basename`

   or by calling :proc:`joinPath`:

   `joinPath(dirname, basename)`

   :arg name: path to be split
   :type name: `string`
*/
 proc splitPath(name: string): (string, string) {
   var rLoc, lLoc, prev: int = name.rfind(pathSep);
   if (prev != 0) {
     do {
       prev = lLoc;
       lLoc = name.rfind(pathSep, 1..prev-1);
     } while (lLoc + 1 == prev && lLoc > 1);

     if (prev == 1) {
       // This happens when the only instance of pathSep in the string is
       // the first character
       return (name[prev..rLoc], name[rLoc+1..]);
     } else if (lLoc == 1 && prev == 2) {
       // This happens when there is a line of pathSep instances at the
       // start of the string
       return (name[..rLoc], name[rLoc+1..]);
     } else if (prev != rLoc) {
       // If prev wasn't the first character, then we want to skip all those
       // duplicate pathSeps
       return (name[..prev-1], name[rLoc+1..]);
     } else {
       // The last instance of pathSep in the string was on its own, so just
       // snip it out.
       return (name[..rLoc-1], name[rLoc+1..]);
     }
   } else {
     return ("", name);
   }
 }
<<<<<<< HEAD

 /*

 Returns the parent directory of the :type:`~IO.file` record.  For instance,
 a file with path `/foo/bar/baz` would return `/foo/bar`

  :return: The parent directory of the file
  :rtype: `string`

 */
 pragma "no doc"
 proc file.getParentName(out error:syserr): string {
   check(error);

   var ret: string = "unknown";
   if !error {
     var tmp: string;
     tmp = this.realPath(error);
     if !error then
       ret = dirname(new string(tmp));
   }
   return ret;
 }

 /*
 Returns the parent directory of the :type:`~IO.file` record.  For instance,
 a file with path `/foo/bar/baz` would return `/foo/bar`

 Will halt with an error message if one is detected.

  :return: The parent directory of the file
  :rtype: `string`
 */
 proc file.getParentName(): string throws {
   var err: syserr = ENOERR;
   var ret = getParentName(err);
   if err != ENOERR then try ioerror(err, "in file.getParentName");
   return ret;
 }
 
/* Join and return one or more paths, putting precedent on the last absolute
   path seen.  Return value is the concatenation of the paths with one
   directory separator following each non-empty argument except the last.
   Examples:

   `joinPath("/foo/bar", "/baz")` will yield `"/baz"`

   `joinPath("/foo", "./baz")` will yield `"/foo/./baz"`

   `joinPath("/foo/", "", "./baz")` will also yield `"/foo/./baz"`

   :arg paths: Any number of paths
   :type paths: `string`

   :return: The concatenation of the last absolute path with everything following
            it, or all the paths provided if no absolute path is present
   :rtype: `string`
*/
  proc joinPath(paths: string ...?n): string {
    var result : string = paths(1); // result variable stores final answer
   // loop to iterate over all the paths
    for i in 2..n {
      var temp : string = paths(i); 
      if temp.startsWith('/') {
        result = temp;
      }  
      else if result.endsWith('/') {
        result = result + temp;
      }
      else {
        result = result + "/" + temp;
      }
    }
   return result;
 }
 
/* Determines whether the path specified is an absolute path.

   Note: this is currently only implemented in a Unix environment.  It will not
   behave correctly in a non-Unix environment.

   :arg name: the path to be checked.
   :type name: `string`

   :return: `true` if `name` is an absolute path, `false` otherwise
   :rtype: `bool`
*/

  proc isAbsPath(name: string): bool {
    if name.isEmptyString() {
      return false;
    }
    const len: int = name.length;
    var str: string = name[1];
    if (str == '/') {
      return true;
    } else {
      return false;
    }
  }

/* Expands any environment variables in the path of the form `$<name>` or
   `${<name>}` into their values.  If <name> does not exist, they are left
   in place. Returns the path which includes these expansions.

   :arg path: a string representation of a path, which may or may not include
                   `$<name>` or `${<name>}`.
   :type path: `string`

   :return: `path`, having replaced all references to environment variables with
                their values
   :rtype: `string`
*/
  proc expandVars(path: string): string{
    var path_p:string = path;
    var varChars:string = "abcdefghijklmnopqrstuvwxyzABCDEFGHIJKLMNOPQRSTUVWXYZ1234567890_";
    var res:string = "";
    var ind:int = 1;
    var pathlen:int = path_p.length;
    while(ind <= pathlen){
        var c:string = path_p(ind);
        if(c == "$" && ind+1<=pathlen){
            if(path_p(ind+1) == "$"){
                res = res + c;
                ind += 1;
            }
            else if(path_p(ind+1) == "{"){
                path_p = path_p((ind+2)..);
                pathlen = path_p.length;
                ind = path_p.find("}");
                if(ind == 0){
                    res += "${" +path_p;
                    ind = pathlen;
                }
                else{
                    var env_var:string = path_p(..(ind-1));
                    var value:string;
                    var value_c:c_string;
                    var h:int = sys_getenv(env_var.c_str(), value_c);
                    if(h != 0){
                        value = "${" + env_var + "}";
                    }
                    else{
                        value = value_c:string;
                    }
                    res += value;
                }
            }
            else{
                var env_var:string = "";
                ind += 1;
                while(ind <= path_p.length && varChars.find(path_p(ind))!= 0){
                    env_var += path_p(ind);
                    ind += 1;
                }
                var value:string;
                var value_c:c_string;
                var h:int = sys_getenv(env_var.c_str(), value_c);
                if(h != 0){
                    value = "$" + env_var;
                }
                else{
                    value = value_c:string;
                }
                res += value;
                if(ind <= path_p.length){
                    ind -= 1;
                }
            }
        }
        else{
            res += c;
        }
        ind +=1;
    }
    return res;
  }
}
=======
}
>>>>>>> fcb5ed7a
<|MERGE_RESOLUTION|>--- conflicted
+++ resolved
@@ -458,7 +458,6 @@
      return ("", name);
    }
  }
-<<<<<<< HEAD
 
  /*
 
@@ -637,6 +636,3 @@
     return res;
   }
 }
-=======
-}
->>>>>>> fcb5ed7a
