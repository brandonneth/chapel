--- conflicted
+++ resolved
@@ -1988,11 +1988,7 @@
           halt("array slice out of bounds in dimension ", i, ": ", ranges(i));
     }
 
-<<<<<<< HEAD
-    // array slicing by ranges
-=======
     // array slicing by a tuple of ranges
->>>>>>> daa7230d
     pragma "no doc"
     pragma "reference to const when const this"
     proc this(ranges: range(?) ...rank) {
