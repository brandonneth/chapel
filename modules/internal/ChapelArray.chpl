/*
 * Copyright 2004-2017 Cray Inc.
 * Other additional copyright holders may be indicated within.
 *
 * The entirety of this work is licensed under the Apache License,
 * Version 2.0 (the "License"); you may not use this file except
 * in compliance with the License.
 *
 * You may obtain a copy of the License at
 *
 *     http://www.apache.org/licenses/LICENSE-2.0
 *
 * Unless required by applicable law or agreed to in writing, software
 * distributed under the License is distributed on an "AS IS" BASIS,
 * WITHOUT WARRANTIES OR CONDITIONS OF ANY KIND, either express or implied.
 * See the License for the specific language governing permissions and
 * limitations under the License.
 */

// ChapelArray.chpl
//
/* Operations on Domains and Arrays.

   =================================================
   Distribution, Domain and Array Equality operators
   =================================================

   Equality operators are defined to test if two distributions
   are equivalent or not:

   .. code-block:: chapel

     dist1 == dist2
     dist1 != dist2

   Or to test if two domains are equivalent or not:

   .. code-block:: chapel

     dom1 == dom2
     dom1 != dom2

   Arrays are promoted, so the result of the equality operators is
   an array of booleans.  To get a single result use the ``equals``
   method instead.

   .. code-block:: chapel

     arr1 == arr2 // compare each element resulting in an array of booleans
     arr1 != arr2 // compare each element resulting in an array of booleans
     arr1.equals(arr2) // compare entire arrays resulting in a single boolean

   ========================================
   Miscellaneous Domain and Array Operators
   ========================================

   The domain count operator ``#``
   -------------------------------

   The ``#`` operator can be applied to dense rectangular domains
   with a tuple argument whose size matches the rank of the domain
   (or optionally an integer in the case of a 1D domain). The operator
   is equivalent to applying the ``#`` operator to the component
   ranges of the domain and then using them to slice the domain.

   The array count operator ``#``
   ------------------------------
   The ``#`` operator can be applied to dense rectangular arrays
   with a tuple argument whose size matches the rank of the array
   (or optionally an integer in the case of a 1D array). The operator
   is equivalent to applying the ``#`` operator to the array's domain
   and using the result to slice the array.

   The array swap operator ``<=>``
   -------------------------------
   The ``<=>`` operator can be used to swap the contents of two arrays
   with the same shape.

   ================================================
   Set Operations on Associative Domains and Arrays
   ================================================

   Associative domains and arrays support a number of operators for
   set manipulations.  The supported set operators are:

     =======  ====================
     \+ , \|  Union
     &        Intersection
     \-       Difference
     ^        Symmetric Difference
     =======  ====================

   Consider the following code where ``A`` and ``B`` are associative arrays:

   .. code-block:: chapel

     var C = A op B;

   The result ``C`` is a new associative array backed by a new associative
   domain. The domains of ``A`` and ``B`` are not modified by ``op``.

   There are also ``op=`` variants that store the result into the first operand.

   Consider the following code where ``A`` and ``B`` are associative arrays:

   .. code-block:: chapel

     A op= B;

   ``A`` must not share its domain with another array, otherwise the program
   will halt with an error message.

   For the ``+=`` and ``|=`` operators, the value from ``B`` will overwrite
   the existing value in ``A`` when indices overlap.

   ==================================================
   Parallel Safety with respect to Arrays and Domains
   ==================================================

   Users must take care when applying operations to arrays and domains
   concurrently from distinct tasks.  For instance, if one task is
   modifying the index set of a domain while another task is operating
   on either the domain itself or an array declared over that domain,
   this represents a race and could have arbitrary consequences
   including incorrect results and program crashes.  While making
   domains and arrays safe with respect to such concurrent operations
   would be appealing, Chapel's current position is that such safety
   guarantees would be prohibitively expensive.

   Chapel arrays do support concurrent reads, writes, iterations, and
   operations as long as their domains are not being modified
   simultaneously.  Such operations are subject to Chapel's memory
   consistency model like any other memory accesses.  Similarly, tasks
   may make concurrent queries and iterations on a domain as long as
   another task is not simultaneously modifying the domain's index
   set.

   By default, associative (and opaque) domains permit multiple tasks
   to modify their index sets concurrently.  This adds some amount of
   overhead to these operations.  If the user knows that all such
   modifications will be done serially or in a parallel-safe context,
   the overheads can be avoided by setting ``parSafe`` to ``false`` in
   the domain's type declaration.  For example, the following
   declaration creates an associative domain of strings where the
   implementation will do nothing to ensure that simultaneous
   modifications to the domain are parallel-safe:

     .. code-block:: chapel

       var D: domain(string, parSafe=false);

   As with any other domain type, it is not safe to access an
   associative array while its domain is changing, regardless of
   whether ``parSafe`` is set to ``true`` or ``false``.

   ===========================================
   Functions and Methods on Arrays and Domains
   ===========================================

 */
module ChapelArray {

  use ChapelBase; // For opaque type.
  use ChapelTuple;
  use ChapelLocale;
  use ArrayViewSlice;
  use ArrayViewRankChange;
  use ArrayViewReindex;

  // Explicitly use a processor atomic, as most calls to this function are
  // likely be on locale 0
  pragma "no doc"
  var numPrivateObjects: atomic_int64;
  pragma "no doc"
  param nullPid = -1;

  pragma "no doc"
  config param debugBulkTransfer = false;
  pragma "no doc"
  config param useBulkTransfer = true;
  pragma "no doc"
  config param useBulkTransferStride = true;

  // Return POD values from arrays as values instead of const ref?
  pragma "no doc"
  config param PODValAccess = true;

  // Toggles the functionality to perform strided bulk transfers involving
  // distributed arrays.
  //
  // Currently disabled due to observations of higher communication counts
  // compared to element-by-element assignment.
  pragma "no doc"
  config param useBulkTransferDist = false;

  pragma "no doc" // no doc unless we decide to expose this
  config param arrayAsVecGrowthFactor = 1.5;
  pragma "no doc"
  config param debugArrayAsVec = false;

  pragma "privatized class"
  proc _isPrivatized(value) param
    return !_local && ((_privatization && value.dsiSupportsPrivatization()) || value.dsiRequiresPrivatization());
    // Note - _local=true means --local / single locale
    // _privatization is controlled by --[no-]privatization
    // privatization required, not optional, for PrivateDist

  // MPF 2016-10-02: This simple implementation of privatization has some
  // drawbacks:
  // 1) Creating a new privatized object necessarily does something on all
  //    locales; this would be surprising if the user explicitly requested a
  //    Block array on 2 locales for example.
  // 2) Privatized object ids are managed by Locale 0 in a way that, while
  //    relatively low overhead, adds work to Locale 0 that is not present on
  //    the other locales, and again would be surprising if a Block array were
  //    created over other locales only (say, Locales[2] and Locales[3]).

  // Given a dsi Dist/Dom/Array, create an pid integer identifying the
  // privatized version on all locales; and populate each locale
  // with a privatized value that can be retrieved by the pid
  // without communication.
  proc _newPrivatizedClass(value) : int {

    const n = numPrivateObjects.fetchAdd(1);

    const hereID = here.id;
    const privatizeData = value.dsiGetPrivatizeData();
    on Locales[0] do
      _newPrivatizedClassHelp(value, value, n, hereID, privatizeData);

    proc _newPrivatizedClassHelp(parentValue, originalValue, n, hereID, privatizeData) {
      var newValue = originalValue;
      if hereID != here.id {
        newValue = parentValue.dsiPrivatize(privatizeData);
        __primitive("chpl_newPrivatizedClass", newValue, n);
        newValue.pid = n;
      } else {
        __primitive("chpl_newPrivatizedClass", newValue, n);
        newValue.pid = n;
      }
      cobegin {
        if chpl_localeTree.left then
          on chpl_localeTree.left do
            _newPrivatizedClassHelp(newValue, originalValue, n, hereID, privatizeData);
        if chpl_localeTree.right then
          on chpl_localeTree.right do
            _newPrivatizedClassHelp(newValue, originalValue, n, hereID, privatizeData);
      }
    }

    return n;
  }

  // original is the value this method shouldn't free, because it's the
  // canonical version. The rest are copies on other locales.
  proc _freePrivatizedClass(pid:int, original:object):void
  {
    // Do nothing for null pids.
    if pid == nullPid then return;

    on Locales[0] {
      _freePrivatizedClassHelp(pid, original);
    }

    proc _freePrivatizedClassHelp(pid, original) {
      var prv = chpl_getPrivatizedCopy(object, pid);
      if prv != original then
        delete prv;

      extern proc chpl_clearPrivatizedClass(pid:int);
      chpl_clearPrivatizedClass(pid);

      cobegin {
        if chpl_localeTree.left then
          on chpl_localeTree.left do
            _freePrivatizedClassHelp(pid, original);
        if chpl_localeTree.right then
          on chpl_localeTree.right do
            _freePrivatizedClassHelp(pid, original);
      }
    }
  }

  proc _reprivatize(value) {
    const pid = value.pid;
    const hereID = here.id;
    const reprivatizeData = value.dsiGetReprivatizeData();
    on Locales[0] do
      _reprivatizeHelp(value, value, pid, hereID, reprivatizeData);

    proc _reprivatizeHelp(parentValue, originalValue, pid, hereID, reprivatizeData) {
      var newValue = originalValue;
      if hereID != here.id {
        newValue = chpl_getPrivatizedCopy(newValue.type, pid);
        newValue.dsiReprivatize(parentValue, reprivatizeData);
      }
      cobegin {
        if chpl_localeTree.left then
          on chpl_localeTree.left do
            _reprivatizeHelp(newValue, originalValue, pid, hereID, reprivatizeData);
        if chpl_localeTree.right then
          on chpl_localeTree.right do
            _reprivatizeHelp(newValue, originalValue, pid, hereID, reprivatizeData);
      }
    }
  }

  //
  // Take a rank and value and check that the value is a rank-tuple or not a
  // tuple. If the value is not a tuple and expand is true, copy the value into
  // a rank-tuple. If the value is a scalar and rank is 1, copy it into a 1-tuple.
  //
  proc _makeIndexTuple(param rank, t: _tuple, param expand: bool=false) where rank == t.size {
    return t;
  }

  proc _makeIndexTuple(param rank, t: _tuple, param expand: bool=false) where rank != t.size {
    compilerError("index rank must match domain rank");
  }

  proc _makeIndexTuple(param rank, val:integral, param expand: bool=false) {
    if expand || rank == 1 {
      var t: rank*val.type;
      for param i in 1..rank do
        t(i) = val;
      return t;
    } else {
      compilerWarning(val.type:string);
      compilerError("index rank must match domain rank");
      return val;
    }
  }

  pragma "no copy return"
  proc _newArray(value) {
    if _isPrivatized(value) then
      return new _array(_newPrivatizedClass(value), value);
    else
      return new _array(nullPid, value);
  }

  pragma "no copy return"
  proc _getArray(value) {
    if _isPrivatized(value) then
      return new _array(_newPrivatizedClass(value), value, _unowned=true);
    else
      return new _array(nullPid, value, _unowned=true);
  }

  proc _newDomain(value) {
    if _isPrivatized(value) then
      return new _domain(_newPrivatizedClass(value), value);
    else
      return new _domain(nullPid, value);
  }

  proc _getDomain(value) {
    if _isPrivatized(value) then
      return new _domain(value.pid, value, _unowned=true);
    else
      return new _domain(nullPid, value, _unowned=true);
  }

  proc _newDistribution(value) {
    if _isPrivatized(value) then
      return new _distribution(_newPrivatizedClass(value), value);
    else
      return new _distribution(nullPid, value);
  }

  proc _getDistribution(value) {
    if _isPrivatized(value) then
      return new _distribution(value.pid, value, _unowned=true);
    else
      return new _distribution(nullPid, value, _unowned=true);
  }

  // Run-time type support
  //
  // NOTE: the bodies of functions marked with runtime type init fn such as
  // chpl__buildDomainRuntimeType and chpl__buildArrayRuntimeType are replaced
  // by the compiler to just create a record storing the arguments. The body
  // is moved by the compiler to convertRuntimeTypeToValue.
  // The return type of chpl__build...RuntimeType is what tells the
  // compiler which runtime type it is creating.

  //
  // Support for domain types
  //
  pragma "runtime type init fn"
  proc chpl__buildDomainRuntimeType(d: _distribution, param rank: int,
                                   type idxType = int,
                                   param stridable: bool = false)
    return _newDomain(d.newRectangularDom(rank, idxType, stridable));

  pragma "runtime type init fn"
  proc chpl__buildDomainRuntimeType(d: _distribution, type idxType,
                                    param parSafe: bool = true)
    return _newDomain(d.newAssociativeDom(idxType, parSafe));

  pragma "runtime type init fn"
  proc chpl__buildDomainRuntimeType(d: _distribution, type idxType,
                                    param parSafe: bool = true)
   where idxType == _OpaqueIndex
    return _newDomain(d.newOpaqueDom(idxType, parSafe));

  // This function has no 'runtime type init fn' pragma since the idxType of
  // opaque domains is _OpaqueIndex, not opaque.  This function is
  // essentially a wrapper around the function that actually builds up
  // the runtime type.
  proc chpl__buildDomainRuntimeType(d: _distribution, type idxType) type
   where idxType == opaque
    return chpl__buildDomainRuntimeType(d, _OpaqueIndex);

  pragma "runtime type init fn"
  proc chpl__buildSparseDomainRuntimeType(d: _distribution, dom: domain)
    return _newDomain(d.newSparseDom(dom.rank, dom._value.idxType, dom));

  proc chpl__convertValueToRuntimeType(dom: domain) type
   where dom._value:BaseRectangularDom
    return chpl__buildDomainRuntimeType(dom.dist, dom._value.rank,
                              dom._value.idxType, dom._value.stridable);

  proc chpl__convertValueToRuntimeType(dom: domain) type
   where dom._value:BaseAssociativeDom
    return chpl__buildDomainRuntimeType(dom.dist, dom._value.idxType, dom._value.parSafe);

  proc chpl__convertValueToRuntimeType(dom: domain) type
   where dom._value:BaseOpaqueDom
    return chpl__buildDomainRuntimeType(dom.dist, dom._value.idxType);

  proc chpl__convertValueToRuntimeType(dom: domain) type
   where dom._value:BaseSparseDom
    return chpl__buildSparseDomainRuntimeType(dom.dist, dom._value.parentDom);

  proc chpl__convertValueToRuntimeType(dom: domain) type {
    compilerError("the global domain class of each domain map implementation must be a subclass of BaseRectangularDom, BaseAssociativeDom, BaseOpaqueDom, or BaseSparseDom", 0);
    return 0; // dummy
  }

  //
  // Support for array types
  //
  pragma "runtime type init fn"
  proc chpl__buildArrayRuntimeType(dom: domain, type eltType)
    return dom.buildArray(eltType);

  proc _getLiteralType(type t) type {
    if t != c_string then return t;
    else return string;
  }
  /*
   * Support for array literal expressions.
   *
   * Array literals are detected during parsing and converted
   * to a call expr.  Array values pass through the various
   * compilation phases as regular parameters.
   *
   * NOTE:  It would be nice to define a second, less specific, function
   *        to handle the case of multiple types, however this is not
   *        possible atm due to using var args with a query type. */
  pragma "no doc"
  config param CHPL_WARN_DOMAIN_LITERAL = "unset";
  proc chpl__buildArrayExpr( elems ...?k ) {

    if CHPL_WARN_DOMAIN_LITERAL == "true" && isRange(elems(1)) {
      compilerWarning("Encountered an array literal with range element(s).",
                      " Did you mean a domain literal here?",
                      " If so, use {...} instead of [...].");
    }

    // elements of string literals are assumed to be of type string
    type elemType = _getLiteralType(elems(1).type);
    var A : [1..k] elemType;  //This is unfortunate, can't use t here...

    for param i in 1..k {
      type currType = _getLiteralType(elems(i).type);

      if currType != elemType {
        compilerError( "Array literal element " + i +
                       " expected to be of type " + elemType:string +
                       " but is of type " + currType:string );
      }

      A(i) = elems(i);
    }

    return A;
  }

  proc chpl__buildAssociativeArrayExpr( elems ...?k ) {
    type keyType = _getLiteralType(elems(1).type);
    type valType = _getLiteralType(elems(2).type);
    var D : domain(keyType);

    //Size the domain appropriately for the number of keys
    //This prevents expensive resizing as keys are added.
    // Note that k/2 is the number of keys, since the tuple
    // passed to this function has 2 elements (key and value)
    // for each array element.
    D.requestCapacity(k/2);
    var A : [D] valType;

    for param i in 1..k by 2 {
      var elemKey = elems(i);
      var elemVal = elems(i+1);
      type elemKeyType = _getLiteralType(elemKey.type);
      type elemValType = _getLiteralType(elemVal.type);

      if elemKeyType != keyType {
         compilerError("Associative array key element " + (i+2)/2 +
                       " expected to be of type " + keyType:string +
                       " but is of type " + elemKeyType:string);
      }

      if elemValType != valType {
        compilerError("Associative array value element " + (i+1)/2
                      + " expected to be of type " + valType:string
                      + " but is of type " + elemValType:string);
      }

      D += elemKey;
      A[elemKey] = elemVal;
    }

    return A;
  }


  proc chpl__convertValueToRuntimeType(arr: []) type
    return chpl__buildArrayRuntimeType(arr.domain, arr.eltType);

  //
  // These routines increment and decrement the reference count
  // for a domain that is part of an array's element type.
  // Prior to introducing these routines and calls, we would
  // increment/decrement the reference count based on the
  // number of indices in the outer domain instead; this could
  // cause the domain to be deallocated prematurely in the
  // case the the outer domain was empty.  For example:
  //
  //   var D = {1..0};   // start empty; we'll resize later
  //   var A: [D] [1..2] real;
  //
  // The anonymous domain {1..2} must be kept alive as a result
  // of being part of A's type even though D is initially empty.
  // Thus, {1..2} should remain alive as long as A is.  By
  // incrementing and decrementing its reference counts based
  // on A's lifetime rather than the number of elements in domain
  // D, we ensure that is kept alive.  See
  // test/users/bugzilla/bug794133/ for more details and examples.
  //
  proc chpl_incRefCountsForDomainsInArrayEltTypes(arr:BaseArr, type eltType) {
    if (isArrayType(eltType)) {
      var ev: eltType;
      ev.domain._value.add_containing_arr(arr);
      chpl_incRefCountsForDomainsInArrayEltTypes(arr, ev.eltType);
    }
  }

  proc chpl_decRefCountsForDomainsInArrayEltTypes(arr:BaseArr, type eltType) {
    if (isArrayType(eltType)) {
      var ev: eltType;
      const refcount = ev.domain._value.remove_containing_arr(arr);
      if refcount == 0 then
        _delete_dom(ev.domain._value, _isPrivatized(ev.domain._value));
      chpl_decRefCountsForDomainsInArrayEltTypes(arr, ev.eltType);
    }
  }

  //
  // Support for subdomain types
  //
  // Note the domain of a subdomain is not yet part of the runtime type
  //
  proc chpl__buildSubDomainType(dom: domain) type
    return chpl__convertValueToRuntimeType(dom);

  //
  // Support for domain expressions, e.g., {1..3, 1..3}
  //

  proc chpl__buildDomainExpr(ranges: range(?) ...?rank) {
    for param i in 2..rank do
      if ranges(1).idxType != ranges(i).idxType then
        compilerError("idxType varies among domain's dimensions");
    for param i in 1..rank do
      if ! isBoundedRange(ranges(i)) then
        compilerError("one of domain's dimensions is not a bounded range");
    var d: domain(rank, ranges(1).idxType, chpl__anyStridable(ranges));
    d.setIndices(ranges);
    return d;
  }

  proc chpl__buildDomainExpr(keys: ?t ...?count) {
    // keyType of string literals is assumed to be type string
    type keyType = _getLiteralType(keys(1).type);
    for param i in 2..count do
      if keyType != _getLiteralType(keys(i).type) {
        compilerError("Associative domain element " + i +
                      " expected to be of type " + keyType:string +
                      " but is of type " +
                      _getLiteralType(keys(i).type):string);
      }

    //Initialize the domain with a size appropriate for the number of keys.
    //This prevents resizing as keys are added.
    var D : domain(keyType);
    D.requestCapacity(count);

    for param i in 1..count do
      D += keys(i);

    return D;
  }

  //
  // Support for domain expressions within array types, e.g. [1..n], [D]
  //
  proc chpl__ensureDomainExpr(const ref x: domain) const ref {
    return x;
  }

  // pragma is a workaround for ref-pair vs generic/specific overload resolution
  pragma "compiler generated"
  proc chpl__ensureDomainExpr(x...) {
    return chpl__buildDomainExpr((...x));
  }

  //
  // Support for distributed domain expression e.g. {1..3, 1..3} dmapped Dist()
  //
  proc chpl__distributed(d: _distribution, dom: domain) {
    if isRectangularDom(dom) {
      var distDom: domain(dom.rank, dom._value.idxType, dom._value.stridable) dmapped d = dom;
      return distDom;
    } else {
      var distDom: domain(dom._value.idxType) dmapped d = dom;
      return distDom;
    }
  }

  proc chpl__distributed(d: _distribution, ranges: range(?) ...?rank) {
    return chpl__distributed(d, chpl__buildDomainExpr((...ranges)));
  }

  //
  // Array-view utility functions
  //
  proc chpl__isArrayView(arr) param {
    const value = if isArray(arr) then arr._value else arr;

    param isSlice      = value.isSliceArrayView();
    param isRankChange = value.isRankChangeArrayView();
    param isReindex    = value.isReindexArrayView();

    return isSlice || isRankChange || isReindex;
  }

  //
  // Return a domain with a rank equivalent to chpl__getActualArray(arr).rank.
  // This domain is no larger than the innermost array's domain. It represents
  // the 'active' indices that the top-level ArrayView works with. For example:
  //
  //   var A : [1..10, 1..10];
  //   var B => A[1, 1..10];
  //   writeln(chpl__getViewDom(B)); // {1..1, 1..10}
  //
  // TODO: Can this be written to accept a full-fledge array OR a BaseArr?
  //
  proc chpl__getViewDom(arr: []) {
    if chpl__isArrayView(arr._value) then return arr._value._getViewDom();
    else return arr.domain;
  }

  //
  // Return the innermost array class (e.g., a DefaultRectangular).
  //
  // 'arr' can be a full-fledged array or a BaseArr-inheriting class
  //
  proc chpl__getActualArray(arr) {
    var value = if isArray(arr) then arr._value else arr;
    var ret = if chpl__isArrayView(value) then value._getActualArray() else value;
    return ret;
  }

  //
  // Return true if 'arr' is a DefaultRectangular array or is an ArrayView
  // over a DefaultRectangular array.
  //
  // 'arr' can be a full-fledged array type or a class that inherits from
  // BaseArr
  //
  proc chpl__isDROrDRView(arr) param where isArray(arr) || arr : BaseArr {
    const value = if isArray(arr) then arr._value else arr;
    param isDR = value.isDefaultRectangular();
    param isDRView = chpl__isArrayView(value) && chpl__getActualArray(value).isDefaultRectangular();
    return isDR || isDRView;
  }
  //
  // End of array-view utility functions
  //

  //
  // DomainView utility functions
  //
  proc chpl__isDomainView(dom) param {
    const value = if isDomain(dom) then dom._value else dom;

    param isSlice      = value.isSliceDomainView();
    param isRankChange = value.isRankChangeDomainView();
    param isReindex    = value.isReindexDomainView();

    return isSlice || isRankChange || isReindex;
  }

  proc chpl__getActualDomain(dom) {
    var value = if isDomain(dom) then dom._value else dom;
    var ret = if chpl__isDomainView(value) then value._getActualDomain() else value;
    return ret;
  }

  proc chpl__isDROrDRView(dom) param where isDomain(dom) || dom : BaseDom {
    const value = if isDomain(dom) then dom._value else dom;
    param isDR  = value.isDefaultRectangular();
    param isDRView = chpl__isDomainView(value) && chpl__getActualDomain(value).isDefaultRectangular();
    return isDR || isDRView;
  }

  //
  // End of DomainView utility functions
  //

  proc chpl__isRectangularDomType(type domainType) param {
    var dom: domainType;
    return isDomainType(domainType) && isRectangularDom(dom);
  }

  proc chpl__isSparseDomType(type domainType) param {
    var dom: domainType;
    return isSparseDom(dom);
  }

  proc chpl__distributed(d: _distribution, type domainType) type {
    if !isDomainType(domainType) then
      compilerError("cannot apply 'dmapped' to the non-domain type ",
                    domainType:string);
    if chpl__isRectangularDomType(domainType) {
      var dom: domainType;
      return chpl__buildDomainRuntimeType(d, dom._value.rank, dom._value.idxType,
                                          dom._value.stridable);
    } else if chpl__isSparseDomType(domainType) {
      //
      // this "no auto destroy" pragma is necessary as of 1/20 because
      // otherwise the parentDom gets destroyed in the sparse case; see
      // sparse/bradc/CSR/sparse.chpl as an example
      //
      pragma "no auto destroy" var dom: domainType;
      return chpl__buildSparseDomainRuntimeType(d, dom._value.parentDom);
    } else {
      var dom: domainType;
      return chpl__buildDomainRuntimeType(d, dom._value.idxType, dom._value.parSafe);
    }
  }

  //
  // Support for index types
  //
  proc chpl__buildIndexType(param rank: int, type idxType) type where rank == 1 {
    var x: idxType;
    return x.type;
  }

  proc chpl__buildIndexType(param rank: int, type idxType) type where rank > 1 {
    var x: rank*idxType;
    return x.type;
  }

  proc chpl__buildIndexType(param rank: int) type
    return chpl__buildIndexType(rank, int);

  proc chpl__buildIndexType(d: domain) type
    return chpl__buildIndexType(d.rank, d._value.idxType);

  proc chpl__buildIndexType(type idxType) type where idxType == opaque
    return _OpaqueIndex;

  /* Return true if the argument ``d`` is a rectangular domain.
     Otherwise return false.  */
  proc isRectangularDom(d: domain) param {
    proc isRectangularDomClass(dc: BaseRectangularDom) param return true;
    proc isRectangularDomClass(dc) param return false;
    return isRectangularDomClass(d._value);
  }

  /* Return true if the argument ``a`` is an array with a rectangular
     domain.  Otherwise return false. */
  proc isRectangularArr(a: []) param return isRectangularDom(a.domain);

  /* Return true if ``d`` is an irregular domain; e.g. is not rectangular.
     Otherwise return false. */
  proc isIrregularDom(d: domain) param {
    return isSparseDom(d) || isAssociativeDom(d) || isOpaqueDom(d);
  }

  /* Return true if ``a`` is an array with an irregular domain; e.g. not
     rectangular. Otherwise return false. */
  proc isIrregularArr(a: []) param return isIrregularDom(a.domain);

  /* Return true if ``d`` is an associative domain. Otherwise return false. */
  proc isAssociativeDom(d: domain) param {
    proc isAssociativeDomClass(dc: BaseAssociativeDom) param return true;
    proc isAssociativeDomClass(dc) param return false;
    return isAssociativeDomClass(d._value);
  }

  /* Return true if ``a`` is an array with an associative domain. Otherwise
     return false. */
  proc isAssociativeArr(a: []) param return isAssociativeDom(a.domain);

  /* Return true if ``d`` is an associative domain defined over an enumerated
     type. Otherwise return false. */
  proc isEnumDom(d: domain) param {
    return isAssociativeDom(d) && isEnumType(d._value.idxType);
  }

  /* Return true if ``a`` is an array with an enumerated domain. Otherwise
     return false. */
  proc isEnumArr(a: []) param return isEnumDom(a.domain);

  /* Return true if ``d`` is an opaque domain. Otherwise return false. */
  proc isOpaqueDom(d: domain) param {
    proc isOpaqueDomClass(dc: BaseOpaqueDom) param return true;
    proc isOpaqueDomClass(dc) param return false;
    return isOpaqueDomClass(d._value);
  }

  /* Return true if ``d`` is a sparse domain. Otherwise return false. */
  proc isSparseDom(d: domain) param {
    proc isSparseDomClass(dc: BaseSparseDom) param return true;
    proc isSparseDomClass(dc) param return false;
    return isSparseDomClass(d._value);
  }

  /* Return true if ``a`` is an array with a sparse domain. Otherwise
     return false. */
  proc isSparseArr(a: []) param return isSparseDom(a.domain);

  //
  // Support for distributions
  //
  pragma "no doc"
  pragma "syntactic distribution"
  record dmap { }

  proc chpl__buildDistType(type t) type where t: BaseDist {
    var x: t;
    var y = _newDistribution(x);
    return y.type;
  }

  proc chpl__buildDistType(type t) {
    compilerError("illegal domain map type specifier - must be a subclass of BaseDist");
  }

  proc chpl__buildDistValue(x) where x: BaseDist {
    return _newDistribution(x);
  }

  proc chpl__buildDistValue(x) {
    compilerError("illegal domain map value specifier - must be a subclass of BaseDist");
  }

  //
  // Distribution wrapper record
  //
  pragma "distribution"
  pragma "ignore noinit"
  pragma "no doc"
  record _distribution {
    var _pid:int;  // only used when privatized
    var _instance; // generic, but an instance of a subclass of BaseDist
    var _unowned:bool; // 'true' for the result of 'getDistribution',
                       // in which case, the record destructor should
                       // not attempt to delete the _instance.

    inline proc _value {
      if _isPrivatized(_instance) {
        return chpl_getPrivatizedCopy(_instance.type, _pid);
      } else {
        return _instance;
      }
    }

    inline proc _do_destroy() {
      if ! _unowned && ! _instance.singleton() {
        on _instance {
          // Count the number of domains that refer to this distribution.
          // and mark the distribution to be freed when that number reaches 0.
          // If the number is 0, .remove() returns the distribution
          // that should be freed.
          var distToFree = _instance.remove();
          if distToFree != nil {
            _delete_dist(distToFree, _isPrivatized(_instance));
          }
        }
      }
    }

    proc deinit() {
      _do_destroy();
    }

    proc clone() {
      return _newDistribution(_value.dsiClone());
    }

    proc newRectangularDom(param rank: int, type idxType, param stridable: bool,
                           ranges: rank*range(idxType, BoundedRangeType.bounded,stridable)) {
      var x = _value.dsiNewRectangularDom(rank, idxType, stridable, ranges);
      if x.linksDistribution() {
        _value.add_dom(x);
      }
      return x;
    }

    proc newRectangularDom(param rank: int, type idxType, param stridable: bool) {
      var ranges: rank*range(idxType, BoundedRangeType.bounded, stridable);
      return newRectangularDom(rank, idxType, stridable, ranges);
    }

    proc newAssociativeDom(type idxType, param parSafe: bool=true) {
      var x = _value.dsiNewAssociativeDom(idxType, parSafe);
      if x.linksDistribution() {
        _value.add_dom(x);
      }
      return x;
    }

    proc newAssociativeDom(type idxType, param parSafe: bool=true)
    where isEnumType(idxType) {
      var x = _value.dsiNewAssociativeDom(idxType, parSafe);
      if x.linksDistribution() {
        _value.add_dom(x);
      }
      const enumTuple = chpl_enum_enumerate(idxType);
      for param i in 1..enumTuple.size do
        x.dsiAdd(enumTuple(i));
      return x;
    }

    proc newOpaqueDom(type idxType, param parSafe: bool=true) {
      var x = _value.dsiNewOpaqueDom(idxType, parSafe);
      if x.linksDistribution() {
        _value.add_dom(x);
      }
      return x;
    }

    proc newSparseDom(param rank: int, type idxType, dom: domain) {
      var x = _value.dsiNewSparseDom(rank, idxType, dom);
      if x.linksDistribution() {
        _value.add_dom(x);
      }
      return x;
    }

    proc idxToLocale(ind) return _value.dsiIndexToLocale(ind);

    proc readWriteThis(f) {
      f <~> _value;
    }

    proc displayRepresentation() { _value.dsiDisplayRepresentation(); }

    /*
       Return an array of locales over which this distribution was declared.
    */
    proc targetLocales() {
      return _value.dsiTargetLocales();
    }
  }  // record _distribution

  inline proc ==(d1: _distribution(?), d2: _distribution(?)) {
    if (d1._value == d2._value) then
      return true;
    return d1._value.dsiEqualDMaps(d2._value);
  }

  inline proc !=(d1: _distribution(?), d2: _distribution(?)) {
    if (d1._value == d2._value) then
      return false;
    return !d1._value.dsiEqualDMaps(d2._value);
  }

  // The following method is called by the compiler to determine the default
  // value of a given type.
  /* Need new <alias>() for this to function
  proc _defaultOf(type t) where t:_distribution {
    var ret: t = noinit;
    type valType = __primitive("query type field", t, "_valueType");
    var typeInstance = new <valType>();
    ret = chpl__buildDistValue(typeInstance);
    return ret;
  }
  */ /* */

  // This alternative declaration of Sort.defaultComparator
  // prevents transitive use of module Sort.
  proc chpl_defaultComparator() {
    use Sort;
    return defaultComparator;
  }


  //
  // Domain wrapper record.
  //
  pragma "domain"
  pragma "has runtime type"
  pragma "ignore noinit"
  record _domain {
    var _pid:int; // only used when privatized
    var _instance; // generic, but an instance of a subclass of BaseDom
    var _unowned:bool; // 'true' for the result of 'getDomain'
                       // in which case, the record destructor should
                       // not attempt to delete the _instance.
    var _promotionType: index(rank, _value.idxType);

    inline proc _value {
      if _isPrivatized(_instance) {
        return chpl_getPrivatizedCopy(_instance.type, _pid);
      } else {
        return _instance;
      }
    }

    proc _do_destroy () {
      if ! _unowned {
        on _instance {
          // Count the number of arrays that refer to this domain,
          // and mark the domain to be freed when that number reaches 0.
          // Additionally, if the number is 0, remove the domain from
          // the distribution and possibly get the distribution to free.
          const inst = _instance;
          var (domToFree, distToRemove) = inst.remove();
          var distToFree:BaseDist = nil;
          if distToRemove != nil {
            distToFree = distToRemove.remove();
          }
          if domToFree != nil then
            _delete_dom(inst, _isPrivatized(inst));
          if distToFree != nil then
            _delete_dist(distToFree, _isPrivatized(inst.dist));
        }
      }
    }
    proc deinit () {
      _do_destroy();
    }

    /* Return the domain map that implements this domain */
    proc dist return _getDistribution(_value.dist);

    /* Return the number of dimensions in this domain */
    proc rank param {
      if isRectangularDom(this) || isSparseDom(this) then
        return _value.rank;
      else
        return 1;
    }

    /* Return the type of the indices of this domain */
    proc idxType type {
      if isOpaqueDom(this) then
        compilerError("opaque domains do not currently support .idxType");
      return _value.idxType;
    }

    /* Return true if this is a stridable domain */
    proc stridable param where isRectangularDom(this) {
      return _value.stridable;
    }

    pragma "no doc"
    proc stridable param where isSparseDom(this) {
      compilerError("sparse domains do not currently support .stridable");
    }

    pragma "no doc"
    proc stridable param where isOpaqueDom(this) {
      compilerError("opaque domains do not support .stridable");
    }

    pragma "no doc"
    proc stridable param where isEnumDom(this) {
      compilerError("enumerated domains do not support .stridable");
    }

    pragma "no doc"
    proc stridable param where isAssociativeDom(this) {
      compilerError("associative domains do not support .stridable");
    }

    pragma "no doc"
    inline proc these() {
      return _value.these();
    }

    // see comments for the same method in _array
    //
    // domain slicing by domain
    pragma "no doc"
    proc this(d: domain) {
      if d.rank == rank then
        return this((...d.getIndices()));
      else
        compilerError("slicing a domain with a domain of a different rank");
    }

    // domain slicing by tuple of ranges
    pragma "no doc"
    proc this(ranges: range(?) ...rank) {
      param stridable = _value.stridable || chpl__anyStridable(ranges);
      var r: rank*range(_value.idxType,
                        BoundedRangeType.bounded,
                        stridable);

      for param i in 1..rank {
        r(i) = _value.dsiDim(i)(ranges(i));
      }
      return _newDomain(dist.newRectangularDom(rank, _value.idxType, stridable, r));
    }

    // domain rank change
    pragma "no doc"
    proc this(args ...rank) where _validRankChangeArgs(args, _value.idxType) {
      //
      // Compute which dimensions are collapsed and what the index
      // (idx) is in the event that it is.  These will be stored in
      // the array view to convert from lower-D indices to higher-D.
      // Also compute the upward-facing rank and tuple of ranges.
      //
      var collapsedDim: rank*bool;
      var idx: rank*idxType;
      param uprank = chpl__countRanges((...args));
      param upstridable = this.stridable || chpl__anyRankChangeStridable(args);
      var upranges: uprank*range(idxType=_value.idxType,
                                 stridable=upstridable);
      var updim = 1;

      for param i in 1..rank {
        if (isRange(args(i))) {
          collapsedDim(i) = false;
          idx(i) = dim(i).alignedLow;
          upranges(updim) = this._value.dsiDim(i)[args(i)]; // intersect ranges
          updim += 1;
        } else {
          collapsedDim(i) = true;
          idx(i) = args(i);
        }
      }

      // Create distribution, domain, and array objects representing
      // the array view
      const emptyrange: upranges(1).type;
      //
      // If idx isn't in the original domain, we need to generate an
      // empty upward facing domain (intersection is empty)
      //
      if !member(idx) {
        for param d in 1..uprank do
          upranges(d) = emptyrange;
      }

      const rcdist = new ArrayViewRankChangeDist(downDistPid=dist._pid,
                                                 downDistInst=dist._instance,
                                                 collapsedDim=collapsedDim,
                                                 idx = idx);
      // TODO: Should this be set?
      //rcdist._free_when_no_doms = true;

      const rcdistRec = _newDistribution(rcdist);
      const rcdomclass = rcdistRec.newRectangularDom(rank = uprank,
                                                     idxType = upranges(1).idxType,
                                                     stridable = upranges(1).stridable, upranges);

      return _newDomain(rcdomclass);
    }

    // error case for all-int access
    proc this(i: integral ... rank) {
      compilerError("domain slice requires a range in at least one dimension");
    }

    // anything that is not covered by the above
    pragma "no doc"
    proc this(args ...?numArgs) {
      if numArgs == rank {
        compilerError("invalid argument types for domain slicing");
      } else
        compilerError("a domain slice requires either a single domain argument or exactly one argument per domain dimension");
    }

    /*
       Return a tuple of ranges describing the bounds of a rectangular domain.
       For a sparse domain, return the bounds of the parent domain.
     */
    proc dims() return _value.dsiDims();

    /*
       Return a range representing the boundary of this
       domain in a particular dimension.
     */
    proc dim(d : int) return _value.dsiDim(d);

    pragma "no doc"
    proc dim(param d : int) return _value.dsiDim(d);

    pragma "no doc"
    iter dimIter(param d, ind) {
      for i in _value.dimIter(d, ind) do yield i;
    }

   /* Return a tuple of ``idxType`` describing the size of each dimension.
      For a sparse domain, return the shape of the parent domain.*/
    proc shape where isRectangularDom(this) || isSparseDom(this) {
      var s: rank*(dim(1).idxType);
      for (i, r) in zip(1..s.size, dims()) do
        s(i) = r.size;
      return s;
    }

    pragma "no doc"
    /* Associative and Opaque domains assumed to be 1-D. */
    proc shape where isAssociativeDom(this) || isOpaqueDom(this) {
      var s: (size.type,);
      s[1] = size;
      return s;
    }

    pragma "no doc"
    /* Unsupported case */
    proc shape {
      compilerError(".shape not supported on this domain");
    }

    pragma "no doc"
    pragma "no copy return"
    proc buildArray(type eltType) {
      if eltType == void {
        compilerError("array element type cannot be void");
      }
      var x = _value.dsiBuildArray(eltType);
      pragma "dont disable remote value forwarding"
      proc help() {
        _value.add_arr(x);
      }
      help();

      chpl_incRefCountsForDomainsInArrayEltTypes(x, x.eltType);

      return _newArray(x);
    }
    /* Remove all indices from this domain, leaving it empty */
    proc clear() {
      _value.dsiClear();
    }

    pragma "no doc"
    proc create() {
      if _value.idxType != _OpaqueIndex then
        compilerError("domain.create() only applies to opaque domains");
      return _value.dsiCreate();
    }

    /* Add index ``i`` to this domain. This method is also available
       as the ``+=`` operator.
     */
    proc add(i) {
      return _value.dsiAdd(i);
    }

    pragma "no doc"
    proc bulkAdd(inds: [] _value.idxType, dataSorted=false,
        isUnique=false, preserveInds=true) where isSparseDom(this) && _value.rank==1 {

      if inds.size == 0 then return 0;

      return _value.dsiBulkAdd(inds, dataSorted, isUnique, preserveInds);
    }

    /*
       Adds indices in ``inds`` to this domain in bulk.

       For sparse domains, an operation equivalent to this method is available
       with the ``+=`` operator, where the right-hand-side is an array. However,
       in that case, default values will be used for the flags ``dataSorted``,
       ``isUnique``, and ``preserveInds``. This method is available because in
       some cases, expensive operations can be avoided by setting those flags.
       To do so, ``bulkAdd`` must be called explicitly (instead of ``+=``).

       .. note::

         Right now, this method and the corresponding ``+=`` operator are
         only available for sparse domains. In the future, we expect that
         these methods will be available for all irregular domains.

       :arg inds: Indices to be added. ``inds`` can be an array of
                  ``rank*idxType`` or an array of ``idxType`` for
                  1-D domains.

       :arg dataSorted: ``true`` if data in ``inds`` is sorted.
       :type dataSorted: bool

       :arg isUnique: ``true`` if data in ``inds`` has no duplicates.
       :type isUnique: bool

       :arg preserveInds: ``true`` if data in ``inds`` needs to be preserved.
       :type preserveInds: bool

       :returns: Number of indices added to the domain
       :rtype: int
    */
    proc bulkAdd(inds: [] _value.rank*_value.idxType, dataSorted=false,
        isUnique=false, preserveInds=true) where isSparseDom(this) && _value.rank>1 {

      if inds.size == 0 then return 0;

      return _value.dsiBulkAdd(inds, dataSorted, isUnique, preserveInds);
    }

    /* Remove index ``i`` from this domain */
    proc remove(i) {
      return _value.dsiRemove(i);
    }

    /* Request space for a particular number of values in an
       domain.

       Currently only applies to associative domains.
     */
    proc requestCapacity(i) {

      if i < 0 {
        halt("domain.requestCapacity can only be invoked on sizes >= 0");
      }

      if !isAssociativeDom(this) then
        compilerError("domain.requestCapacity only applies to associative domains");

      _value.dsiRequestCapacity(i);
    }

    /* Return the number of indices in this domain */
    proc size return numIndices;
    /* Return the number of indices in this domain */
    proc numIndices return _value.dsiNumIndices;
    /* Return the lowest index in this domain */
    proc low return _value.dsiLow;
    /* Return the highest index in this domain */
    proc high return _value.dsiHigh;
    /* Return the stride of the indices in this domain */
    proc stride return _value.dsiStride;
    /* Return the alignment of the indices in this domain */
    proc alignment return _value.dsiAlignment;
    /* Return the first index in this domain */
    proc first return _value.dsiFirst;
    /* Return the last index in this domain */
    proc last return _value.dsiLast;
    /* Return the low index in this domain factoring in alignment */
    proc alignedLow return _value.dsiAlignedLow;
    /* Return the high index in this domain factoring in alignment */
    proc alignedHigh return _value.dsiAlignedHigh;

    pragma "no doc"
    proc member(i: rank*_value.idxType) {
      if isRectangularDom(this) || isSparseDom(this) then
        return _value.dsiMember(_makeIndexTuple(rank, i));
      else
        return _value.dsiMember(i(1));
    }
    /* Return true if ``i`` is a member of this domain. Otherwise
       return false. */
    proc member(i: _value.idxType ...rank) {
      return member(i);
    }

    pragma "no doc"
    pragma "reference to const when const this"
    pragma "new alias fn"
    proc newAlias() {
      var x = _value;
      pragma "no copy"
      var ret = _getDomain(x);
      return ret;
    }

    /* Return true if this domain is a subset of ``super``. Otherwise
       returns false. */
    proc isSubset(super : domain) {
      if !isAssociativeDom(this) {
        if isRectangularDom(this) then
          compilerError("isSubset not supported on rectangular domains");
        else if isOpaqueDom(this) then
          compilerError("isSubset not supported on opaque domains");
        else if isSparseDom(this) then
          compilerError("isSubset not supported on sparse domains");
        else
          compilerError("isSubset not supported on this domain type");
      }
      if super.type != this.type then
        compilerError("isSubset called with different associative domain types");

      return && reduce forall i in this do super.member(i);
    }

    /* Return true if this domain is a superset of ``sub``. Otherwise
       returns false. */
    proc isSuper(sub : domain) {
      if !isAssociativeDom(this) {
        if isRectangularDom(this) then
          compilerError("isSuper not supported on rectangular domains");
        else if isOpaqueDom(this) then
          compilerError("isSuper not supported on opaque domains");
        else if isSparseDom(this) then
          compilerError("isSuper not supported on sparse domains");
        else
          compilerError("isSuper not supported on the domain type ", this.type);
      }
      if sub.type != this.type then
        compilerError("isSuper called with different associative domain types");

      return && reduce forall i in sub do this.member(i);
    }

    // 1/5/10: do we want to support order() and position()?
    pragma "no doc"
    proc indexOrder(i) return _value.dsiIndexOrder(_makeIndexTuple(rank, i));

    pragma "no doc"
    proc position(i) {
      var ind = _makeIndexTuple(rank, i), pos: rank*_value.idxType;
      for d in 1..rank do
        pos(d) = _value.dsiDim(d).indexOrder(ind(d));
      return pos;
    }

    pragma "no doc"
    proc expand(off: rank*_value.idxType) where !isRectangularDom(this) {
      if isAssociativeDom(this) then
        compilerError("expand not supported on associative domains");
      else if isOpaqueDom(this) then
        compilerError("expand not supported on opaque domains");
      else if isSparseDom(this) then
        compilerError("expand not supported on sparse domains");
      else
        compilerError("expand not supported on this domain type");
    }

    pragma "no doc"
    proc expand(off: _value.idxType ...rank) return expand(off);

    /* Return a new domain that is the current domain expanded by
       ``off(d)`` in dimension ``d`` if ``off(d)`` is positive or
       contracted by ``off(d)`` in dimension ``d`` if ``off(d)``
       is negative. */
    proc expand(off: rank*_value.idxType) {
      var ranges = dims();
      for i in 1..rank do {
        ranges(i) = ranges(i).expand(off(i));
        if (ranges(i).low > ranges(i).high) {
          halt("***Error: Degenerate dimension created in dimension ", i, "***");
        }
      }

      return _newDomain(dist.newRectangularDom(rank, _value.idxType, stridable, ranges));
    }

    /* Return a new domain that is the current domain expanded by
       ``off`` in all dimensions if ``off`` is positive or contracted
       by ``off`` in all dimensions if ``off`` is negative. */
    proc expand(off: _value.idxType) where rank > 1 {
      var ranges = dims();
      for i in 1..rank do
        ranges(i) = dim(i).expand(off);
      return _newDomain(dist.newRectangularDom(rank, _value.idxType, stridable, ranges));
    }

    pragma "no doc"
    proc exterior(off: rank*_value.idxType) where !isRectangularDom(this) {
      if isAssociativeDom(this) then
        compilerError("exterior not supported on associative domains");
      else if isOpaqueDom(this) then
        compilerError("exterior not supported on opaque domains");
      else if isSparseDom(this) then
        compilerError("exterior not supported on sparse domains");
      else
        compilerError("exterior not supported on this domain type");
    }

    pragma "no doc"
    proc exterior(off: _value.idxType ...rank) return exterior(off);

    /* Return a new domain that is the exterior portion of the
       current domain with ``off(d)`` indices for each dimension ``d``.
       If ``off(d)`` is negative, compute the exterior from the low
       bound of the dimension; if positive, compute the exterior
       from the high bound. */
    proc exterior(off: rank*_value.idxType) {
      var ranges = dims();
      for i in 1..rank do
        ranges(i) = dim(i).exterior(off(i));
      return _newDomain(dist.newRectangularDom(rank, _value.idxType, stridable, ranges));
    }

    /* Return a new domain that is the exterior portion of the
       current domain with ``off`` indices for each dimension.
       If ``off`` is negative, compute the exterior from the low
       bound of the dimension; if positive, compute the exterior
       from the high bound. */
    proc exterior(off:_value.idxType) where rank != 1 {
      var offTup: rank*_value.idxType;
      for i in 1..rank do
        offTup(i) = off;
      return exterior(offTup);
    }

    pragma "no doc"
    proc interior(off: rank*_value.idxType) where !isRectangularDom(this) {
      if isAssociativeDom(this) then
        compilerError("interior not supported on associative domains");
      else if isOpaqueDom(this) then
        compilerError("interior not supported on opaque domains");
      else if isSparseDom(this) then
        compilerError("interior not supported on sparse domains");
      else
        compilerError("interior not supported on this domain type");
    }

    pragma "no doc"
    proc interior(off: _value.idxType ...rank) return interior(off);

    /* Return a new domain that is the interior portion of the
       current domain with ``off(d)`` indices for each dimension
       ``d``. If ``off(d)`` is negative, compute the interior from
       the low bound of the dimension; if positive, compute the
       interior from the high bound. */
    proc interior(off: rank*_value.idxType) {
      var ranges = dims();
      for i in 1..rank do {
        if ((off(i) > 0) && (dim(i).high+1-off(i) < dim(i).low) ||
            (off(i) < 0) && (dim(i).low-1-off(i) > dim(i).high)) {
          halt("***Error: Argument to 'interior' function out of range in dimension ", i, "***");
        }
        ranges(i) = _value.dsiDim(i).interior(off(i));
      }
      return _newDomain(dist.newRectangularDom(rank, _value.idxType, stridable, ranges));
    }

    /* Return a new domain that is the interior portion of the
       current domain with ``off`` indices for each dimension.
       If ``off`` is negative, compute the interior from the low
       bound of the dimension; if positive, compute the interior
       from the high bound. */
    proc interior(off: _value.idxType) where rank != 1 {
      var offTup: rank*_value.idxType;
      for i in 1..rank do
        offTup(i) = off;
      return interior(offTup);
    }

    //
    // NOTE: We eventually want to support translate on other domain types
    //
    pragma "no doc"
    proc translate(off) where !isRectangularDom(this) {
      if isAssociativeDom(this) then
        compilerError("translate not supported on associative domains");
      else if isOpaqueDom(this) then
        compilerError("translate not supported on opaque domains");
      else if isSparseDom(this) then
        compilerError("translate not supported on sparse domains");
      else
        compilerError("translate not supported on this domain type");
    }

    //
    // Notice that the type of the offset does not have to match the
    // index type.  This is handled in the range.translate().
    //
    pragma "no doc"
    proc translate(off: ?t ...rank) return translate(off);

    /* Return a new domain that is the current domain translated by
       ``off(d)`` in each dimension ``d``. */
    proc translate(off) where isTuple(off) {
      if off.size != rank then
        compilerError("the domain and offset arguments of translate() must be of the same rank");
      var ranges = dims();
      for i in 1..rank do
        ranges(i) = _value.dsiDim(i).translate(off(i));
      return _newDomain(dist.newRectangularDom(rank, _value.idxType, stridable, ranges));
     }

    /* Return a new domain that is the current domain translated by
       ``off`` in each dimension. */
     proc translate(off) where rank != 1 && !isTuple(off) {
       var offTup: rank*off.type;
       for i in 1..rank do
         offTup(i) = off;
       return translate(offTup);
     }

    //
    // intended for internal use only:
    //
    proc chpl__unTranslate(off: _value.idxType ...rank) return chpl__unTranslate(off);
    proc chpl__unTranslate(off: rank*_value.idxType) {
      var ranges = dims();
      for i in 1..rank do
        ranges(i) = dim(i).chpl__unTranslate(off(i));
      return _newDomain(dist.newRectangularDom(rank, _value.idxType, stridable, ranges));
    }

    pragma "no doc"
    proc setIndices(x) {
      _value.dsiSetIndices(x);
      if _isPrivatized(_instance) {
        _reprivatize(_value);
      }
    }

    pragma "no doc"
    proc getIndices()
      return _value.dsiGetIndices();

    pragma "no doc"
    proc writeThis(f) {
      _value.dsiSerialWrite(f);
    }

    pragma "no doc"
    proc readThis(f) {
      _value.dsiSerialRead(f);
    }

    pragma "no doc"
    proc localSlice(r: range(?)... rank) where _value.type: DefaultRectangularDom {
      if (_value.locale != here) then
        halt("Attempting to take a local slice of a domain on locale ",
             _value.locale.id, " from locale ", here.id);
      return this((...r));
    }

    /*
       Return a local view of the sub-array (slice) defined by the provided
       range(s), halting if the slice contains elements that are not local.

       Indexing into this local view is cheaper, because the indices are known
       to be local.
    */
    proc localSlice(r: range(?)... rank) {
      return _value.dsiLocalSlice(chpl__anyStridable(r), r);
    }

    /*
       Return a local view of the sub-array (slice) defined by the provided
       domain, halting if the slice contains elements that are not local.

       Indexing into this local view is cheaper, because the indices are known
       to be local.
     */
    proc localSlice(d: domain) {
      return localSlice((...d.getIndices()));
    }

    // associative array interface
    /* Yield the domain indices in sorted order */
    iter sorted(comparator:?t = chpl_defaultComparator()) {
      for i in _value.dsiSorted(comparator) {
        yield i;
      }
    }

    pragma "no doc"
    proc displayRepresentation() { _value.dsiDisplayRepresentation(); }

    pragma "no doc"
    proc defaultSparseDist {
      // For now, this function just returns the same distribution
      // as the dense one. That works for:
      //  * sparse subdomains of defaultDist arrays (they use defaultDist)
      //  * sparse subdomains of Block distributed arrays (they use Block)
      // However, it is likely that DSI implementations will need to be
      // able to further customize this behavior. In particular, we
      // could add e.g. dsiDefaultSparseDist to the DSI interface
      // and have this function use _value.dsiDefaultSparseDist()
      // (or perhaps _value.dist.dsiDefaultSparseDist() ).
      return _getDistribution(_value.dist);
    }

    /* Cast a rectangular domain to another rectangular domain type.
       If the old type is stridable and the new type is not stridable,
       ensure that the stride was 1.
     */
    proc safeCast(type t)
      where chpl__isRectangularDomType(t) && isRectangularDom(this) {
      const tmpD: t;
      if tmpD.rank != this.rank then
        compilerError("rank mismatch in cast");
      if tmpD.idxType != this.idxType then
        compilerError("idxType mismatch in cast");
      if tmpD.stridable == this.stridable then
        return this;
      else if !tmpD.stridable && this.stridable {
        const inds = this.getIndices();
        var unstridableInds: rank*range(tmpD.idxType, stridable=false);

        for param dim in 1..inds.size {
          if inds(dim).stride != 1 then
            halt("non-stridable domain assigned non-unit stride in dimension ", dim);
          unstridableInds(dim) = inds(dim).safeCast(range(tmpD.idxType,
                                                          stridable=false));
        }
        tmpD.setIndices(unstridableInds);
        return tmpD;
      } else /* if tmpD.stridable && !this.stridable */ {
        tmpD = this;
        return tmpD;
      }
    }

    /*
       Return an array of locales over which this domain has been distributed.
    */
    proc targetLocales() {
      return _value.dsiTargetLocales();
    }

    /* Return true if the local subdomain can be represented as a single
       domain. Otherwise return false. */
    proc hasSingleLocalSubdomain() param {
      return _value.dsiHasSingleLocalSubdomain();
    }

    /* Return the subdomain that is local to the current locale */
    proc localSubdomain() {
      if !_value.dsiHasSingleLocalSubdomain() then
        compilerError("Domain's local domain is not a single domain");
      return _value.dsiLocalSubdomain();
    }

    /* Yield the subdomains that are local to the current locale */
    iter localSubdomains() {
      if _value.dsiHasSingleLocalSubdomain() then
        yield _value.dsiLocalSubdomain();
      else
        for d in _value.dsiLocalSubdomains() do yield d;
    }
  }  // record _domain

  /* Cast a rectangular domain to a new rectangular domain type.  If the old
     type was stridable and the new type is not stridable then assume the
     stride was 1 without checking.

     For example:
     {1..10 by 2}:domain(stridable=false)

     results in the domain '{1..10}'
   */
  pragma "no doc"
  proc _cast(type t, d: domain) where chpl__isRectangularDomType(t) && isRectangularDom(d) {
    const tmpD: t;
    if tmpD.rank != d.rank then
      compilerError("rank mismatch in cast");
    if tmpD.idxType != d.idxType then
      compilerError("idxType mismatch in cast");

    if tmpD.stridable == d.stridable then
      return d;
    else if !tmpD.stridable && d.stridable {
      var inds = d.getIndices();
      var unstridableInds: d.rank*range(tmpD.idxType, stridable=false);

      for param i in 1..tmpD.rank {
        unstridableInds(i) = inds(i):range(tmpD.idxType, stridable=false);
      }
      tmpD.setIndices(unstridableInds);
      return tmpD;
    } else /* if tmpD.stridable && !d.stridable */ {
      tmpD = d;
      return tmpD;
    }
  }

  proc chpl_countDomHelp(dom, counts) {
    var ranges = dom.dims();
    for param i in 1..dom.rank do
      ranges(i) = ranges(i) # counts(i);
    return dom[(...ranges)];
  }

  proc #(dom: domain, counts: integral) where isRectangularDom(dom) && dom.rank == 1 {
    return chpl_countDomHelp(dom, (counts,));
  }

  proc #(dom: domain, counts) where isRectangularDom(dom) && isTuple(counts) {
    if (counts.size != dom.rank) then
      compilerError("the domain and tuple arguments of # must have the same rank");
    return chpl_countDomHelp(dom, counts);
  }

  proc #(arr: [], counts: integral) where isRectangularArr(arr) && arr.rank == 1 {
    return arr[arr.domain#counts];
  }

  proc #(arr: [], counts) where isRectangularArr(arr) && isTuple(counts) {
    if (counts.size != arr.rank) then
      compilerError("the domain and array arguments of # must have the same rank");
    return arr[arr.domain#counts];
  }

  proc +(d: domain, i: index(d)) {
    if isRectangularDom(d) then
      compilerError("Cannot add indices to a rectangular domain");
    else
      compilerError("Cannot add indices to this domain type");
  }

  proc +(i, d: domain) where i: index(d) {
    if isRectangularDom(d) then
      compilerError("Cannot add indices to a rectangular domain");
    else
      compilerError("Cannot add indices to this domain type");
  }

  proc +(d: domain, i: index(d)) where isIrregularDom(d) {
    d.add(i);
    return d;
  }

  proc +(i, d: domain) where i:index(d) && isIrregularDom(d) {
    d.add(i);
    return d;
  }

  proc +(d1: domain, d2: domain) where
                                   (d1.type == d2.type) &&
                                   (isIrregularDom(d1) && isIrregularDom(d2)) {
    var d3: d1.type;
    // These should eventually become forall loops
    for e in d1 do d3.add(e);
    for e in d2 do d3.add(e);
    return d3;
  }

  proc +(d1: domain, d2: domain) {
    if (isRectangularDom(d1) || isRectangularDom(d2)) then
      compilerError("Cannot add indices to a rectangular domain");
    else
      compilerError("Cannot add indices to this domain type");
  }

  proc -(d: domain, i: index(d)) {
    if isRectangularDom(d) then
      compilerError("Cannot remove indices from a rectangular domain");
    else
      compilerError("Cannot remove indices from this domain type");
  }

  proc -(d: domain, i: index(d)) where isIrregularDom(d) {
    d.remove(i);
    return d;
  }

  proc -(d1: domain, d2: domain) where
                                   (d1.type == d2.type) &&
                                   (isSparseDom(d1) || isOpaqueDom(d1)) {
    var d3: d1.type;
    // These should eventually become forall loops
    for e in d1 do d3.add(e);
    for e in d2 do d3.remove(e);
    return d3;
  }

  proc -(d1: domain, d2: domain) {
    if (isRectangularDom(d1) || isRectangularDom(d2)) then
      compilerError("Cannot remove indices from a rectangular domain");
    else
      compilerError("Cannot remove indices from this domain type");
  }

  inline proc ==(d1: domain, d2: domain) where isRectangularDom(d1) &&
                                                        isRectangularDom(d2) {
    if d1._value.rank != d2._value.rank then return false;
    if d1._value == d2._value then return true;
    for param i in 1..d1._value.rank do
      if (d1.dim(i) != d2.dim(i)) then return false;
    return true;
  }

  inline proc !=(d1: domain, d2: domain) where isRectangularDom(d1) &&
                                                        isRectangularDom(d2) {
    if d1._value.rank != d2._value.rank then return true;
    if d1._value == d2._value then return false;
    for param i in 1..d1._value.rank do
      if (d1.dim(i) != d2.dim(i)) then return true;
    return false;
  }

  inline proc ==(d1: domain, d2: domain) where (isAssociativeDom(d1) &&
                                                         isAssociativeDom(d2)) {
    if d1._value == d2._value then return true;
    if d1.numIndices != d2.numIndices then return false;
    // Should eventually be a forall+reduction
    for idx in d1 do
      if !d2.member(idx) then return false;
    return true;
  }

  inline proc !=(d1: domain, d2: domain) where (isAssociativeDom(d1) &&
                                                         isAssociativeDom(d2)) {
    if d1._value == d2._value then return false;
    if d1.numIndices != d2.numIndices then return true;
    // Should eventually be a forall+reduction
    for idx in d1 do
      if !d2.member(idx) then return true;
    return false;
  }

  inline proc ==(d1: domain, d2: domain) where (isSparseDom(d1) &&
                                                         isSparseDom(d2)) {
    if d1._value == d2._value then return true;
    if d1.numIndices != d2.numIndices then return false;
    if d1._value.parentDom != d2._value.parentDom then return false;
    // Should eventually be a forall+reduction
    for idx in d1 do
      if !d2.member(idx) then return false;
    return true;
  }

  inline proc !=(d1: domain, d2: domain) where (isSparseDom(d1) &&
                                                         isSparseDom(d2)) {
    if d1._value == d2._value then return false;
    if d1.numIndices != d2.numIndices then return true;
    if d1._value.parentDom != d2._value.parentDom then return true;
    // Should eventually be a forall+reduction
    for idx in d1 do
      if !d2.member(idx) then return true;
    return false;
  }

  // any combinations not handled by the above

  inline proc ==(d1: domain, d2: domain) param {
    return false;
  }

  inline proc !=(d1: domain, d2: domain) param {
    return true;
  }

  pragma "no doc"
  proc shouldReturnRvalueByConstRef(type t) param {
    return true;
  }
  pragma "no doc"
  proc shouldReturnRvalueByValue(type t) param {
    if !PODValAccess then return false;
    if isPODType(t) then return true;
    return false;
  }


  // Array wrapper record
  pragma "array"
  pragma "has runtime type"
  pragma "ignore noinit"
  pragma "default intent is ref if modified"
  record _array {
    var _pid:int;  // only used when privatized
    var _instance; // generic, but an instance of a subclass of BaseArr
    var _unowned:bool;
    var _promotionType: _value.eltType;

    inline proc _value {
      if _isPrivatized(_instance) {
        return chpl_getPrivatizedCopy(_instance.type, _pid);
      } else {
        return _instance;
      }
    }

    inline proc _do_destroy() {
      if ! _unowned {
        on _instance {
          var (arrToFree, domToRemove) = _instance.remove();
          var domToFree:BaseDom = nil;
          var distToRemove:BaseDist = nil;
          var distToFree:BaseDist = nil;
          // The dead code to access the fields of _instance are left in the
          // generated code with --baseline on. This means that these
          // statements cannot come after the _delete_arr call.
          param domIsPrivatized  = _isPrivatized(_instance.dom);
          param distIsPrivatized = _isPrivatized(_instance.dom.dist);
          // Store the instance's dom class before the instance is destroyed
          const instanceDom = _instance.dom;
          if domToRemove != nil {
            // remove that domain
            (domToFree, distToRemove) = domToRemove.remove();
          }
          if distToRemove != nil {
            distToFree = distToRemove.remove();
          }
          if arrToFree != nil then
            _delete_arr(_instance, _isPrivatized(_instance));
          if domToFree != nil then
            _delete_dom(instanceDom, domIsPrivatized);
          if distToFree != nil then
            _delete_dist(distToFree, distIsPrivatized);
        }
      }
    }

    proc deinit() {
      _do_destroy();
    }

    /* The type of elements contained in the array */
    proc eltType type return _value.eltType;
    /* The type of indices used in the array's domain */
    proc idxType type return _value.idxType;
    proc _dom return _getDomain(_value.dom);
    /* The number of dimensions in the array */
    proc rank param return this.domain.rank;

    // array element access
    // When 'this' is 'const', so is the returned l-value.
    pragma "no doc" // ref version
    pragma "reference to const when const this"
    pragma "removable array access"
    inline proc ref this(i: rank*_value.dom.idxType) ref {
      if isRectangularArr(this) || isSparseArr(this) then
        return _value.dsiAccess(i);
      else
        return _value.dsiAccess(i(1));
    }
    pragma "no doc" // value version, for POD types
    inline proc const this(i: rank*_value.dom.idxType)
    where shouldReturnRvalueByValue(_value.eltType)
    {
      if isRectangularArr(this) || isSparseArr(this) then
        return _value.dsiAccess(i);
      else
        return _value.dsiAccess(i(1));
    }
    pragma "no doc" // const ref version, for not-POD types
    inline proc const this(i: rank*_value.dom.idxType) const ref
    where shouldReturnRvalueByConstRef(_value.eltType)
    {
      if isRectangularArr(this) || isSparseArr(this) then
        return _value.dsiAccess(i);
      else
        return _value.dsiAccess(i(1));
    }



    pragma "no doc" // ref version
    pragma "reference to const when const this"
    pragma "removable array access"
    inline proc ref this(i: _value.dom.idxType ...rank) ref
      return this(i);

    pragma "no doc" // value version, for POD types
    inline proc const this(i: _value.dom.idxType ...rank)
    where shouldReturnRvalueByValue(_value.eltType)
      return this(i);

    pragma "no doc" // const ref version, for not-POD types
    inline proc const this(i: _value.dom.idxType ...rank) const ref
    where shouldReturnRvalueByConstRef(_value.eltType)
      return this(i);


    pragma "no doc" // ref version
    pragma "reference to const when const this"
    inline proc ref localAccess(i: rank*_value.dom.idxType) ref
    {
      if isRectangularArr(this) || isSparseArr(this) then
        return _value.dsiLocalAccess(i);
      else
        return _value.dsiLocalAccess(i(1));
    }
    pragma "no doc" // value version, for POD types
    inline proc const localAccess(i: rank*_value.dom.idxType)
    where shouldReturnRvalueByValue(_value.eltType)
    {
      if isRectangularArr(this) || isSparseArr(this) then
        return _value.dsiLocalAccess(i);
      else
        return _value.dsiLocalAccess(i(1));
    }
    pragma "no doc" // const ref version, for not-POD types
    inline proc const localAccess(i: rank*_value.dom.idxType) const ref
    where shouldReturnRvalueByConstRef(_value.eltType)
    {
      if isRectangularArr(this) || isSparseArr(this) then
        return _value.dsiLocalAccess(i);
      else
        return _value.dsiLocalAccess(i(1));
    }



    pragma "no doc" // ref version
    pragma "reference to const when const this"
    inline proc localAccess(i: _value.dom.idxType ...rank) ref
      return localAccess(i);

    pragma "no doc" // value version, for POD types
    inline proc localAccess(i: _value.dom.idxType ...rank)
    where shouldReturnRvalueByValue(_value.eltType)
      return localAccess(i);

    pragma "no doc" // const ref version, for not-POD types
    inline proc localAccess(i: _value.dom.idxType ...rank) const ref
    where shouldReturnRvalueByConstRef(_value.eltType)
      return localAccess(i);


    // array slicing by a domain
    //
    // requires dense domain implementation that returns a tuple of
    // ranges via the getIndices() method; domain indexing is difficult
    // in the domain case because it has to be implemented on a
    // domain-by-domain basis; this is not terribly difficult in the
    // dense case because we can represent a domain by a tuple of
    // ranges, but in the sparse case, is there a general representation?
    //
    pragma "no doc"
    pragma "reference to const when const this"
    pragma "fn returns aliasing array"
    proc this(d: domain) {
      if d.rank == rank then
        return this((...d.getIndices()));
      else
        compilerError("slicing an array with a domain of a different rank");
    }

    pragma "no doc"
    proc checkSlice(ranges: range(?) ...rank) {
      for param i in 1.._value.dom.rank do
        if !_value.dom.dsiDim(i).boundsCheck(ranges(i)) then
          halt("array slice out of bounds in dimension ", i, ": ", ranges(i));
    }

    // array slicing by a tuple of ranges
    pragma "no doc"
    pragma "reference to const when const this"
    pragma "fn returns aliasing array"
    proc this(ranges: range(?) ...rank) {
      if boundsChecking then
        checkSlice((... ranges));

      pragma "no auto destroy" var d = _dom((...ranges));
      d._value._free_when_no_arrs = true;

      //
      // If this is already a slice array view, we can short-circuit
      // down to the underlying array.
      //
      const (arr, arrpid) = if (_value.isSliceArrayView())
                              then (this._value.arr, this._value._ArrPid)
                              else (this._value, this._pid);

      var a = new ArrayViewSliceArr(eltType=this.eltType,
                                    _DomPid=d._pid,
                                    dom=d._instance,
                                    _ArrPid=arrpid,
                                    _ArrInstance=arr);

      // this doesn't need to lock since we just created the domain d
      d._value.add_arr(a, locking=false);
      return _newArray(a);
    }

    // array rank change
    pragma "no doc"
    pragma "reference to const when const this"
    pragma "fn returns aliasing array"
    proc this(args ...rank) where _validRankChangeArgs(args, _value.dom.idxType) {
      if boundsChecking then
        checkRankChange(args);

      const rcdom = this.domain[(...args)];

      // TODO: With additional effort, we could collapse rank changes of
      // rank-change array views to a single array view, similar to what
      // we do for slices.
      const (arr, arrpid)  = (this._value, this._pid);

      var a = new ArrayViewRankChangeArr(eltType=this.eltType,
                                         _DomPid = rcdom._pid,
                                         dom = rcdom._instance,
                                         _ArrPid=arrpid,
                                         _ArrInstance=arr,
                                         // TODO: Should the array really store
                                         // these redundantly?
                                         collapsedDim=rcdom._value.collapsedDim,
                                         idx=rcdom._value.idx);

      // this doesn't need to lock since we just created the domain d
      rcdom._value.add_arr(a, locking=false);
      return _newArray(a);
    }

    pragma "no doc"
    proc checkRankChange(args) {
      for param i in 1..args.size do
        if !_value.dom.dsiDim(i).boundsCheck(args(i)) then
          halt("array slice out of bounds in dimension ", i, ": ", args(i));
    }

    // Special cases of local slices for DefaultRectangularArrs because
    // we can't take an alias of the ddata class within that class
    pragma "no doc"
    pragma "reference to const when const this"
    pragma "fn returns aliasing array"
    proc localSlice(r: range(?)... rank) where _value.type: DefaultRectangularArr {
      if boundsChecking then
        checkSlice((...r));
      var dom = _dom((...r));
      return chpl__localSliceDefaultArithArrHelp(dom);
    }

    pragma "no doc"
    pragma "reference to const when const this"
    pragma "fn returns aliasing array"
    proc localSlice(d: domain) where _value.type: DefaultRectangularArr {
      if boundsChecking then
        checkSlice((...d.getIndices()));

      return chpl__localSliceDefaultArithArrHelp(d);
    }

    pragma "no copy return"
    proc chpl__localSliceDefaultArithArrHelp(d: domain) {
      if (_value.locale != here) then
        halt("Attempting to take a local slice of an array on locale ",
             _value.locale.id, " from locale ", here.id);
      return this(d);
    }
    pragma "no doc"
    pragma "reference to const when const this"
    pragma "fn returns aliasing array"
    proc localSlice(r: range(?)... rank) {
      if boundsChecking then
        checkSlice((...r));
      return _value.dsiLocalSlice(r);
    }

    pragma "no doc"
    pragma "reference to const when const this"
    pragma "fn returns aliasing array"
    proc localSlice(d: domain) {
      return localSlice((...d.getIndices()));
    }

    pragma "no doc"
    inline proc these() {
      return _value.these();
    }

    // 1/5/10: do we need this since it always returns domain.numIndices?
    /* Return the number of elements in the array */
    proc numElements return _value.dom.dsiNumIndices;
    /* Return the number of elements in the array */
    proc size return numElements;

    pragma "no doc"
    pragma "reference to const when const this"
    pragma "new alias fn"
    pragma "fn returns aliasing array"
    proc newAlias() {
      var x = _value;
      pragma "no copy"
      var ret = _getArray(x);
      return ret;
    }

    //
    // This routine determines whether an actual array argument
    // ('this')'s domain is appropriate for a formal array argument
    // that specifies a domain ('formalDom').  It does this using a
    // mix of static checks (do the ranks match, are the domain map
    // types the same if the formal isn't the default dist?) and
    // runtime checks (are the domains' index sets the same; are
    // the domain maps/distributions equivalent?)
    //
    // The 'runtimeChecks' argument indicates whether or not runtime
    // checks should be performed and is set based on the value of
    // the --no-formal-domain-checks flag.
    //
    inline proc chpl_checkArrArgDoms(formalDom: domain, param runtimeChecks: bool) {
      //
      // It's a compile-time error if the ranks don't match
      //
      if (formalDom.rank != this.domain.rank) then
        compilerError("Rank mismatch passing array argument: expected " +
                      formalDom.rank + " but got " + this.domain.rank, errorDepth=2);

      //
      // If the formal domain specifies a domain map other than the
      // default one, then we're putting a constraint on the domain
      // map of the actual that's being passed in.  If it's the
      // default, we take that as an indication that the routine is
      // generic w.r.t. domain map for now (though we may wish to
      // change this in the future when we have better syntax for
      // indicating a generic domain map)..
      //
      if (formalDom.dist._value.type != DefaultDist) {
        //
        // First, at compile-time, check that the domain's types are
        // the same:
        //
        if (formalDom.type != this.domain.type) then
          compilerError("Domain type mismatch in passing array argument", errorDepth=2);

        //
        // Then, at run-time, check that the domain map's values are
        // the same (do this only if the runtime checks argument is true).
        //
        if (runtimeChecks && formalDom.dist != this.domain.dist) then
          halt("Domain map mismatch passing array argument:\n",
               "  Formal domain map is: ", formalDom.dist, "\n",
               "  Actual domain map is: ", this.domain.dist);
      }

      //
      // If we pass those checks, verify at runtime that the index
      // sets of the formal and actual match (do this only if the
      // runtime checks argument is true).
      //
      if (runtimeChecks && formalDom != this.domain) then
        halt("Domain mismatch passing array argument:\n",
             "  Formal domain is: ", formalDom, "\n",
             "  Actual domain is: ", this.domain);
    }

    /*
       Return an array view over a new domain, provided that the new
       domain is of the same rank and size as the original.

       For example:

       .. code-block:: chapel

          var A: [1..10] int;
          var B = A.reindex(6..15);

    */
    pragma "fn returns aliasing array"
    proc reindex(d: domain)
      where isRectangularDom(this.domain) && isRectangularDom(d)
    {
      if rank != d.rank then
        compilerError("rank mismatch: cannot reindex() from " + rank +
                      " dimension(s) to " + d.rank);

      for param i in 1..rank do
        if d.dim(i).length != _value.dom.dsiDim(i).length then
          halt("extent in dimension ", i, " does not match actual");

      //
      // TODO: Currently, the domain created to represent the
      // rank-change domain is non-distributed.  Ultimately, we need
      // to create a domain view class that supports a rank-change
      // view on a higher-dimensional domain as in the original array
      // view attempt.
      //
      pragma "no auto destroy" var newDom = {(...d.dims())};
      newDom._value._free_when_no_arrs = true;

      // TODO: With additional effort, we could collapse rank changes of
      // rank-change array views to a single array view, similar to what
      // we do for slices.
      const (arr, arrpid) = (this._value, this._pid);

      var x = new ArrayViewReindexArr(eltType=this.eltType,
                                      _DomPid = newDom._pid,
                                      dom = newDom._instance,
                                      _ArrPid=arrpid,
                                      _ArrInstance=arr);
      // this doesn't need to lock since we just created the domain d
      newDom._value.add_arr(x, locking=false);
      return _newArray(x);
    }

    // reindex for all non-rectangular domain types.
    // See above for the rectangular version.
    pragma "no doc"
    pragma "fn returns aliasing array"
    proc reindex(d:domain) {
      compilerError("Reindexing non-rectangular arrays is not permitted.");
    }

    pragma "no doc"
    proc writeThis(f) {
      _value.dsiSerialWrite(f);
    }

    pragma "no doc"
    proc readThis(f) {
      _value.dsiSerialRead(f);
    }

    proc IRV where !isSparseArr(this) {
      compilerError("only sparse arrays have an IRV");
    }

    // sparse array interface
    /* Return the Implicitly Represented Value for sparse arrays */
    proc IRV ref where isSparseArr(this) {
      return _value.IRV;
    }

    /* Yield the array elements in sorted order. */
    iter sorted(comparator:?t = chpl_defaultComparator()) {
      use Reflection;
      if canResolveMethod(_value, "dsiSorted", comparator) {
        for i in _value.dsiSorted(comparator) {
          yield i;
        }
      } else if canResolveMethod(_value, "dsiSorted") {
        compilerError(_value.type:string + " does not support dsiSorted(comparator)");
      } else {
        use Sort;
        var copy = this;
        sort(copy, comparator=comparator);
        for ind in copy do
          yield ind;
      }
    }

    pragma "no doc"
    proc displayRepresentation() { _value.dsiDisplayRepresentation(); }

    /*
       Return an array of locales over which this array has been distributed.
    */
    //
    // TODO: Is it really appropriate that the array should provide
    // this dsi routine rather than having this call forward to the
    // domain[.dist] here?  Do any of the array implementations do
    // anything other than that with it?
    //
    proc targetLocales() {
      return _value.dsiTargetLocales();
    }

    /* Return true if the local subdomain can be represented as a single
       domain. Otherwise return false. */
    proc hasSingleLocalSubdomain() param {
      return _value.dsiHasSingleLocalSubdomain();
    }

    /* Return the subdomain that is local to the current locale */
    proc localSubdomain() {
      if !_value.dsiHasSingleLocalSubdomain() then
        compilerError("Array's local domain is not a single domain");
      return _value.dsiLocalSubdomain();
    }

    /* Yield the subdomains that are local to the current locale */
    iter localSubdomains() {
      if _value.dsiHasSingleLocalSubdomain() then
        yield _value.dsiLocalSubdomain();
      else
        for d in _value.dsiLocalSubdomains() do yield d;
    }

    proc chpl__isDense1DArray() param {
      return isRectangularArr(this) &&
             this.rank == 1 &&
             !this._value.stridable;
    }

    inline proc chpl__assertSingleArrayDomain(fnName: string) {
      if this.domain._value._arrs.length != 1 then
        halt("cannot call " + fnName +
             " on an array defined over a domain with multiple arrays");
    }

    /* The following methods are intended to provide a list or vector style
       interface to 1D unstridable rectangular arrays.  They are only intended
       for use on arrays that have a 1:1 correspondence with their domains.
       All methods here that modify the array's domain assert that this 1:1
       property holds.

       These are currently not parallel safe, and cannot safely be called by
       multiple tasks simultaneously on the same array.
     */

    /* Return true if the array has no elements */
    proc isEmpty(): bool {
      return this.numElements == 0;
    }

    /* Return the first value in the array */
    // The return type used here is currently not pretty in the generated
    // documentation. Don't document it for now.
    pragma "no doc"
    proc head(): this._value.eltType {
      return this[this.domain.alignedLow];
    }

    /* Return the last value in the array */
    // The return type used here is currently not pretty in the generated
    // documentation. Don't document it for now.
    pragma "no doc"
    proc tail(): this._value.eltType {
      return this[this.domain.alignedHigh];
    }

    /* Return a range that is grown or shrunk from r to accommodate 'r2' */
    pragma "no doc"
    inline proc resizeAllocRange(r: range, r2: range,
                                 factor=arrayAsVecGrowthFactor,
                                 param direction=1, param grow=1) {
      // This should only be called for 1-dimensional arrays
      const lo = r.low,
            hi = r.high,
            size = hi - lo + 1;
      if grow > 0 {
        const newSize = max(size+1, (size*factor):int); // Always grow by at least 1.
        if direction > 0 {
          return lo..#newSize;
        } else {
          return ..hi#-newSize;
        }
      } else {
        const newSize = min(size-1, (size/factor):int);
        if direction > 0 {
          var newRange = lo..#newSize;
          if newRange.high < r2.high {
            // not able to take enough spaces off the high end.  Take them
            // off the low end instead.
            const spaceNeeded = r2.high - newRange.high;
            newRange = (newRange.low+spaceNeeded)..r2.high;
          }
          return newRange;
        } else {
          var newRange = ..hi # -newSize;
          if newRange.low > r2.low {
            // not able to take enough spaces off the low end.  Take them
            // off the high end instead.
            const spaceNeeded = newRange.low - r2.low;
            newRange = r2.low..(newRange.high-spaceNeeded);
          }
          return newRange;
        }
      }
    }

    /* Add element ``val`` to the back of the array, extending the array's
       domain by one. If the domain was ``{1..5}`` it will become ``{1..6}``.

       The array must be a rectangular 1-D array; its domain must be
       non-stridable and not shared with other arrays.
     */
    proc push_back(val: this.eltType) {
      if (!chpl__isDense1DArray()) then
        compilerError("push_back() is only supported on dense 1D arrays");

      chpl__assertSingleArrayDomain("push_back");
      const lo = this.domain.low,
            hi = this.domain.high+1;
      const newRange = lo..hi;
      on this._value {
        if !this._value.dataAllocRange.member(hi) {
          /* The new index is not in the allocated space.  We'll need to
             realloc it. */
          if this._value.dataAllocRange.length < this.domain.numIndices {
            /* if dataAllocRange has fewer indices than this.domain it must not
               be set correctly.  Set it to match this.domain to start.
             */
            this._value.dataAllocRange = this.domain.low..this.domain.high;
          }
          const oldRng = this._value.dataAllocRange;
          const nextAllocRange = resizeAllocRange(this._value.dataAllocRange, newRange);
          if debugArrayAsVec then
            writeln("push_back reallocate: ",
                    oldRng, " => ", nextAllocRange,
                    " (", newRange, ")");
          this._value.dsiReallocate((nextAllocRange,));
          // note: dsiReallocate sets _value.dataAllocRange = nextAllocRange
        }
        this.domain.setIndices((newRange,));
        this._value.dsiPostReallocate();
      }
      this[hi] = val;
    }

    /* Remove the last element from the array, reducing the size of the
       domain by one. If the domain was ``{1..5}`` it will become ``{1..4}``

       The array must be a rectangular 1-D array; its domain must be
       non-stridable and not shared with other arrays.
     */
    proc pop_back() {
      if (!chpl__isDense1DArray()) then
        compilerError("pop_back() is only supported on dense 1D arrays");

      chpl__assertSingleArrayDomain("pop_back");

      if boundsChecking && isEmpty() then
        halt("pop_back called on empty array");

      const lo = this.domain.low,
            hi = this.domain.high-1;
      const newRange = lo..hi;
      on this._value {
        if this._value.dataAllocRange.length < this.domain.numIndices {
          this._value.dataAllocRange = this.domain.low..this.domain.high;
        }
        if newRange.length < (this._value.dataAllocRange.length / (arrayAsVecGrowthFactor*arrayAsVecGrowthFactor)):int {
          const oldRng = this._value.dataAllocRange;
          const nextAllocRange = resizeAllocRange(this._value.dataAllocRange, newRange, grow=-1);
          if debugArrayAsVec then
            writeln("pop_back reallocate: ",
                    oldRng, " => ", nextAllocRange,
                    " (", newRange, ")");
          this._value.dsiReallocate((nextAllocRange,));
          // note: dsiReallocate sets _value.dataAllocRange = nextAllocRange
        }
        this.domain.setIndices((newRange,));
        this._value.dsiPostReallocate();
      }
    }

    /* Add element ``val`` to the front of the array, extending the array's
       domain by one. If the domain was ``{1..5}`` it will become ``{0..5}``.

       The array must be a rectangular 1-D array; its domain must be
       non-stridable and not shared with other arrays.
     */
    proc push_front(val: this.eltType) {
      if (!chpl__isDense1DArray()) then
        compilerError("push_front() is only supported on dense 1D arrays");
      chpl__assertSingleArrayDomain("push_front");
      const lo = this.domain.low-1,
            hi = this.domain.high;
      const newRange = lo..hi;
      on this._value {
        if !this._value.dataAllocRange.member(lo) {
          if this._value.dataAllocRange.length < this.domain.numIndices {
            this._value.dataAllocRange = this.domain.low..this.domain.high;
          }
          const oldRng = this._value.dataAllocRange;
          const nextAllocRange = resizeAllocRange(this._value.dataAllocRange, newRange, direction=-1);
          if debugArrayAsVec then
            writeln("push_front reallocate: ",
                    oldRng, " => ", nextAllocRange,
                    " (", newRange, ")");
          this._value.dsiReallocate((nextAllocRange,));
          // note: dsiReallocate sets _value.dataAllocRange = nextAllocRange
        }
        this.domain.setIndices((newRange,));
        this._value.dsiPostReallocate();
      }
      this[lo] = val;
    }

    /* Remove the first element of the array reducing the size of the
       domain by one.  If the domain was ``{1..5}`` it will become ``{2..5}``.

       The array must be a rectangular 1-D array; its domain must be
       non-stridable and not shared with other arrays.
     */
    proc pop_front() {
      if (!chpl__isDense1DArray()) then
        compilerError("pop_front() is only supported on dense 1D arrays");
      chpl__assertSingleArrayDomain("pop_front");

      if boundsChecking && isEmpty() then
        halt("pop_front called on empty array");

      const lo = this.domain.low+1,
            hi = this.domain.high;
      const newRange = lo..hi;
      on this._value {
        if this._value.dataAllocRange.length < this.domain.numIndices {
          this._value.dataAllocRange = this.domain.low..this.domain.high;
        }
        if newRange.length < (this._value.dataAllocRange.length / (arrayAsVecGrowthFactor*arrayAsVecGrowthFactor)):int {
          const oldRng = this._value.dataAllocRange;
          const nextAllocRange = resizeAllocRange(this._value.dataAllocRange, newRange, direction=-1, grow=-1);
          if debugArrayAsVec then
            writeln("pop_front reallocate: ",
                    oldRng, " => ", nextAllocRange,
                    " (", newRange, ")");
          this._value.dsiReallocate((nextAllocRange,));
          // note: dsiReallocate sets _value.dataAllocRange = nextAllocRange
        }
        this.domain.setIndices((newRange,));
        this._value.dsiPostReallocate();
      }
    }

    /* Insert element ``val`` into the array at index ``pos``. Shift the array
       elements above ``pos`` up one index. If the domain was ``{1..5}`` it will
       become ``{1..6}``.

       The array must be a rectangular 1-D array; its domain must be
       non-stridable and not shared with other arrays.
     */
    proc insert(pos: this.idxType, val: this.eltType) {
      if (!chpl__isDense1DArray()) then
        compilerError("insert() is only supported on dense 1D arrays");

      chpl__assertSingleArrayDomain("insert");
      const lo = this.domain.low,
            hi = this.domain.high+1;
      const newRange = lo..hi;

      if boundsChecking && !newRange.member(pos) then
        halt("insert at position " + pos + " out of bounds");

      on this._value {
        if !this._value.dataAllocRange.member(hi) {
          if this._value.dataAllocRange.length < this.domain.numIndices {
            this._value.dataAllocRange = this.domain.low..this.domain.high;
          }
          const nextAllocRange = resizeAllocRange(this._value.dataAllocRange, newRange);
          this._value.dsiReallocate((nextAllocRange,));
          // note: dsiReallocate sets _value.dataAllocRange = nextAllocRange
        }
        this.domain.setIndices((newRange,));
        this._value.dsiPostReallocate();
      }
      for i in pos..hi-1 by -1 do this[i+1] = this[i];
      this[pos] = val;
    }

    /* Remove the element at index ``pos`` from the array and shift the array
       elements above ``pos`` down one index. If the domain was ``{1..5}``
       it will become ``{1..4}``.

       The array must be a rectangular 1-D array; its domain must be
       non-stridable and not shared with other arrays.
     */
    proc remove(pos: this.idxType) {
      if (!chpl__isDense1DArray()) then
        compilerError("remove() is only supported on dense 1D arrays");
      chpl__assertSingleArrayDomain("remove");

      if boundsChecking && !this.domain.member(pos) then
        halt("remove at position " + pos + " out of bounds");

      const lo = this.domain.low,
            hi = this.domain.high-1;
      const newRange = lo..hi;
      for i in pos..hi {
        this[i] = this[i+1];
      }
      on this._value {
        if this._value.dataAllocRange.length < this.domain.numIndices {
          this._value.dataAllocRange = this.domain.low..this.domain.high;
        }
        if newRange.length < (this._value.dataAllocRange.length / (arrayAsVecGrowthFactor*arrayAsVecGrowthFactor)):int {
          const nextAllocRange = resizeAllocRange(this._value.dataAllocRange, newRange, grow=-1);
          this._value.dsiReallocate((nextAllocRange,));
          // note: dsiReallocate sets _value.dataAllocRange = nextAllocRange
        }
        this.domain.setIndices((newRange,));
        this._value.dsiPostReallocate();
      }
    }

    /* Remove ``count`` elements from the array starting at index ``pos`` and
       shift elements above ``pos+count`` down by ``count`` indices.

       The array must be a rectangular 1-D array; its domain must be
       non-stridable and not shared with other arrays.
     */
    proc remove(pos: this.idxType, count: this.idxType) {
      if (!chpl__isDense1DArray()) then
        compilerError("remove() is only supported on dense 1D arrays");
      chpl__assertSingleArrayDomain("remove count");
      const lo = this.domain.low,
            hi = this.domain.high-count;
      if boundsChecking && pos+count-1 > this.domain.high then
        halt("remove at position ", pos+count-1, " out of bounds");
      if boundsChecking && pos < lo then
        halt("remove at position ", pos, " out of bounds");

      const newRange = lo..hi;
      for i in pos..hi {
        this[i] = this[i+count];
      }
      on this._value {
        if this._value.dataAllocRange.length < this.domain.numIndices {
          this._value.dataAllocRange = this.domain.low..this.domain.high;
        }
        if newRange.length < (this._value.dataAllocRange.length / (arrayAsVecGrowthFactor*arrayAsVecGrowthFactor)):int {
          const nextAllocRange = resizeAllocRange(this._value.dataAllocRange, newRange, grow=-1);
          this._value.dsiReallocate((nextAllocRange,));
          // note: dsiReallocate sets _value.dataAllocRange = nextAllocRange
        }
        this.domain.setIndices((newRange,));
        this._value.dsiPostReallocate();
      }
    }

    /* Remove the elements at the indices in the ``pos`` range and shift the
       array elements down by ``pos.size`` elements. If the domain was
       ``{1..5}`` and this is called with ``2..3`` as an argument, the new
       domain would be ``{1..3}`` and the array would contain the elements
       formerly at positions 1, 4, and 5.

       The array must be a rectangular 1-D array; its domain must be
       non-stridable and not shared with other arrays.
     */
    proc remove(pos: range(this.idxType, stridable=false)) {
      if (!chpl__isDense1DArray()) then
        compilerError("remove() is only supported on dense 1D arrays");
      chpl__assertSingleArrayDomain("remove range");
      remove(pos.low, pos.size);
    }

    /* Reverse the order of the values in the array. */
    proc reverse() {
      if (!chpl__isDense1DArray()) then
        compilerError("reverse() is only supported on dense 1D arrays");
      const lo = this.domain.low,
            mid = this.domain.size / 2,
            hi = this.domain.high;
      for i in 0..#mid {
        this[lo + i] <=> this[hi - i];
      }
    }

    /* Remove all elements from the array leaving the domain empty. If the
       domain was ``{5..10}`` it will become ``{5..4}``.

       The array must be a rectangular 1-D array; its domain must be
       non-stridable and not shared with other arrays.
     */
    proc clear() {
      if (!chpl__isDense1DArray()) then
        compilerError("clear() is only supported on dense 1D arrays");
      chpl__assertSingleArrayDomain("clear");
      const lo = this.domain.low,
            hi = this.domain.low-1;
      assert(hi < lo, "overflow occurred subtracting 1 from low bound in clear");
      const newRange = lo..hi;
      on this._value {
        this._value.dsiReallocate((newRange,));
        this.domain.setIndices((newRange,));
        this._value.dsiPostReallocate();
      }
    }

    /* Return a tuple containing ``true`` and the index of the first
       instance of ``val`` in the array, or if ``val`` is not found, a
       tuple containing ``false`` and an unspecified value is returned.
     */
    proc find(val: this.eltType): (bool, index(this.domain)) {
      for i in this.domain {
        if this[i] == val then return (true, i);
      }
      var arbInd: index(this.domain);
      return (false, arbInd);
    }

    /* Return the number of times ``val`` occurs in the array. */
    proc count(val: this.eltType): int {
      return + reduce (this == val);
    }

   /* Return a tuple of integers describing the size of each dimension.
      For a sparse array, returns the shape of the parent domain.*/
    proc shape {
      return this.domain.shape;
    }

  }  // record _array

  //
  // A helper function to check array equality (== on arrays promotes
  // to an array of booleans)
  //
  /* Return true if all this array is the same size and shape
     as argument ``that`` and all elements of this array are
     equal to the corresponding element in ``that``. Otherwise
     return false. */
  proc _array.equals(that: _array) {
    //
    // quick path for identical arrays
    //
    if this._value == that._value then
      return true;
    //
    // quick path for rank mismatches
    //
    if this.rank != that.rank then
      return false;

    if this.numElements != that.numElements then
      return false;

    //
    // check that size/shape are the same to permit legal zippering
    //
    if isRectangularDom(this.domain) && isRectangularDom(that.domain) {
      for d in 1..this.rank do
        if this.domain.dim(d).size != that.domain.dim(d).size then
          return false;
    }
    //
    // if all the above tests match, see if zippered equality is
    // true everywhere
    //
    return && reduce (this == that);
  }

  // The same as the built-in _cast, except accepts a param arg.
  pragma "no doc"
  proc _cast(type t, param arg) where t: _array {
    var result: t;
    // The would-be param version of proc =, inlined.
    chpl__transferArray(result, arg);
    return result;
  }


  //
  // isXxxType, isXxxValue
  //

  /* Return true if ``t`` is a domain map type. Otherwise return false. */
  proc isDmapType(type t) param {
    proc isDmapHelp(type t: _distribution) param  return true;
    proc isDmapHelp(type t)                param  return false;
    return isDmapHelp(t);
  }

  pragma "no doc"
  proc isDmapValue(e: _distribution) param  return true;
  /* Return true if ``e`` is a domain map. Otherwise return false. */
  proc isDmapValue(e)                param  return false;

  /* Return true if ``t`` is a domain type. Otherwise return false. */
  proc isDomainType(type t) param {
    proc isDomainHelp(type t: _domain) param  return true;
    proc isDomainHelp(type t)          param  return false;
    return isDomainHelp(t);
  }

  pragma "no doc"
  proc isDomainValue(e: domain) param  return true;
  /* Return true if ``e`` is a domain. Otherwise return false. */
  proc isDomainValue(e)         param  return false;

  /* Return true if ``t`` is an array type. Otherwise return false. */
  proc isArrayType(type t) param {
    proc isArrayHelp(type t: _array) param  return true;
    proc isArrayHelp(type t)         param  return false;
    return isArrayHelp(t);
  }

  pragma "no doc"
  proc isArrayValue(e: []) param  return true;
  /* Return true if ``e`` is an array. Otherwise return false. */
  proc isArrayValue(e)     param  return false;

//
//     The following functions define set operations on associative arrays.
//

  // promotion for associative array addition doesn't really make sense. instead,
  // we really just want a union
  proc +(a :_array, b: _array) where (a._value.type == b._value.type) && isAssociativeArr(a) {
    return a | b;
  }

  proc +=(ref a :_array, b: _array) where (a._value.type == b._value.type) && isAssociativeArr(a) {
    a.chpl__assertSingleArrayDomain("+=");
    a |= b;
  }

  proc |(a :_array, b: _array) where (a._value.type == b._value.type) && isAssociativeArr(a) {
    var newDom = a.domain | b.domain;
    var ret : [newDom] a.eltType;
    serial !newDom._value.parSafe {
      forall (k,v) in zip(a.domain, a) do ret[k] = v;
      forall (k,v) in zip(b.domain, b) do ret[k] = v;
    }
    return ret;
  }

  proc |=(ref a :_array, b: _array) where (a._value.type == b._value.type) && isAssociativeArr(a) {
    a.chpl__assertSingleArrayDomain("|=");
    serial !a.domain._value.parSafe {
      forall i in b.domain do a.domain.add(i);
      forall (k,v) in zip(b.domain, b) do a[k] = v;
    }
  }

  proc &(a :_array, b: _array) where (a._value.type == b._value.type) && isAssociativeArr(a) {
    var newDom = a.domain & b.domain;
    var ret : [newDom] a.eltType;

    serial !newDom._value.parSafe do
      forall k in newDom do ret[k] = a[k];
    return ret;
  }

  proc &=(ref a :_array, b: _array) where (a._value.type == b._value.type) && isAssociativeArr(a) {
    a.chpl__assertSingleArrayDomain("&=");
    serial !a.domain._value.parSafe {
      forall k in a.domain {
        if !b.domain.member(k) then a.domain.remove(k);
      }
    }
  }

  proc -(a :_array, b: _array) where (a._value.type == b._value.type) && isAssociativeArr(a) {
    var newDom = a.domain - b.domain;
    var ret : [newDom] a.eltType;

    serial !newDom._value.parSafe do
      forall k in newDom do ret[k] = a[k];

    return ret;
  }

  proc -=(ref a :_array, b: _array) where (a._value.type == b._value.type) && isAssociativeArr(a) {
    a.chpl__assertSingleArrayDomain("-=");
    serial !a.domain._value.parSafe do
      forall k in a.domain do
        if b.domain.member(k) then a.domain.remove(k);
  }


  proc ^(a :_array, b: _array) where (a._value.type == b._value.type) && isAssociativeArr(a) {
    var newDom = a.domain ^ b.domain;
    var ret : [newDom] a.eltType;

    serial !newDom._value.parSafe {
      forall k in a.domain do
        if !b.domain.member(k) then ret[k] = a[k];
      forall k in b.domain do
        if !a.domain.member(k) then ret[k] = b[k];
    }

    return ret;
  }

  proc ^=(ref a :_array, b: _array) where (a._value.type == b._value.type) && isAssociativeArr(a) {
    a.chpl__assertSingleArrayDomain("^=");
    serial !a.domain._value.parSafe {
      forall k in b.domain {
        if a.domain.member(k) then a.domain.remove(k);
        else a.domain.add(k);
      }
      forall k in b.domain {
        if a.domain.member(k) then a[k] = b[k];
      }
    }
  }

  proc -(a :domain, b :domain) where (a.type == b.type) && isAssociativeDom(a) {
    var newDom : a.type;
    serial !newDom._value.parSafe do
      forall e in a do
        if !b.member(e) then newDom.add(e);
    return newDom;
  }

  /*
     We remove elements in the RHS domain from those in the LHS domain only if
     they exist. If an element in the RHS is not present in the LHS, no error
     occurs.
  */
  proc -=(ref a :domain, b :domain) where (a.type == b.type) && isAssociativeDom(a) {
    for e in b do
      if a.member(e) then
        a.remove(e);
  }

  proc |(a :domain, b: domain) where (a.type == b.type) && isAssociativeDom(a) {
    return a + b;
  }

  proc |=(ref a :domain, b: domain) where (a.type == b.type) && isAssociativeDom(a) {
    for e in b do
      a.add(e);
  }

  proc +=(ref a :domain, b: domain) where (a.type == b.type) && isAssociativeDom(a) {
    a |= b;
  }

  /*
     We remove elements in the RHS domain from those in the LHS domain only if
     they exist. If an element in the RHS is not present in the LHS, no error
     occurs.
  */
  proc &(a :domain, b: domain) where (a.type == b.type) && isAssociativeDom(a) {
    var newDom : a.type;

    serial !newDom._value.parSafe do
      forall k in a with (ref newDom) do // no race - in 'serial'
        if b.member(k) then newDom += k;
    return newDom;
  }

  proc &=(ref a :domain, b: domain) where (a.type == b.type) && isAssociativeDom(a) {
    var removeSet: domain(a.idxType);
    for e in a do
      if !b.member(e) then
        removeSet += e;
    for e in removeSet do
      a.remove(e);
  }

  proc ^(a :domain, b: domain) where (a.type == b.type) && isAssociativeDom(a) {
    var newDom : a.type;

    serial !newDom._value.parSafe {
      forall k in a do
        if !b.member(k) then newDom.add(k);
      forall k in b do
        if !a.member(k) then newDom.add(k);
    }

    return newDom;
  }

  /*
     We remove elements in the RHS domain from those in the LHS domain only if
     they exist. If an element in the RHS is not present in the LHS, it is
     added to the LHS.
  */
  proc ^=(ref a :domain, b: domain) where (a.type == b.type) && isAssociativeDom(a) {
    for e in a do
      if b.member(e) then
        a.remove(e);
      else
        a.add(e);
  }
  //
  // Helper functions
  //

  pragma "no doc"
  proc isCollapsedDimension(r: range(?e,?b,?s,?a)) param return false;
  pragma "no doc"
  proc isCollapsedDimension(r) param return true;


  // computes || reduction over stridable of ranges
  proc chpl__anyStridable(ranges) param {
    for param i in 1..ranges.size do
      if ranges(i).stridable then
        return true;
    return false;
  }

  // computes || reduction over stridable of ranges, but permits some
  // elements not to be ranges (as in a rank-change slice)
  proc chpl__anyRankChangeStridable(args) param {
    for param i in 1..args.size do
      if isRangeValue(args(i)) then
        if args(i).stridable then
          return true;
    return false;
  }

  // the following pair of routines counts the number of ranges in its
  // argument list and is used for rank-change slices
  proc chpl__countRanges(arg) param {
    return isRangeValue(arg):int;
  }

  proc chpl__countRanges(arg, args...) param {
    return chpl__countRanges(arg) + chpl__countRanges((...args));
  }

  // given a tuple args, returns true if the tuple contains only
  // integers and ranges; that is, it is a valid argument list for rank
  // change
  proc _validRankChangeArgs(args, type idxType) param {
    proc _validRankChangeArg(type idxType, r: range(?)) param return true;
    proc _validRankChangeArg(type idxType, i: idxType) param return true;
    proc _validRankChangeArg(type idxType, x) param return false;

    /*
    proc help(param dim: int) param {
      if !_validRankChangeArg(idxType, args(dim)) then
        return false;
      else if dim < args.size then
        return help(dim+1);
      else
        return true;
    }*/

    proc allValid() param {
      for param dim in 1.. args.size {
        if !_validRankChangeArg(idxType, args(dim)) then
          return false;
      }
      return true;
    }
    proc oneRange() param {
      for param dim in 1.. args.size {
        if isRange(args(dim)) then
          return true;
      }
      return false;
    }
    proc oneNonRange() param {
      for param dim in 1.. args.size {
        if !isRange(args(dim)) then
          return true;
      }
      return false;
    }

    return allValid() && oneRange() && oneNonRange();
    //return help(1);
  }

  //
  // Assignment of domains and arrays
  //
  proc =(ref a: _distribution, b: _distribution) {
    if a._value == nil {
      __primitive("move", a, chpl__autoCopy(b.clone()));
    } else if a._value._doms.length == 0 {
      if a._value.type != b._value.type then
        compilerError("type mismatch in distribution assignment");
      if a._value == b._value {
        // do nothing
      } else
        a._value.dsiAssign(b._value);
      if _isPrivatized(a._instance) then
        _reprivatize(a._value);
    } else {
      halt("assignment to distributions with declared domains is not yet supported");
    }
  }

  proc =(ref a: domain, b: domain) {
    if a.rank != b.rank then
      compilerError("rank mismatch in domain assignment");
    if a.idxType != b.idxType then
      compilerError("index type mismatch in domain assignment");
    if isRectangularDom(a) && isRectangularDom(b) then
      if !a.stridable && b.stridable then
        compilerError("cannot assign from a stridable domain to an unstridable domain without an explicit cast");

    a._instance.dsiAssignDomain(b, lhsPrivate=false);

<<<<<<< HEAD
//      disabled for testing for the same reason
//      as the array version: it can be called from autoCopy/initCopy.
//      compilerWarning("whole-domain assignment has been serialized (see issue #5760)");
      for i in a._value.dsiIndsIterSafeForRemoving() {
        if !b.member(i) {
          a.remove(i);
        }
      }
      for i in b {
        if !a.member(i) {
          a.add(i);
        }
      }
=======
    if _isPrivatized(a._instance) {
      _reprivatize(a._value);
>>>>>>> a86e8558
    }
  }

  proc =(ref a: domain, b: _tuple) {
    a.clear();
    for ind in 1..b.size {
      a.add(b(ind));
    }
  }

  proc =(ref d: domain, r: range(?)) {
    d = {r};
  }

  //
  // Return true if t is a tuple of ranges that is legal to assign to
  // rectangular domain d
  //
  proc chpl__isLegalRectTupDomAssign(d, t) param {
    proc isRangeTuple(a) param {
      proc peelArgs(first, rest...) param {
        return if rest.size > 1 then
                 isRange(first) && peelArgs((...rest))
               else
                 isRange(first) && isRange(rest(1));
      }
      proc peelArgs(first) param return isRange(first);

      return if !isTuple(a) then false else peelArgs((...a));
    }

    proc strideSafe(d, rt, param dim: int=1) param {
      return if dim == d.rank then
               d.dim(dim).stridable || !rt(dim).stridable
             else
               (d.dim(dim).stridable || !rt(dim).stridable) && strideSafe(d, rt, dim+1);
    }
    return isRangeTuple(t) && d.rank == t.size && strideSafe(d, t);
  }

  proc =(ref d: domain, rt: _tuple) where chpl__isLegalRectTupDomAssign(d, rt) {
    d = {(...rt)};
  }

  proc =(ref a: domain, b) {  // b is iteratable
    if isRectangularDom(a) then
      compilerError("Illegal assignment to a rectangular domain");
    a.clear();
    for ind in b {
      a.add(ind);
    }
  }

  proc chpl__serializeAssignment(a: [], b) param {
    if a.rank != 1 && isRange(b) then
      return true;

    // Sparse and Opaque arrays do not yet support parallel iteration.  We
    // could let them fall through, but then we get multiple warnings for a
    // single assignment statement which feels like overkill
    //
    if ((!isRectangularArr(a) && !isAssociativeArr(a) && !isSparseArr(a)) ||
        (isArray(b) &&
         !isRectangularArr(b) && !isAssociativeArr(b) && !isSparseArr(b))) then
      return true;
    return false;
  }

  // This must be a param function
  proc chpl__compatibleForBulkTransfer(a:[], b:[]) param {
    if a.eltType != b.eltType then return false;
    if !chpl__supportedDataTypeForBulkTransfer(a.eltType) then return false;
    if a._value.type != b._value.type then return false;
    if !a._value.dsiSupportsBulkTransfer() then return false;
    return true;
  }

  proc chpl__compatibleForBulkTransferStride(a:[], b:[]) param {
    if a.eltType != b.eltType then return false;
    if !chpl__supportedDataTypeForBulkTransfer(a.eltType) then return false;
    if !chpl__supportedDataTypeForBulkTransfer(b.eltType) then return false;
    if !a._value.dsiSupportsBulkTransferInterface() then return false;
    if !b._value.dsiSupportsBulkTransferInterface() then return false;
    return true;
  }

  // This must be a param function
  proc chpl__supportedDataTypeForBulkTransfer(type t) param {
    var x:t;
    return chpl__supportedDataTypeForBulkTransfer(x);
  }
  proc chpl__supportedDataTypeForBulkTransfer(x: string) param return false;
  proc chpl__supportedDataTypeForBulkTransfer(x: sync) param return false;
  proc chpl__supportedDataTypeForBulkTransfer(x: single) param return false;
  proc chpl__supportedDataTypeForBulkTransfer(x: domain) param return false;
  proc chpl__supportedDataTypeForBulkTransfer(x: []) param return false;
  proc chpl__supportedDataTypeForBulkTransfer(x: _distribution) param return true;
  proc chpl__supportedDataTypeForBulkTransfer(x: ?t) param where isComplexType(t) return true;
  proc chpl__supportedDataTypeForBulkTransfer(x: ?t) param where isRecordType(t) || isTupleType(t) {
    // TODO: The current implementations of isPODType and
    //       supportedDataTypeForBulkTransfer do not completely align. I'm
    //       leaving it as future work to enable bulk transfer for other types
    //       that are POD. In the long run it seems like we should be able to
    //       have only one method for supportedDataType that just calls
    //       isPODType.

    // We can bulk transfer any record or tuple that is 'Plain Old Data' ie. a
    // bag of bits
    return isPODType(t);
  }
  proc chpl__supportedDataTypeForBulkTransfer(x: ?t) param where isUnionType(t) return false;
  proc chpl__supportedDataTypeForBulkTransfer(x: object) param return false;
  proc chpl__supportedDataTypeForBulkTransfer(x) param return true;

  proc chpl__useBulkTransfer(a:[], b:[]) {
    //if debugDefaultDistBulkTransfer then writeln("chpl__useBulkTransfer");

    // constraints specific to a particular domain map array type
    if !a._value.doiCanBulkTransfer(chpl__getViewDom(a)) then return false;
    if !b._value.doiCanBulkTransfer(chpl__getViewDom(b)) then return false;
    if !a._value.doiUseBulkTransfer(b) then return false;

    return true;
  }

  //NOTE: This function also checks for equal lengths in all dimensions,
  //as the previous one (chpl__useBulkTransfer) so depending on the order they
  //are called, this can be factored out.
  proc chpl__useBulkTransferStride(a:[], b:[]) {
    //if debugDefaultDistBulkTransfer then writeln("chpl__useBulkTransferStride");

    // constraints specific to a particular domain map array type
    if !a._value.doiCanBulkTransferStride(chpl__getViewDom(a)) then return false;
    if !b._value.doiCanBulkTransferStride(chpl__getViewDom(b)) then return false;
    if !a._value.doiUseBulkTransferStride(b) then return false;

    return true;
  }

  inline proc chpl__bulkTransferHelper(a, b) {
    if chpl__isDROrDRView(a) {
      if chpl__isDROrDRView(b) {
        // implemented in DefaultRectangular
        a._value.doiBulkTransferStride(b, chpl__getViewDom(a));
      }
      else
        // b's domain map must implement this
        b._value.doiBulkTransferToDR(a, chpl__getViewDom(b));
    } else {
      if chpl__isDROrDRView(b) then
        // a's domain map must implement this
        a._value.doiBulkTransferFromDR(b, chpl__getViewDom(a));
      else
        // a's domain map must implement this,
        // possibly using b._value.doiBulkTransferToDR()
        a._value.doiBulkTransferFrom(b, chpl__getViewDom(a));
    }
 }

  pragma "no doc"
  proc checkArrayShapesUponAssignment(a: [], b: []) {
    if isRectangularArr(a) && isRectangularArr(b) {
      const aDims = a._value.dom.dsiDims(),
            bDims = b._value.dom.dsiDims();
      compilerAssert(aDims.size == bDims.size);
      for param i in 1..aDims.size {
        if aDims(i).length != bDims(i).length then
          halt("assigning between arrays of different shapes in dimension ",
               i, ": ", aDims(i).length, " vs. ", bDims(i).length);
      }
    } else {
      // may not have dsiDims(), so can't check them as above
      // todo: compilerError if one is rectangular and the other isn't?
    }
  }

  inline proc =(ref a: [], b:[]) {
    if a.rank != b.rank then
      compilerError("rank mismatch in array assignment");

    if b._value == nil then
      // This happens e.g. for 'new' on a record with an array field whose
      // default initializer is a forall expr. E.g. arrayInClassRecord.chpl.
      return;

    if a._value == b._value {
      // Do nothing for A = A but we could generate a warning here
      // since it is probably unintended. We need this check here in order
      // to avoid memcpy(x,x) which happens inside doiBulkTransfer.
      return;
    }

    if a.size == 0 && b.size == 0 then
      // Do nothing for zero-length assignments
      return;

    if boundsChecking then
      checkArrayShapesUponAssignment(a, b);

    // try bulk transfer
    if !chpl__serializeAssignment(a, b) then
      // Do bulk transfer.
      chpl__bulkTransferArray(a, b);
    else
      // Do non-bulk transfer.
      chpl__transferArray(a, b);
  }

  inline proc chpl__bulkTransferArray(ref a: [], const ref b) {
    if (useBulkTransfer &&
        chpl__compatibleForBulkTransfer(a, b) &&
        chpl__useBulkTransfer(a, b))
    {
      a._value.doiBulkTransfer(b, chpl__getViewDom(a));
    }
    else if (useBulkTransferStride &&
        chpl__compatibleForBulkTransferStride(a, b) &&
        chpl__useBulkTransferStride(a, b))
    {
      chpl__bulkTransferHelper(a, b);
    }
    else {
      if debugBulkTransfer {
        chpl_debug_writeln("proc =(a:[],b): bulk transfer did not happen");
      }
      chpl__transferArray(a, b);
    }
  }

  inline proc chpl__transferArray(ref a: [], const ref b) {
    if (a.eltType == b.type ||
        _isPrimitiveType(a.eltType) && _isPrimitiveType(b.type)) {
      forall aa in a do
        aa = b;
    } else if chpl__serializeAssignment(a, b) {
// commenting this out to remove testing noise.
// this is always printed out if it's on, because chpl__transferArray
// is now called from array auto-copy.
//      compilerWarning("whole array assignment has been serialized (see issue #5760)");
      for (aa,bb) in zip(a,b) do
        aa = bb;
    } else if chpl__tryToken { // try to parallelize using leader and follower iterators
      forall (aa,bb) in zip(a,b) do
        aa = bb;
    } else {
      for (aa,bb) in zip(a,b) do
        aa = bb;
    }
  }

  // assigning from a param
  inline proc chpl__transferArray(a: [], param b) {
    forall aa in a do
      aa = b;
  }

  inline proc =(ref a: [], b:domain) {
    if a.rank != b.rank then
      compilerError("rank mismatch in array assignment");
    chpl__transferArray(a, b);
  }

  inline proc =(ref a: [], b) /* b is not an array nor a domain nor a tuple */ {
    chpl__transferArray(a, b);
  }

/* Does not work: compiler expects assignments to have 2 formals,
   whereas the below becomes a 1-argument function after resolution.
  inline proc =(ref a: [], param b) {
    chpl__transferArray(a, b);
  }
*/

  inline proc =(ref a: [], b: _tuple) where isEnumArr(a) {
    if b.size != a.numElements then
      halt("tuple array initializer size mismatch");
    for (i,j) in zip(chpl_enumerate(index(a.domain)), 1..) {
      a(i) = b(j);
    }
  }

  proc =(ref a: [], b: _tuple) where isRectangularArr(a) {
    proc chpl__tupleInit(j, param rank: int, b: _tuple) {
      type idxType = a.domain.idxType,
           strType = chpl__signedType(idxType);

      const stride = a.domain.dim(a.rank-rank+1).stride,
            start = a.domain.dim(a.rank-rank+1).first;

      if rank == 1 {
        for param i in 1..b.size {
          j(a.rank-rank+1) = (start:strType + ((i-1)*stride)): idxType;
          a(j) = b(i);
        }
      } else {
        for param i in 1..b.size {
          j(a.rank-rank+1) = (start:strType + ((i-1)*stride)): idxType;
          chpl__tupleInit(j, rank-1, b(i));
        }
      }
    }
    var j: a.rank*a.domain.idxType;
    chpl__tupleInit(j, a.rank, b);
  }

  proc _desync(type t) type where isSyncType(t) || isSingleType(t) {
    var x: t;
    return x.valType;
  }

  proc _desync(type t) type {
    return t;
  }

  proc =(ref a: [], b: _desync(a.eltType)) {
    forall e in a do
      e = b;
  }

  /*
   * The following procedure is effectively equivalent to:
   *
  inline proc chpl_by(a:domain, b) { ... }
   *
   * because the parser renames the routine since 'by' is a keyword.
   */
  proc by(a: domain, b) {
    var r: a.rank*range(a._value.idxType,
                      BoundedRangeType.bounded,
                      true);
    var t = _makeIndexTuple(a.rank, b, expand=true);
    for param i in 1..a.rank do
      r(i) = a.dim(i) by t(i);
    return _newDomain(a.dist.newRectangularDom(a.rank, a._value.idxType, true, r));
  }

  /*
   * The following procedure is effectively equivalent to:
   *
  inline proc chpl_align(a:domain, b) { ... }
   *
   * because the parser renames the routine since 'align' is a keyword.
   */
  proc align(a: domain, b) {
    var r: a.rank*range(a._value.idxType,
                      BoundedRangeType.bounded,
                      a.stridable);
    var t = _makeIndexTuple(a.rank, b, expand=true);
    for param i in 1..a.rank do
      r(i) = a.dim(i) align t(i);
    return _newDomain(a.dist.newRectangularDom(a.rank, a._value.idxType, a.stridable, r));
  }

  //
  // index for all opaque domains
  //
  pragma "no doc"
  record _OpaqueIndex {
    var node:int = 0;
    var i:uint = 0;
  }
  pragma "no doc"
  pragma "locale private"
  var _OpaqueIndexNext: atomic uint;

  //
  // Swap operator for arrays
  //
  inline proc <=>(x: [], y: []) {
    forall (a,b) in zip(x, y) do
      a <=> b;
  }

  /* Return a copy of the array ``A`` containing the same values but
     in the shape of the domain ``D``. The number of indices in the
     domain must equal the number of elements in the array. The
     elements of ``A`` are copied into the new array using the
     default iteration orders over ``D`` and ``A``.  */
  proc reshape(A: [], D: domain) {
    if !isRectangularDom(D) then
      compilerError("reshape(A,D) is meaningful only when D is a rectangular domain; got D: ", D.type:string);
    if A.size != D.size then
      halt("reshape(A,D) is invoked when A has ", A.size,
           " elements, but D has ", D.size, " indices");
    var B: [D] A.eltType;
    for (i,a) in zip(D,A) do
      B(i) = a;
    return B;
  }

  pragma "no doc"
  iter linearize(Xs) {
    for x in Xs do yield x;
  }

  pragma "init copy fn"
  proc chpl__initCopy(a: _distribution) {
    pragma "no copy" var b = a.clone();
    return b;
    // You'd think we could just write
    //   return a.clone();
    // but that makes an infinite loop.
  }

  pragma "init copy fn"
  proc chpl__initCopy(const ref a: domain) {
    var b: a.type;

    // No need to lock b since it's not exposed anywhere yet
    // No need to handle arrays over b either for the same reason.
    b._instance.dsiAssignDomain(a, lhsPrivate=true);

    return b;
  }

  pragma "auto copy fn" proc chpl__autoCopy(const ref x: domain) {
    pragma "no copy" var b = chpl__initCopy(x);
    return b;
  }

<<<<<<< HEAD
=======
  proc chpl_replaceWithDeepCopy(ref a:domain) {
    var b : a.type;

    // No need to lock b since it's not exposed anywhere yet
    // No need to handle arrays over b either for the same reason.
    b._instance.dsiAssignDomain(a, lhsPrivate=true);

    if ! a._unowned {
      // destroy the old domain now that we are replacing it
      a._do_destroy();
    }

    a._pid = b._pid;
    a._instance = b._instance;
    a._unowned = false;

    b._pid = nullPid;
    b._instance = nil;
    b._unowned = true;
  }

>>>>>>> a86e8558
  // This implementation of arrays and domains can create aliases
  // of domains and arrays. Additionally, array aliases are possible
  // in the language with the => operator.
  //
  // A call to the chpl__unalias function is added by the compiler when a user
  // variable is initialized from an expression that would normally not require
  // a copy.
  //
  // For example, if we have
  //   var A:[1..10] int;
  //   var B = A[1..3];
  // then B is initialized with a slice of A. But since B is a new
  // variable, it needs to be a new 3-element array with distinct storage.
  // Since the slice is implemented as a function call, without chpl__unalias,
  // B would just be initialized to the result of the function call -
  // meaning that B would not refer to distinct array elements.
  pragma "unalias fn"
  inline proc chpl__unalias(x: domain) {
    if x._unowned {
      // We could add an autoDestroy here, but it wouldn't do anything for
      // an unowned domain.
      pragma "no auto destroy" var ret = x;
      return ret;
    } else {
      pragma "no copy" var ret = x;
      return ret;
    }
  }

  pragma "init copy fn"
  proc chpl__initCopy(const ref a: []) {
    var b : [a._dom] a.eltType;

    // Try bulk transfer.
    if !chpl__serializeAssignment(b, a) {
      chpl__bulkTransferArray(b, a);
      return b;
    }

    chpl__transferArray(b, a);
    return b;
  }

  pragma "auto copy fn" proc chpl__autoCopy(const ref x: []) {
    pragma "no copy" var b = chpl__initCopy(x);
    return b;
  }

  // Used to implement the copy-out language semantics
  // Relies on the return types being different to detect an ArrayView at
  // compile-time
  pragma "no copy return"
  pragma "unref fn"
  inline proc chpl__unref(x: []) where chpl__isArrayView(x._value) {
    // intended to call initCopy
    pragma "no auto destroy" var ret = x;
    return ret;
  }

  // Intended to return whatever it gets without copying
  // Not marked with "unref fn" because this version shouldn't
  // actually remain in the AST - it's just added temporarily
  // during resolution.
  pragma "no copy return"
  inline proc chpl__unref(x: []) {
    pragma "no copy" var ret = x;
    return ret;
  }


  // see comment on chpl__unalias for domains
  pragma "unalias fn"
  inline proc chpl__unalias(x: []) {
    param isview = (x._value.isSliceArrayView() ||
                    x._value.isRankChangeArrayView() ||
                    x._value.isReindexArrayView());
    const isalias = x._unowned;

    if isview || isalias {
      // Intended to call chpl__initCopy
      pragma "no auto destroy" var ret = x;
      // Since chpl__unalias replaces a initCopy(auto/initCopy()) the
      // inner value needs to be auto-destroyed.
      // TODO: Should this be inserted by the compiler?
      chpl__autoDestroy(x);
      return ret;
    } else {
      // Just return a bit-copy/shallow-copy of 'x'
      pragma "no copy" var ret = x;
      return ret;
    }
  }

  //
  // Noakes 2015/11/05
  //
  // This function is invoked to implement for expressions and
  // forall expressions. An iterator is invoked that generates
  // the elements of the resulting array.
  //
  // Although it appears to be a copy constructor, it is in fact
  // an Array constructor.  It appears to me that this implementation
  // is due to an artifact in the interaction between normalize and
  // function resolution; the former inserts calls to initCopy() without
  // understanding the types involved.  This in turn leads to some
  // confusion for the compiler is resolved by the liberal use of
  // pragmas.
  //

  pragma "init copy fn"
  proc chpl__initCopy(ir: _iteratorRecord) {

    // The use of an explicit initCopy() is required
    // to support nested for/forall expressions.
    iter _ir_copy_recursive(ir) {
      for e in ir {
        pragma "no copy"
        var ee = chpl__initCopy(e);

        yield ee;
      }
    }

    pragma "no copy"
    var irc  = _ir_copy_recursive(ir);

    var i    = 1;
    var size = 4;

    pragma "insert auto destroy"
    var D    = {1..size};

    // note that _getIterator is called in order to copy the iterator
    // class since for arrays we need to iterate once to get the
    // element type (at least for now); this also means that if this
    // iterator has side effects, we will see them; a better way to
    // handle this may be to get the static type (not initialize the
    // array) and use a primitive to set the array's element; that may
    // also handle skyline arrays
    var A: [D] iteratorIndexType(irc);

    for e in irc {
      // The resulting array grows dynamically
      if i > size {
        size = 2 * size;
        D    = { 1 .. size };
      }

      A(i) = e;
      i    = i + 1;
    }

    D = { 1 .. i - 1 };

    return A;
  }

  /* ================================================
     Set Operations on Associative Domains and Arrays
     ================================================

     Associative domains and arrays support a number of operators for
     set manipulations.

   */
}<|MERGE_RESOLUTION|>--- conflicted
+++ resolved
@@ -3265,24 +3265,8 @@
 
     a._instance.dsiAssignDomain(b, lhsPrivate=false);
 
-<<<<<<< HEAD
-//      disabled for testing for the same reason
-//      as the array version: it can be called from autoCopy/initCopy.
-//      compilerWarning("whole-domain assignment has been serialized (see issue #5760)");
-      for i in a._value.dsiIndsIterSafeForRemoving() {
-        if !b.member(i) {
-          a.remove(i);
-        }
-      }
-      for i in b {
-        if !a.member(i) {
-          a.add(i);
-        }
-      }
-=======
     if _isPrivatized(a._instance) {
       _reprivatize(a._value);
->>>>>>> a86e8558
     }
   }
 
@@ -3703,30 +3687,6 @@
     return b;
   }
 
-<<<<<<< HEAD
-=======
-  proc chpl_replaceWithDeepCopy(ref a:domain) {
-    var b : a.type;
-
-    // No need to lock b since it's not exposed anywhere yet
-    // No need to handle arrays over b either for the same reason.
-    b._instance.dsiAssignDomain(a, lhsPrivate=true);
-
-    if ! a._unowned {
-      // destroy the old domain now that we are replacing it
-      a._do_destroy();
-    }
-
-    a._pid = b._pid;
-    a._instance = b._instance;
-    a._unowned = false;
-
-    b._pid = nullPid;
-    b._instance = nil;
-    b._unowned = true;
-  }
-
->>>>>>> a86e8558
   // This implementation of arrays and domains can create aliases
   // of domains and arrays. Additionally, array aliases are possible
   // in the language with the => operator.
