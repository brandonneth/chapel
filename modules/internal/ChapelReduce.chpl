/*
 * Copyright 2004-2019 Cray Inc.
 * Other additional copyright holders may be indicated within.
 *
 * The entirety of this work is licensed under the Apache License,
 * Version 2.0 (the "License"); you may not use this file except
 * in compliance with the License.
 *
 * You may obtain a copy of the License at
 *
 *     http://www.apache.org/licenses/LICENSE-2.0
 *
 * Unless required by applicable law or agreed to in writing, software
 * distributed under the License is distributed on an "AS IS" BASIS,
 * WITHOUT WARRANTIES OR CONDITIONS OF ANY KIND, either express or implied.
 * See the License for the specific language governing permissions and
 * limitations under the License.
 */

// ChapelReduce.chpl
//
module ChapelReduce {
  use ChapelStandard;

  config param enableParScan = false;
  if enableParScan then
    compilerWarning("'enableParScan' has been deprecated (it is now always enabled)");

  proc chpl__scanStateResTypesMatch(op) param {
    type resType = op.generate().type;
    type stateType = op.identity.type;
    return (resType == stateType);
  }

  proc chpl__scanIteratorZip(op, data) {
    compilerWarning("scan has been serialized (see issue #12482)");
    var arr = for d in zip((...data)) do chpl__accumgen(op, d);

    delete op;
    return arr;
  }

  proc chpl__scanIterator(op, data) {
    use Reflection;
    param supportsPar = isArray(data) && canResolveMethod(data, "_scan", op);
    if (supportsPar) {
      return data._scan(op);
    } else {
<<<<<<< HEAD
      compilerWarning("scan has been serialized (see issue #12482)");
      if (supportsPar) {
        compilerWarning("(recompile with -senableParScan to enable a prototype parallel implementation)");
      }
=======
      compilerWarning("scan has been serialized (see issue #5760)");
>>>>>>> 3060d6c2
      var arr = for d in data do chpl__accumgen(op, d);

      delete op;
      return arr;
    }
  }

  // helper routine to run the accumulate + generate steps of a scan
  // in an expression context.
  proc chpl__accumgen(op, d) {
    op.accumulate(d);
    return op.generate();
  }

  proc chpl__reduceCombine(globalOp, localOp) {
    on globalOp {
      globalOp.lock();
      globalOp.combine(localOp);
      globalOp.unlock();
    }
  }

  inline proc chpl__cleanupLocalOp(globalOp, localOp) {
    // should this be part of chpl__reduceCombine ?
    delete localOp;
  }

  // Return true for simple cases where x.type == (x+x).type.
  // This should be true for the great majority of cases in practice.
  // This proc helps us avoid run-time computations upon chpl__sumType().
  // Which is important for costly cases ex. when 'eltType' is an array.
  // It also allows us to accept 'eltType' that is the result of
  // __primitive("static typeof"), i.e. with uninitialized _RuntimeTypeInfo.
  //
  proc chpl_sumTypeIsSame(type eltType) param {
    if isNumeric(eltType) || isString(eltType) {
      return true;

    } else if isDomain(eltType) {
      // Since it is a param function, this code will be squashed.
      // It will not execute at run time.
      var d: eltType;
      // + preserves the type for associative domains.
      // Todo: any other easy-to-compute cases?
      return isAssociativeDom(d);

    } else if isArray(eltType) {
      // Follow the lead of chpl_buildStandInRTT. Thankfully, this code
      // will not execute at run time. Otherwise we could get in trouble,
      // as "static typeof" produces uninitialized _RuntimeTypeInfo values.
      type arrInstType = __primitive("static field type", eltType, "_instance");
      var instanceObj: arrInstType;
      type instanceEltType = __primitive("static typeof", instanceObj.eltType);
      return chpl_sumTypeIsSame(instanceEltType);

    } else {
      // Otherwise, let chpl__sumType() deal with it.
      return false;
    }
  }

  proc chpl__sumType(type eltType) type {
   if chpl_sumTypeIsSame(eltType) {
    return eltType;
   } else {
    // The answer may or may not be 'eltType'.
    var x: eltType;
    if isArray(x) {
      type xET = x.eltType;
      type xST = chpl__sumType(xET);
      if xET == xST then
        return eltType;
      else
        return [x.domain] xST;
    } else {
      use Reflection;
      if ! canResolve("+", x, x) then
        // Issue a user-friendly error.
        compilerError("+ reduce cannot be used on values of the type ",
                      eltType:string);
      return (x + x).type;
    }
   }
  }

  pragma "ReduceScanOp"
  class ReduceScanOp {
    var l: chpl__processorAtomicType(bool); // only accessed locally

    proc lock() {
      var lockAttempts = 0,
          maxLockAttempts = (2**10-1);
      while l.testAndSet(memory_order_acquire) {
        lockAttempts += 1;
        if (lockAttempts & maxLockAttempts) == 0 {
          maxLockAttempts >>= 1;
          chpl_task_yield();
        }
      }
    }
    proc unlock() {
      l.clear(memory_order_release);
    }
  }

  class SumReduceScanOp: ReduceScanOp {
    type eltType;
    var value: chpl__sumType(eltType);

    // Rely on the default value of the desired type.
    // Todo: is this efficient when that is an array?
    inline proc identity {
      var x: chpl__sumType(eltType); return x;
    }
    inline proc accumulate(x) {
      value += x;
    }
    inline proc accumulateOntoState(ref state, x) {
      state += x;
    }
    inline proc combine(x) {
      value += x.value;
    }
    inline proc generate() return value;
    inline proc clone() return new unmanaged SumReduceScanOp(eltType=eltType);
  }

  class ProductReduceScanOp: ReduceScanOp {
    type eltType;
    var value = _prod_id(eltType);

    proc identity return _prod_id(eltType);
    proc accumulate(x) {
      value *= x;
    }
    proc accumulateOntoState(ref state, x) {
      state *= x;
    }
    proc combine(x) {
      value *= x.value;
    }
    proc generate() return value;
    proc clone() return new unmanaged ProductReduceScanOp(eltType=eltType);
  }

  class MaxReduceScanOp: ReduceScanOp {
    type eltType;
    var value = min(eltType);

    proc identity return min(eltType);
    proc accumulate(x) {
      value = max(x, value);
    }
    proc accumulateOntoState(ref state, x) {
      state = max(state, x);
    }
    proc combine(x) {
      value = max(value, x.value);
    }
    proc generate() return value;
    proc clone() return new unmanaged MaxReduceScanOp(eltType=eltType);
  }

  class MinReduceScanOp: ReduceScanOp {
    type eltType;
    var value = max(eltType);

    proc identity return max(eltType);
    proc accumulate(x) {
      value = min(x, value);
    }
    proc accumulateOntoState(ref state, x) {
      state = min(state, x);
    }
    proc combine(x) {
      value = min(value, x.value);
    }
    proc generate() return value;
    proc clone() return new unmanaged MinReduceScanOp(eltType=eltType);
  }

  class LogicalAndReduceScanOp: ReduceScanOp {
    type eltType;
    var value = _land_id(eltType);

    proc identity return _land_id(eltType);
    proc accumulate(x) {
      value &&= x;
    }
    proc accumulateOntoState(ref state, x) {
      state &&= x;
    }
    proc combine(x) {
      value &&= x.value;
    }
    proc generate() return value;
    proc clone() return new unmanaged LogicalAndReduceScanOp(eltType=eltType);
  }

  class LogicalOrReduceScanOp: ReduceScanOp {
    type eltType;
    var value = _lor_id(eltType);

    proc identity return _lor_id(eltType);
    proc accumulate(x) {
      value ||= x;
    }
    proc accumulateOntoState(ref state, x) {
      state ||= x;
    }
    proc combine(x) {
      value ||= x.value;
    }
    proc generate() return value;
    proc clone() return new unmanaged LogicalOrReduceScanOp(eltType=eltType);
  }

  class BitwiseAndReduceScanOp: ReduceScanOp {
    type eltType;
    var value = _band_id(eltType);

    proc identity return _band_id(eltType);
    proc accumulate(x) {
      value &= x;
    }
    proc accumulateOntoState(ref state, x) {
      state &= x;
    }
    proc combine(x) {
      value &= x.value;
    }
    proc generate() return value;
    proc clone() return new unmanaged BitwiseAndReduceScanOp(eltType=eltType);
  }

  class BitwiseOrReduceScanOp: ReduceScanOp {
    type eltType;
    var value = _bor_id(eltType);

    proc identity return _bor_id(eltType);
    proc accumulate(x) {
      value |= x;
    }
    proc accumulateOntoState(ref state, x) {
      state |= x;
    }
    proc combine(x) {
      value |= x.value;
    }
    proc generate() return value;
    proc clone() return new unmanaged BitwiseOrReduceScanOp(eltType=eltType);
  }

  class BitwiseXorReduceScanOp: ReduceScanOp {
    type eltType;
    var value = _bxor_id(eltType);

    proc identity return _bxor_id(eltType);
    proc accumulate(x) {
      value ^= x;
    }
    proc accumulateOntoState(ref state, x) {
      state ^= x;
    }
    proc combine(x) {
      value ^= x.value;
    }
    proc generate() return value;
    proc clone() return new unmanaged BitwiseXorReduceScanOp(eltType=eltType);
  }

  proc _maxloc_id(type eltType) return (min(eltType(1)), max(eltType(2)));
  proc _minloc_id(type eltType) return max(eltType); // max() on both components

  class maxloc: ReduceScanOp {
    type eltType;
    var value = _maxloc_id(eltType);

    proc identity return _maxloc_id(eltType);
    proc accumulate(x) {
      if x(1) > value(1) ||
        ((x(1) == value(1)) && (x(2) < value(2))) then
        value = x;
    }
    proc accumulateOntoState(ref state, x) {
      if x(1) > state(1) ||
        ((x(1) == state(1)) && (x(2) < state(2))) then
        state = x;
    }
    proc combine(x) {
      if x.value(1) > value(1) ||
        ((x.value(1) == value(1)) && (x.value(2) < value(2))) {
          value = x.value;
      }
    }
    proc generate() return value;
    proc clone() return new unmanaged maxloc(eltType=eltType);
  }

  class minloc: ReduceScanOp {
    type eltType;
    var value = _minloc_id(eltType);

    proc identity return _minloc_id(eltType);
    proc accumulate(x) {
      if x(1) < value(1) ||
        ((x(1) == value(1)) && (x(2) < value(2))) then
        value = x;
    }
    proc accumulateOntoState(ref state, x) {
      if x(1) < state(1) ||
        ((x(1) == state(1)) && (x(2) < state(2))) then
        state = x;
    }
    proc combine(x) {
      if x.value(1) < value(1) ||
        ((x.value(1) == value(1)) && (x.value(2) < value(2))) {
          value = x.value;
      }
    }
    proc generate() return value;
    proc clone() return new unmanaged minloc(eltType=eltType);
  }

}<|MERGE_RESOLUTION|>--- conflicted
+++ resolved
@@ -46,14 +46,7 @@
     if (supportsPar) {
       return data._scan(op);
     } else {
-<<<<<<< HEAD
       compilerWarning("scan has been serialized (see issue #12482)");
-      if (supportsPar) {
-        compilerWarning("(recompile with -senableParScan to enable a prototype parallel implementation)");
-      }
-=======
-      compilerWarning("scan has been serialized (see issue #5760)");
->>>>>>> 3060d6c2
       var arr = for d in data do chpl__accumgen(op, d);
 
       delete op;
