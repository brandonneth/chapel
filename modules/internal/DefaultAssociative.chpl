// DefaultAssociative.chpl
//
pragma "no use ChapelStandard"
module DefaultAssociative {
  
  use DSIUtil;
  config param debugDefaultAssoc = false;
  config param debugAssocDataPar = false;
  
  use Sort /* only QuickSort */;
  
  // TODO: make the domain parameterized by this?
  type chpl_table_index_type = int;
  
  
  /* These declarations could/should both be nested within
     DefaultAssociativeDom? */
  enum chpl__hash_status { empty, full, deleted };
  
  record chpl_TableEntry {
    type idxType;
    var status: chpl__hash_status = chpl__hash_status.empty;
    var idx: idxType;
  }
  
  proc chpl__primes return (23, 53, 97, 193, 389, 769, 1543,
                           3079, 6151, 12289, 24593, 49157, 98317, 196613,
                           393241, 786433, 1572869, 3145739, 6291469, 12582917, 25165843,
                           50331653, 100663319, 201326611, 402653189, 805306457, 1610612741);
  
  class DefaultAssociativeDom: BaseAssociativeDom {
    type idxType;
    param parSafe: bool;
  
    var dist: DefaultDist;
  
    // The guts of the associative domain
  
    // We explicitly use processor atomics here since this is not
    // by design a distributed data structure
    var numEntries: atomic_int64;
    var tableLock: atomicflag; // do not access directly, use function below
    var tableSizeNum = 1;
    var tableSize = chpl__primes(tableSizeNum);
    var tableDom = {0..tableSize-1};
    var table: [tableDom] chpl_TableEntry(idxType);
  
    inline proc lockTable() {
      while tableLock.testAndSet() do chpl_task_yield();
    }
  
    inline proc unlockTable() {
      tableLock.clear();
    }
  
    // TODO: An ugly [0..-1] domain appears several times in the code --
    //       replace with a named constant/param?
    var postponeResize = false;
  
    proc linksDistribution() param return false;
    proc dsiLinksDistribution()     return false;
  
    proc DefaultAssociativeDom(type idxType,
                               param parSafe: bool,
                               dist: DefaultDist) {
      if !chpl__validDefaultAssocDomIdxType(idxType) then
        compilerError("Default Associative domains with idxType=",
                      typeToString(idxType), " are not allowed", 2);
      this.dist = dist;
    }
  
    //
    // Standard Internal Domain Interface
    //
    proc dsiBuildArray(type eltType) {
      return new DefaultAssociativeArr(eltType=eltType, idxType=idxType,
                                       parSafeDom=parSafe, dom=this);
    }
  
    proc dsiSerialReadWrite(f /*: Reader or Writer*/) {
      var first = true;
      f <~> new ioLiteral("{");
      for idx in this {
        if first then 
          first = false; 
        else 
          f <~> new ioLiteral(", ");
        f <~> idx;
      }
      f <~> new ioLiteral("}");
    }
    proc dsiSerialWrite(f: Writer) { this.dsiSerialReadWrite(f); }
    proc dsiSerialRead(f: Reader) { this.dsiSerialReadWrite(f); }
  
    //
    // Standard user domain interface
    //
  
    inline proc dsiNumIndices {
      return numEntries.read();
    }
  
    iter dsiIndsIterSafeForRemoving() {
      postponeResize = true;
      for i in this.these() do
        yield i;
      on this {
        postponeResize = false;
        if (numEntries.read()*8 < tableSize && tableSizeNum > 1) {
          if parSafe then lockTable();
          if (numEntries.read()*8 < tableSize && tableSizeNum > 1) {
            _resize(grow=false);
          }
          if parSafe then unlockTable();
        }
      }
    }
  
    iter these() {
      if !_isEnumeratedType(idxType) {
        for slot in _fullSlots() {
          yield table[slot].idx;
        }
      } else {
        for val in chpl_enumerate(idxType) {
          var (match, slot) = _findFilledSlot(val);
          if match then
            yield table[slot].idx;
        }
      }
    }
  
    iter these(param tag: iterKind) where tag == iterKind.leader {
      if debugDefaultAssoc then
        writeln("*** In domain leader code:");
      const numTasks = if dataParTasksPerLocale==0 then here.numCores
                       else dataParTasksPerLocale;
      const ignoreRunning = dataParIgnoreRunningTasks;
      const minIndicesPerTask = dataParMinGranularity;
      // We are simply slicing up the table here.  Trying to do something
      //  more intelligent (like evenly dividing up the full slots, led
      //  to poor speed ups.
      // This requires that the zipppered domains match.
      const numIndices = tableSize;
  
      if debugAssocDataPar {
        writeln("### numTasks = ", numTasks);
        writeln("### ignoreRunning = ", ignoreRunning);
        writeln("### minIndicesPerTask = ", minIndicesPerTask);
      }
  
      if debugDefaultAssoc then
        writeln("    numTasks=", numTasks, " (", ignoreRunning,
                "), minIndicesPerTask=", minIndicesPerTask);
  
      var numChunks = _computeNumChunks(numTasks, ignoreRunning,
                                        minIndicesPerTask,
                                        numIndices);
      if debugDefaultAssoc then
        writeln("    numChunks=", numChunks, "length=", numIndices);
  
      if debugAssocDataPar then writeln("### numChunks=", numChunks);
  
      if numChunks == 1 {
        yield (0..numIndices-1, this);
      } else {
        coforall chunk in 0..#numChunks {
          const (lo, hi) = _computeBlock(numIndices, numChunks,
                                         chunk, numIndices-1);
          if debugDefaultAssoc then
            writeln("*** DI[", chunk, "]: tuple = ", (lo..hi,));
          yield (lo..hi, this);
        }
      }
    }
  
    iter these(param tag: iterKind, followThis) where tag == iterKind.follower {
      var (chunk, followThisDom) = followThis;
      if followThisDom != this {
        // check to see if domains match
        var followThisTab = followThisDom.table;
        var myTab = table;
        var mismatch = false;
        // could use a reduction
        for slot in chunk.low..chunk.high do
          if followThisTab[slot].status != myTab[slot].status {
            mismatch = true;
            break;
          }
        if mismatch then
          halt("zippered associative domains do not match");
      }
  
      if debugDefaultAssoc then
        writeln("In domain follower code: Following ", chunk);
  
      for slot in chunk.low..chunk.high do
        if table[slot].status == chpl__hash_status.full then
          yield table[slot].idx;
    }
  
    //
    // Associative Domain Interface
    //
    proc dsiClear() {
      on this {
        if parSafe then lockTable();
        for slot in tableDom {
          table[slot].status = chpl__hash_status.empty;
        }
        numEntries.write(0);
        if parSafe then unlockTable();
      }
    }
  
    proc dsiMember(idx: idxType): bool {
      return _findFilledSlot(idx)(1);
    }
  
<<<<<<< HEAD
    proc dsiAdd(idx: idxType, in slotNum : index(tableDom) = -1): index(tableDom) {
      on this {
        if parSafe then lockTable();
        var findAgain = parSafe;
=======
    proc dsiAdd(idx: idxType, in slotNum : index(tableDom) = -1, haveLock = !parSafe): index(tableDom) {
      on this {
        const shouldLock = !haveLock && parSafe;
        if shouldLock then lockTable();
        var findAgain = shouldLock;
>>>>>>> b58fa24c
        if ((numEntries.read()+1)*2 > tableSize) {
          _resize(grow=true);
          findAgain = true;
        }
        if findAgain then slotNum = -1;
        slotNum = _add(idx, slotNum);
<<<<<<< HEAD
        if parSafe then unlockTable();
=======
        if shouldLock then unlockTable();
>>>>>>> b58fa24c
      }
      return slotNum;
    }

    // This routine adds new indices without checking the table size and
    //  is thus appropriate for use by routines like _resize().
    //
    // NOTE: Calls to this routine assume that the tableLock has been acquired.
    //
    proc _add(idx: idxType, in slotNum : index(tableDom) = -1): index(tableDom) {
      var foundSlot : bool = (slotNum != -1);
      if !foundSlot then
        (foundSlot, slotNum) = _findEmptySlot(idx);
      if foundSlot {
        table[slotNum].status = chpl__hash_status.full;
        table[slotNum].idx = idx;
        numEntries.add(1);
      } else {
        if (slotNum < 0) {
          halt("couldn't add ", idx, " -- ", numEntries.read(), " / ", tableSize, " taken");
          return -1;
        }
        // otherwise, re-adding an index that's already in there
      }
      return slotNum;
    }
  
    proc dsiRemove(idx: idxType) {
      on this {
        if parSafe then lockTable();
        const (foundSlot, slotNum) = _findFilledSlot(idx, haveLock=parSafe);
        if (foundSlot) {
          for a in _arrs do
            a.clearEntry(idx, true);
          table[slotNum].status = chpl__hash_status.deleted;
          numEntries.sub(1);
        } else {
          halt("index not in domain: ", idx);
        }
        if (numEntries.read()*8 < tableSize && tableSizeNum > 1) {
          _resize(grow=false);
        }
        if parSafe then unlockTable();
      }
    }
  
    proc dsiRequestCapacity(numKeys:int) {
      var entries = numEntries.read();

      if entries < numKeys {

        //Find the first suitable prime
        var threshhold = (numKeys + 1) * 2;
        var prime = 0;
        var primeLoc = 0;
        for i in 1..chpl__primes.size {
            if chpl__primes(i) > threshhold {
              prime = chpl__primes(i);
              primeLoc = i;
              break;
            }
        }

        //No suitable prime found
        if prime == 0 {
          halt("Requested capacity (", numKeys, ") exceeds maximum size");
        }

        //Changing underlying strucure, time for locking
        if parSafe then lockTable();
        if entries > 0 {
          // Slow path: back up required
          _backupArrays();

          // copy the table (TODO: could use swap between two versions)
          var copyDom = tableDom;
          var copyTable: [copyDom] chpl_TableEntry(idxType) = table;

          tableSizeNum=primeLoc;
          tableSize=prime;
          tableDom = {0..tableSize-1};

          //numEntries will be reconstructed as keys are readded
          numEntries.write(0);

          // insert old data into newly resized table
          for slot in _fullSlots(copyTable) {
            const newslot = _add(copyTable[slot].idx);
            _preserveArrayElements(oldslot=slot, newslot=newslot);
          }
            
          _removeArrayBackups();
        } else {
          //Fast path, nothing to backup
          tableSizeNum=primeLoc;
          tableSize=prime;
          tableDom = {0..tableSize-1};
        }

        //Unlock the table
        if parSafe then unlockTable();
      } else if entries > numKeys {
        warning("Requested capacity (" + numKeys + ") " +
                "is less than current size (" + entries + ")");
      }
    }
  
    iter dsiSorted() {
      var tableCopy: [0..#numEntries.read()] idxType;
  
      for (tmp, slot) in zip(tableCopy.domain, _fullSlots()) do
        tableCopy(tmp) = table[slot].idx;
  
      QuickSort(tableCopy);
  
      for ind in tableCopy do
        yield ind;
    }
  
    //
    // Internal interface (private)
    //
    // NOTE: Calls to this routine assume that the tableLock has been acquired.
    //
    proc _resize(grow:bool) {
      if postponeResize then return;
      // back up the arrays
      _backupArrays();
  
      // copy the table (TODO: could use swap between two versions)
      var copyDom = tableDom;
      var copyTable: [copyDom] chpl_TableEntry(idxType) = table;
  
      // grow original table
      tableDom = {0..(-1:chpl_table_index_type)}; // non-preserving resize
      numEntries.write(0); // reset, because the adds below will re-set this
      tableSizeNum += if grow then 1 else -1;
      if tableSizeNum > chpl__primes.size then halt("associative array exceeds maximum size");
      tableSize = chpl__primes(tableSizeNum);
      tableDom = {0..tableSize-1};
  
      // insert old data into newly resized table
      for slot in _fullSlots(copyTable) {
        const newslot = _add(copyTable[slot].idx);
        _preserveArrayElements(oldslot=slot, newslot=newslot);
      }
      
      _removeArrayBackups();
    }

    // Searches for 'idx' in a filled slot.
    //
    // Returns true if found, along with the first open slot that may be
    // re-used for faster addition to the domain
    proc _findFilledSlot(idx: idxType, param haveLock = false) : (bool, index(tableDom)) {
      if parSafe && !haveLock then lockTable();
      var firstOpen = -1;
      for slotNum in _lookForSlots(idx, table.domain.high+1) {
        const slotStatus = table[slotNum].status;
        // if we encounter a slot that's empty, our element could not
        // be found past this point.
        if (slotStatus == chpl__hash_status.empty) {
          if firstOpen == -1 then firstOpen = slotNum;
          if parSafe && !haveLock then unlockTable();
          return (false, firstOpen);
        } else if (slotStatus == chpl__hash_status.full) {
          if (table[slotNum].idx == idx) {
            if parSafe && !haveLock then unlockTable();
            return (true, slotNum);
          }
        } else { // this entry was removed, but is the first slot we could use
          if firstOpen == -1 then firstOpen = slotNum;
        }
      }
      if parSafe && !haveLock then unlockTable();
      return (false, -1);
    }

    //
    // NOTE: Calls to this routine assume that the tableLock has been acquired.
    //
    proc _findEmptySlot(idx: idxType, haveLock = false): (bool, index(tableDom)) {
      for slotNum in _lookForSlots(idx) {
        const slotStatus = table[slotNum].status;
        if (slotStatus == chpl__hash_status.empty ||
            slotStatus == chpl__hash_status.deleted) {
          return (true, slotNum);
        } else if (table[slotNum].idx == idx) {
          return (false, slotNum);
        }
      }
      return (false, -1);
    }
      
    //
    // NOTE: Calls to this routine assume that the tableLock has been acquired.
    //
    iter _lookForSlots(idx: idxType, numSlots = tableSize) {
      const baseSlot = chpl__defaultHashWrapper(idx);
      for probe in 0..numSlots/2 {
        yield (baseSlot + probe**2)%numSlots;
      }
    }
  
    iter _fullSlots(tab = table) {
      for slot in tab.domain {
        if tab[slot].status == chpl__hash_status.full then
          yield slot;
      }
    }
  }
  
  class DefaultAssociativeArr: BaseArr {
    type eltType;
    type idxType;
    param parSafeDom: bool;
    var dom : DefaultAssociativeDom(idxType, parSafe=parSafeDom);
  
    var data : [dom.tableDom] eltType;
  
    var tmpDom = {0..(-1:chpl_table_index_type)};
    var tmpTable: [tmpDom] eltType;
  
    //
    // Standard internal array interface
    // 
  
    proc dsiGetBaseDom() return dom;
  
    proc clearEntry(idx: idxType, haveLock = false) {
      const initval: eltType;
      dsiAccess(idx, haveLock) = initval;
    }

<<<<<<< HEAD
    proc dsiAccess(idx : idxType) var : eltType {
      var (found, slotNum) = dom._findFilledSlot(idx, haveLock=true);
      const numArrs = dom._arrs.length;
      if found then
        return data(slotNum);
      else if setter && slotNum != -1 { // do an insert using the slot we found
        if numArrs != 1 {
          halt("cannot implicitly add to an array's domain when the domain is used by more than one array: ", idx);
          return data(0);
        } else return data(dom.dsiAdd(idx, slotNum));
=======
    proc dsiAccess(idx : idxType, haveLock = false) var {
      const shouldLock = dom.parSafe && !haveLock;
      if shouldLock then dom.lockTable();
      var (found, slotNum) = dom._findFilledSlot(idx, haveLock=true);
      if found {
        if shouldLock then dom.unlockTable();
        return data(slotNum);
      }
      else if setter && slotNum != -1 { // do an insert using the slot we found
        if dom._arrs.length != 1 {
          halt("cannot implicitly add to an array's domain when the domain is used by more than one array: ", dom._arrs.length);
          return data(0);
        } else {
          const newSlot = dom.dsiAdd(idx, slotNum, haveLock=true);
          if shouldLock then dom.unlockTable();
          return data(newSlot);
        }
>>>>>>> b58fa24c
      } else {
        halt("array index out of bounds: ", idx);
        return data(0);
      }
    }
  
    iter these() var {
      for slot in dom {
        yield dsiAccess(slot);
      }
    }
  
    iter these(param tag: iterKind) where tag == iterKind.leader {
      for followThis in dom.these(tag) do
        yield followThis;
    }
  
    iter these(param tag: iterKind, followThis) var where tag == iterKind.follower {
      var (chunk, followThisDom) = followThis;
      if followThisDom != dom {
        // check to see if domains match
        var followThisTab = followThisDom.table;
        var myTab = dom.table;
        var mismatch = false;
        // could use a reduction
        for slot in chunk.low..chunk.high do
          if followThisTab[slot].status != myTab[slot].status {
            mismatch = true;
            break;
          }
        if mismatch then
          halt("zippered associative array does not match the iterated domain");
      }
      if debugDefaultAssoc then
        writeln("In array follower code: Following ", chunk);
      var tab = dom.table;  // cache table for performance
      for slot in chunk.low..chunk.high do
        if tab[slot].status == chpl__hash_status.full then
          yield data(slot);
    }
  
    proc dsiSerialReadWrite(f /*: Reader or Writer*/) {
      var first = true;
      for val in this {
        if (first) then
          first = false;
        else
          f <~> new ioLiteral(" ");
        f <~> val;
      }
    }
    proc dsiSerialWrite(f: Writer) { this.dsiSerialReadWrite(f); }
    proc dsiSerialRead(f: Reader) { this.dsiSerialReadWrite(f); }
  
  
    //
    // Associative array interface
    //
  
    iter dsiSorted() {
      var tableCopy: [0..dom.dsiNumIndices-1] eltType;
      for (copy, slot) in zip(tableCopy.domain, dom._fullSlots()) do
        tableCopy(copy) = data(slot);
  
      QuickSort(tableCopy);
  
      for elem in tableCopy do
        yield elem;
    }
  
  
    //
    // Internal associative array interface
    //
  
    proc _backupArray() {
      tmpDom = dom.tableDom;
      tmpTable = data;
    }
  
    proc _removeArrayBackup() {
      tmpDom = {0..(-1:chpl_table_index_type)};
    }
  
    proc _preserveArrayElement(oldslot, newslot) {
      data(newslot) = tmpTable[oldslot];
    }

    proc dsiTargetLocDom() {
      compilerError("targetLocDom is unsupported by associative domains");
    }

    proc dsiTargetLocales() {
      compilerError("targetLocales is unsupported by associative domains");
    }

    proc dsiOneLocalSubdomain() param return true;

    proc dsiGetLocalSubdomain() {
      return _newDomain(dom);
    }
  }
  
  
  proc chpl__defaultHashWrapper(x): chpl_table_index_type {
    const hash = chpl__defaultHash(x); 
    return (hash & max(chpl_table_index_type)): chpl_table_index_type;
  }
  
  
  // Thomas Wang's 64b mix function from http://www.concentric.net/~Ttwang/tech/inthash.htm
  proc _gen_key(i: int(64)): int(64) {
    var key = i;
    key += ~(key << 32);
    key = key ^ (key >> 22);
    key += ~(key << 13);
    key = key ^ (key >> 8);
    key += (key << 3);
    key = key ^ (key >> 15);
    key += ~(key << 27);
    key = key ^ (key >> 31);
    return (key & max(int(64))): int(64);  // YAH, make non-negative
  }
  
  inline proc chpl__defaultHash(b: bool): int(64) {
    if (b) then
      return 0;
    else
      return 1;
  }
  
  inline proc chpl__defaultHash(i: int(64)): int(64) {
    return _gen_key(i);
  }
  
  inline proc chpl__defaultHash(u: uint(64)): int(64) {
    return _gen_key(u:int(64));
  }
  
  inline proc chpl__defaultHash(f: real): int(64) {
    return _gen_key(__primitive( "real2int", f));
  }
  
  inline proc chpl__defaultHash(c: complex): int(64) {
    return _gen_key(__primitive("real2int", c.re) ^ __primitive("real2int", c.im)); 
  }
  
  inline proc chpl__defaultHash(a: imag): int(64) {
    return _gen_key(__primitive( "real2int", _i2r(a)));
  }
  
  inline proc chpl__defaultHash(u: chpl_taskID_t): int(64) {
    return _gen_key(u:int(64));
  }
  
  // Use djb2 (Dan Bernstein in comp.lang.c)
  inline proc chpl__defaultHash(x : string): int(64) {
    return chpl__defaultHash(x.c_str());
  }

  inline proc chpl__defaultHash(x : c_string): int(64) {
    var hash: int(64) = 0;
    for c in 1..(x.length) {
      hash = ((hash << 5) + hash) ^ ascii(x.substring(c));
    }
    return _gen_key(hash);
  }
  
  inline proc chpl__defaultHash(l : []) {
      var hash : int(64) = 0;
      for obj in l {
          hash = (31 * hash) + chpl__defaultHash(obj);
      }
  
      return _gen_key(hash);
  }
  
  inline proc chpl__defaultHash(o: object): int(64) {
    return _gen_key(__primitive( "object2int", o));
  }
  
  // Is 'idxType' legal to create a default associative domain with?
  // Currently based on the availability of chpl__defaultHash().
  // Enumerated, opaque, and sparse domains are handled separately.
  // Tuples and records also work, somehow.
  proc chpl__validDefaultAssocDomIdxType(type idxType) param return false;
  
  proc chpl__validDefaultAssocDomIdxType(type idxType) param where
      // one check per an implementation of chpl__defaultHash() above
      _isBooleanType(idxType)     ||
      _isSignedType(idxType)      ||
      _isUnsignedType(idxType)    ||
      _isRealType(idxType)        ||
      _isComplexType(idxType)     ||
      _isImagType(idxType)        ||
      idxType == chpl_taskID_t    ||
      idxType == string           ||
      idxType == c_string         ||
      isClassType(idxType)        ||
      // these are handled differently
      _isEnumeratedType(idxType)  ||
      isTupleType(idxType)        ||
      isRecordType(idxType)
  {
    return true;
  }
  
}<|MERGE_RESOLUTION|>--- conflicted
+++ resolved
@@ -217,29 +217,18 @@
       return _findFilledSlot(idx)(1);
     }
   
-<<<<<<< HEAD
-    proc dsiAdd(idx: idxType, in slotNum : index(tableDom) = -1): index(tableDom) {
-      on this {
-        if parSafe then lockTable();
-        var findAgain = parSafe;
-=======
     proc dsiAdd(idx: idxType, in slotNum : index(tableDom) = -1, haveLock = !parSafe): index(tableDom) {
       on this {
         const shouldLock = !haveLock && parSafe;
         if shouldLock then lockTable();
         var findAgain = shouldLock;
->>>>>>> b58fa24c
         if ((numEntries.read()+1)*2 > tableSize) {
           _resize(grow=true);
           findAgain = true;
         }
         if findAgain then slotNum = -1;
         slotNum = _add(idx, slotNum);
-<<<<<<< HEAD
-        if parSafe then unlockTable();
-=======
         if shouldLock then unlockTable();
->>>>>>> b58fa24c
       }
       return slotNum;
     }
@@ -474,18 +463,6 @@
       dsiAccess(idx, haveLock) = initval;
     }
 
-<<<<<<< HEAD
-    proc dsiAccess(idx : idxType) var : eltType {
-      var (found, slotNum) = dom._findFilledSlot(idx, haveLock=true);
-      const numArrs = dom._arrs.length;
-      if found then
-        return data(slotNum);
-      else if setter && slotNum != -1 { // do an insert using the slot we found
-        if numArrs != 1 {
-          halt("cannot implicitly add to an array's domain when the domain is used by more than one array: ", idx);
-          return data(0);
-        } else return data(dom.dsiAdd(idx, slotNum));
-=======
     proc dsiAccess(idx : idxType, haveLock = false) var {
       const shouldLock = dom.parSafe && !haveLock;
       if shouldLock then dom.lockTable();
@@ -503,7 +480,6 @@
           if shouldLock then dom.unlockTable();
           return data(newSlot);
         }
->>>>>>> b58fa24c
       } else {
         halt("array index out of bounds: ", idx);
         return data(0);
