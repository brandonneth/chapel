--- conflicted
+++ resolved
@@ -290,17 +290,7 @@
               var comma = new ioLiteral(", ");
               if !first then writer.readwrite(comma);
     
-<<<<<<< HEAD
               var eq:ioLiteral = ioFieldNameEqLiteral(writer, t, i);
-=======
-              var st = writer.styleElement(QIO_STYLE_ELEMENT_AGGREGATE);
-              var eq:ioLiteral;
-              if st == QIO_AGGREGATE_FORMAT_JSON {
-                eq = new ioLiteral(__primitive("field num to name", t, i) + " : ");
-              } else {
-                eq = new ioLiteral(__primitive("field num to name", t, i) + " = ");
-              }
->>>>>>> 4eeecc63
               writer.readwrite(eq);
             }
 
@@ -319,17 +309,7 @@
               // store the union ID
               write(id);
             } else {
-<<<<<<< HEAD
               var eq:ioLiteral = ioFieldNameEqLiteral(writer, x, i);
-=======
-              var st = writer.styleElement(QIO_STYLE_ELEMENT_AGGREGATE);
-              var eq:ioLiteral;
-              if st == QIO_AGGREGATE_FORMAT_JSON {
-                eq = new ioLiteral(__primitive("field num to name", t, i) + " : ");
-              } else {
-                eq = new ioLiteral(__primitive("field num to name", t, i) + " = ");
-              }
->>>>>>> 4eeecc63
               writer.readwrite(eq);
             }
             writer.readwrite(__primitive("field value by num", x, i));
