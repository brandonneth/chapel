--- conflicted
+++ resolved
@@ -587,7 +587,6 @@
     // atomics are available
     var _arrAlias: BaseArr;    // reference to base array if an alias
     var pid:int = nullPid; // privatized ID, if privatization is supported
-<<<<<<< HEAD
 
     proc isSliceArrayView() param {
       return false;
@@ -597,11 +596,7 @@
       return false;
     }
 
-    proc ~BaseArr() {
-=======
-  
-    proc deinit() {
->>>>>>> e75181ab
+    proc deinit() {
     }
 
     proc dsiStaticFastFollowCheck(type leadType) param return false;
