/*
 * Copyright 2004-2017 Cray Inc.
 * Other additional copyright holders may be indicated within.
 *
 * The entirety of this work is licensed under the Apache License,
 * Version 2.0 (the "License"); you may not use this file except
 * in compliance with the License.
 *
 * You may obtain a copy of the License at
 *
 *     http://www.apache.org/licenses/LICENSE-2.0
 *
 * Unless required by applicable law or agreed to in writing, software
 * distributed under the License is distributed on an "AS IS" BASIS,
 * WITHOUT WARRANTIES OR CONDITIONS OF ANY KIND, either express or implied.
 * See the License for the specific language governing permissions and
 * limitations under the License.
 */

// ArrayViewRankChange
//
// This module provides an array domain map class that is used to
// represent rank change slices of another array via a domain.
//
// Throughout this file, 'down*' refers to the higher-dimensional
// array/domain/distribution that's been rank-changed in this view,
// while 'up*' refers to the lower-dimensional, user-facing view.
//
// TODOs for this file:
//
// * the dist, dom, and arr classes store a certain amount of
//   duplicated information -- should these be focused in the higher
//   classes (dist/dom) and referenced by lower ones (dom/dist)?
//
// * I don't think I've done anything to privatize the dist or dom
//   classes... should I?
//
module ArrayViewRankChange {

  class ArrayViewRankChangeDist: BaseDist {
    const upinds;
    const downdomPid;
    const downdomInst;
    const collapsedDim;
    const idx;

    proc deinit() {
      // This distribution "owns" downdom, so should destroy it when
      // it's being destroyed.
      _delete_dom(downdomInst, _isPrivatized(downdomInst));
    }
    
    proc dsiNewRectangularDom(param rank, type idxType, param stridable) {
      //      compilerWarning("rank arg = " + rank);
      //      compilerWarning("downrank = " + downrank);
      return new ArrayViewRankChangeDom(upinds=upinds,
                                        downdomPid=downdomPid,
                                        downdomInst=downdomInst,
                                        collapsedDim=collapsedDim,
                                        idx=idx,
                                        dist=this);
    }

    //
    // TODO: Is this OK?  Probably not
    //
    proc dsiClone() return new ArrayViewRankChangeDist(upinds=upinds,
                                                       downdomPid=downdomPid,
                                                       downdomInst=downdomInst,
                                                       collapsedDim=collapsedDim,
                                                       idx=idx);
  }
  
  //
  // This class represents the domain of a rank-change slice of an
  // array.  Like other domain class implementations, it supports the
  // standard dsi interface.  Note that rank changes only make sense
  // for rectangular domains so this is a subclass of
  // BaseRectangularDom.
  //
  class ArrayViewRankChangeDom: BaseRectangularDom {
    const upinds;

    // the domain for the sliced array
    const downdomPid;
    const downdomInst;

    const collapsedDim;
    const idx;

    const dist;

    // TODO: This is overly simplistic and should be improved; maybe
    // this is what calling _getRankChangeRanges() on upinds would
    // help with?
    proc idxType type {
      if isRange(upinds(1)) then
        return upinds(1).idxType;
      else
        return upinds(1);
    }

    proc rank param {
      return upinds.size;
    }

    proc downrank param {
      return collapsedDim.size;
    }

    inline proc downdom {
      if _isPrivatized(downdomInst) then
        return chpl_getPrivatizedCopy(downdomInst.type, downdomPid);
      else
        return downdomInst;
    }

    proc stridable param {
      for param d in 1..upinds.size do
        if isRange(upinds(d)) && upinds(d).stridable then
          return true;
      return false;
    }

    proc dsiBuildArray(type eltType) {
      pragma "no auto destroy"
      const arr = _newArray(downdom.dsiBuildArray(eltType));
      // TODO: Update once we start privatizing
      return new ArrayViewRankChangeArr(eltType  =eltType,
                                        _DomPid = nullPid,
                                        dom = this,
                                        downdomPid = downdomPid,
                                        downdomInst = downdomInst,
                                        _ArrPid=arr._pid,
                                        _ArrInstance=arr._instance,
                                        collapsedDim=collapsedDim,
                                        idx=idx);
    }

    proc dsiNumIndices {
      return downdom.dsiNumIndices;
    }

    proc dsiDim(upDim: int) {
      //      writeln("Call to dsiDim(", upDim, ")");
      //      writeln("collapsedDim = ", collapsedDim);
      var downDim = 0;
      for d in 1..downrank {
        if !collapsedDim(d) {
          downDim += 1;
          if (upDim == downDim) then {
            //            writeln("returning dim ", d, ": ", downdom.dsiDim(d));
            return downdom.dsiDim(d);
          }
        }
      }
      halt("Fell out of loop in dsiDim():", (upDim, downDim));
    }

    proc dsiDims() {
      var upDims: rank*range(idxType, stridable=stridable);
      var upDim = 1;
      for param downDim in 1..downrank {
        if !collapsedDim(downDim) {
          upDims(upDim) = downdom.dsiDim(downDim);
          upDim += 1;
        }
      }
      return upDims;
    }
    
    proc dsiGetIndices() {
      return upinds;
    }

    proc dsiSetIndices(inds) {
      if (inds != upinds) then
        halt("Can only support matching indices so far");
    }

    proc dsiMember(i) {
      return downdom.dsiMember(chpl_rankChangeConvertIdx(i, collapsedDim, idx));
    }

    iter these() {
      for i in downdom do
        yield downIdxToUpIdx(i);
    }

    iter these(param tag: iterKind) where tag == iterKind.standalone {
      //      writeln("About to do a forall loop over ");
      //      downdom.dsiSerialWrite(stdout);
      forall i in downdom do
        yield downIdxToUpIdx(i);
    }

    iter these(param tag: iterKind) where tag == iterKind.leader {
      for followThis in downdom.these(tag) do {
        //        writeln("Leader wants to lead ", followThis);
        const followThisLoD = chpl_rankChangeConvertHiDTupleToLoD(followThis);
        //        writeln("Changed it to ", followThisLoD);
        yield followThisLoD;
      }
    }

    iter these(param tag: iterKind, followThis)
      where tag == iterKind.follower {
      const followThisHiD = chpl_rankChangeConvertLoDTupleToHiD(followThis);
      for i in downdom.these(tag, followThisHiD) {
        yield chpl_rankChangeConvertIdxHiDToLoD(i, collapsedDim, idx, rank);
      }
    }

    proc chpl_rankChangeConvertLoDTupleToHiD(tup) {
      //      compilerWarning("tuple type: ", tup.type:string);
      var tupHiD: downrank*tup(1).type;
      //      compilerWarning("tupHiD type: ", tupHiD.type:string);
      var i = 1;
      for param d in 1..downrank do
        if collapsedDim(d) then
          tupHiD(d) = 0..0;  // TODO: This seems bogus/arbitrary... or is it?
        else {
          tupHiD(d) = tup(i);
          i += 1;
        }
      return tupHiD;
    }

    proc chpl_rankChangeConvertHiDTupleToLoD(tup) {
      //      compilerWarning("tup type: ", tup.type:string);
      var tupLoD: rank*tup(1).type;
      var i = 1;
      for param d in 1..downrank do
        if !collapsedDim(d) {
          tupLoD(i) = tup(d);
          i += 1;
        }
      return tupLoD;
    }


    proc downIdxToUpIdx(downIdx) {
      var upIdx: rank*idxType;
      var upDim = 1;
      for param downDim in 1..downrank {
        if !collapsedDim(downDim) {
          upIdx(upDim) = downIdx(downDim);
          upDim += 1;
        }
      }
      return upIdx;
    }

    // TODO: Is there something we can re-use here?
    proc dsiSerialWrite(f) {
      var first = true;
      for d in 1..downrank do
        if !collapsedDim(d) {
          if first {
            write("{");
            first = false;
          } else
            write(", ");
          write(downdom.dsiDim(d));
        }
      write("}");
    }

    proc dsiMyDist() {
      return dist;
    }
        
  } // ArrayViewRankChangeDom
  
  //
  // The class representing a rank-change slice of an array.  Like
  // other array class implementations, it supports the standard dsi
  // interface.
  //
  class ArrayViewRankChangeArr: BaseArr {
    type eltType;  // see note on commented-out proc eltType below...

    // the representation of the slicing domain.  For a rank change
    // like A[lo..hi, 3] this is the lower-dimensional domain {lo..hi}.
    //
    // TODO: Can we privatize upon creation of the array-view slice and cache
    // the results?
    const _DomPid;
    const dom; // Seems like the compiler requires a field called 'dom'...

    const downdomPid;
    const downdomInst;

    // the representation of the sliced array
    const _ArrPid;
    const _ArrInstance;

    // These two fields represent whether or not each dimension was
    // collapsed as part of the rank-change; and if so, what the
    // index of that collapsed dimension was.  So for A[lo..hi, 3]
    // these would be (false, true) and (?, 3) respectively.

    // TODO: Use copies in domain rather than replicating these here
    
    const collapsedDim;  // rank*bool    TODO: constrain this
    const idx;           // rank*idxType TODO: and this

    // If this is an array view on a DefaultRectangular array
    // (eventually...), the indexCache provides a mean of directly
    // accessing the array's ddata to avoid indirection overheads
    // through the array field above.
    const indexCache = buildIndexCache();


    //
    // standard generic aspects of arrays
    //

    // these could be fields, but indirecting works just as well and
    // makes the class less generic.
    proc idxType type return dom.idxType;
    proc rank param return dom.rank;

    // The following seems like it ought to work, but it causes an
    // error in the compiler for non-devel mode...  presumably due to
    // a direct query of eltType in the compiler(?).  As a TODO we
    // might want to hunt this down in the future...
    //
    //  proc eltType type return arr.eltType;


    //
    // introspection routine used elsewhere to filter array views
    //
    // TODO: Could this be replaced with more type-based introspection?
    // I shied away from it since this is a generic class, but there
    // must be (or should be) some way to do it without relying on
    // methods like this...
    //
    proc isRankChangeArrayView() param {
      return true;
    }


    //
    // Helper routines to convert incoming low-D indices/domains into
    // their higher-D equivalents.
    //




    //
    // standard iterators
    //

    iter these() ref {
<<<<<<< HEAD
      for i in privDom {
        if shouldUseIndexCache() {
          const dataIdx = indexCache.getRADDataIndex(dom.stridable, i);
          yield indexCache.getDataElem(dataIdx);
        } else {
          //          writeln("Trying to access using ", chpl_rankChangeConvertIdx(i, collapsedDim, idx));
          /*
          if (arr == nil) then
            writeln("arr is nil");
          else
                        writeln("arr is non-nil");
          */
          //          writeln("arr = ", arr);
          yield arr.dsiAccess(chpl_rankChangeConvertIdx(i, collapsedDim, idx));
        }
      }
=======
      for elem in chpl__serialViewIter(this, privDom) do
        yield elem;
>>>>>>> a9254c47
    }

    // TODO: We seem to run into compile-time bugs when using multiple yields.
    // For now, work around them by using an if-expr
    iter these(param tag: iterKind) ref
      where tag == iterKind.standalone && !localeModelHasSublocales {
      for i in privDom.these(tag) {
        yield if shouldUseIndexCache()
<<<<<<< HEAD
                then indexCache.getDataElem(indexCache.getRADDataIndex(dom.stridable, i))
                else arr.dsiAccess(chpl_rankChangeConvertIdx(i, collapsedDim, idx));
=======
                then indexCache.getDataElem(indexCache.getDataIndex(i))
                else arr.dsiAccess(chpl_rankChangeConvertIdx(i));
>>>>>>> a9254c47
      }
    }

    iter these(param tag: iterKind) where tag == iterKind.leader {
      //o      compilerWarning("in array leader, rank is " + rank);
      for followThis in privDom.these(tag) do {
        //        writeln("leader yielding: ", followThis);
        yield followThis;
      }
    }

    iter these(param tag: iterKind, followThis) ref
      where tag == iterKind.follower {
      for i in privDom.these(tag, followThis) {
        if shouldUseIndexCache() {
          const dataIdx = indexCache.getDataIndex(i);
          yield indexCache.getDataElem(dataIdx);
        } else {
          yield arr.dsiAccess(chpl_rankChangeConvertIdx(i, collapsedDim, idx));
        }
      }
    }


    //
    // I/O
    //

    proc dsiSerialWrite(f) {
      //      writeln("Writing array over ");
      //      privDom.dsiSerialWrite(f);
      //      writeln();

      chpl_serialReadWriteRectangular(f, this, privDom);
    }

    proc dsiSerialRead(f) {
      chpl_serialReadWriteRectangular(f, this, privDom);
    }

    proc dsiDisplayRepresentation() {
      writeln("Rank Change view");
      writeln("----------");
      writeln("of domain:");
      privDom.dsiDisplayRepresentation();
      writeln("on array:");
      arr.dsiDisplayRepresentation();
      writeln("where the dims are collapsed as follows:");
      writeln(collapsedDim);
      writeln("and the missing indices are:");
      writeln(idx);
      writeln("----------");
    }

    //
    // accessors
    //

    inline proc dsiAccess(i: idxType ...rank) ref {
      //      writeln("In dsiAccess A");
      return dsiAccess(i);
    }

    inline proc dsiAccess(i: idxType ...rank)
      where shouldReturnRvalueByValue(eltType) {
      //      writeln("In dsiAccess B");
      return dsiAccess(i);
    }

    inline proc dsiAccess(i: idxType ...rank) const ref
      where shouldReturnRvalueByConstRef(eltType) {
      return dsiAccess(i);
    }

    inline proc dsiAccess(i) ref {
      //      writeln("In dsiAccess C");
      checkBounds(i);
      if shouldUseIndexCache() {
        const dataIdx = indexCache.getDataIndex(i);
        return indexCache.getDataElem(dataIdx);
      } else {
        return arr.dsiAccess(chpl_rankChangeConvertIdx(i, collapsedDim, idx));
      }
    }

    inline proc dsiAccess(i)
      where shouldReturnRvalueByValue(eltType) {
      //      writeln("In dsiAccess D");
      checkBounds(i);
      if shouldUseIndexCache() {
        const dataIdx = indexCache.getDataIndex(i);
        return indexCache.getDataElem(dataIdx);
      } else {
        return arr.dsiAccess(chpl_rankChangeConvertIdx(i, collapsedDim, idx));
      }
    }

    inline proc dsiAccess(i) const ref
      where shouldReturnRvalueByConstRef(eltType) {
      //      writeln("In dsiAccess E");
      checkBounds(i);
      if shouldUseIndexCache() {
        const dataIdx = indexCache.getDataIndex(i);
        return indexCache.getDataElem(dataIdx);
      } else {
        return arr.dsiAccess(chpl_rankChangeConvertIdx(i, collapsedDim, idx));
      }
    }

    inline proc dsiLocalAccess(i) ref
      return arr.dsiLocalAccess(chpl_rankChangeConvertIdx(i, collapsedDim, idx));

    inline proc dsiLocalAccess(i)
      where shouldReturnRvalueByValue(eltType)
      return arr.dsiLocalAccess(chpl_rankChangeConvertIdx(i, collapsedDim, idx));

    inline proc dsiLocalAccess(i) const ref
      where shouldReturnRvalueByConstRef(eltType)
      return arr.dsiLocalAccess(chpl_rankChangeConvertIdx(i, collapsedDim, idx));

    inline proc checkBounds(i) {
      if boundsChecking then
        if !privDom.dsiMember(i) then
          halt("array index out of bounds: ", i);
    }


    //
    // locality-oriented queries
    //

    proc dsiTargetLocales() {
      //
      // BLC: To tighten this up, we'd need to query the distribution to
      // see what subset of target locales the rank-change slice hit vs.
      // not.
      //
      compilerWarning("Calls to .targetLocales() on rank-change slices may currently return a superset of the locales targeted.");
      return arr.dsiTargetLocales();
    }

    proc dsiHasSingleLocalSubdomain() param
      return privDom.dsiHasSingleLocalSubdomain();

    proc dsiLocalSubdomain() {
      return privDom.dsiLocalSubdomain();
    }

    proc dsiNoFluffView() {
      // For now avoid implementing 'noFluffView' on each class and use
      // 'canResolve' to print a better error message.
      if canResolveMethod(arr, "dsiNoFluffView") {
        return arr.dsiNoFluffView();
      } else {
        compilerError("noFluffView is not supported on this array type.");
      }
    }

    //
    // privatization
    //

    // Don't want to privatize a DefaultRectangular, so pass the query on to
    // the wrapped array
    proc dsiSupportsPrivatization() param
      return _ArrInstance.dsiSupportsPrivatization();

    proc dsiGetPrivatizeData() {
      return (_DomPid, dom, downdomPid, downdomInst, _ArrPid, _ArrInstance, collapsedDim, idx);
    }

    proc dsiPrivatize(privatizeData) {
      return new ArrayViewRankChangeArr(eltType=this.eltType,
                                        _DomPid=privatizeData(1),
                                        dom=privatizeData(2),
                                        downdomPid=privatizeData(3),
                                        downdomInst=privatizeData(4),
                                        _ArrPid=privatizeData(5),
                                        _ArrInstance=privatizeData(6),
                                        collapsedDim=privatizeData(7),
                                        idx=privatizeData(8));
    }


    //
    // bulk-transfer
    //

    proc dsiSupportsBulkTransfer() param {
      return arr.dsiSupportsBulkTransfer();
    }

    proc dsiSupportsBulkTransferInterface() param
      return arr.dsiSupportsBulkTransferInterface();

    // Recursively builds up the view-domain given an initial tuple of
    // dimensions. Handles nested rank-changes.
    proc _viewHelper(dims) {
      // If 'dims.size != arr.rank', assume that we still need to do the
      // conversion for the current rank-change.
      var goodDims = if dims.size != arr.rank
        then chpl_rankChangeConvertDom(dims, rank, collapsedDim, idx).dims() else dims;
      if goodDims.size != arr.rank {
        compilerError("Error while composing view domain for rank-change view.");
      }
      if _containsRCRE() {
        var nextView = arr._getRCREView();
        return nextView._viewHelper(goodDims);
      } else {
        return {(...goodDims)};
      }
    }

    proc _getViewDom() {
      return _viewHelper(dom.dsiDims());
    }

    // contiguous transfer support
    proc doiUseBulkTransfer(B) {
      return arr.doiUseBulkTransfer(B);
    }

    proc doiCanBulkTransfer(viewDom) {
      return arr.doiCanBulkTransfer(viewDom);
    }

    proc doiBulkTransfer(B, viewDom) {
      arr.doiBulkTransfer(B, viewDom);
    }

    // strided transfer support
    proc doiUseBulkTransferStride(B) {
      return arr.doiUseBulkTransferStride(B);
    }

    proc doiCanBulkTransferStride(viewDom) {
      return arr.doiCanBulkTransferStride(viewDom);
    }

    proc doiBulkTransferStride(B, viewDom) {
      arr.doiBulkTransferStride(B, viewDom);
    }

    // distributed transfer support
    proc doiBulkTransferToDR(B, viewDom) {
      arr.doiBulkTransferToDR(B, viewDom);
    }

    proc doiBulkTransferFromDR(B, viewDom) {
      arr.doiBulkTransferFromDR(B, viewDom);
    }

    proc doiBulkTransferFrom(B, viewDom) {
      arr.doiBulkTransferFrom(B, viewDom);
    }


    //
    // utility functions used to set up the index cache
    //

    proc shouldUseIndexCache() param {
      return _ArrInstance.isDefaultRectangular();
    }

    proc buildIndexCache() {
      if shouldUseIndexCache() {
        if (chpl__isArrayView(_ArrInstance)) {
          if _ArrInstance.isSliceArrayView() && !_ArrInstance._containsRCRE() {
            // Only slices below in the view stack, which won't have built up
            // an indexCache.
            return _ArrInstance._getActualArray().dsiGetRAD().toSlice(_ArrInstance.dom).toRankChange(dom, collapsedDim, idx);
          } else {
            return _ArrInstance.indexCache.toRankChange(dom, collapsedDim, idx);
          }
        } else {
          return _ArrInstance.dsiGetRAD().toRankChange(dom, collapsedDim, idx);
        }
      } else {
        return false;
      }
    }


    //
    // routines relating to the underlying domains and arrays
    //

    inline proc privDom {
      if _isPrivatized(dom) {
        return chpl_getPrivatizedCopy(dom.type, _DomPid);
      } else {
        return dom;
      }
    }

    inline proc downdom {
      if _isPrivatized(downdomInst) then
        return chpl_getPrivatizedCopy(downdomInst.type, downdomPid);
      else
        return downdomInst;
    }


    inline proc arr {
      if _isPrivatized(_ArrInstance) {
        //        writeln("in arr, _ArrPid is", _ArrPid);
        return chpl_getPrivatizedCopy(_ArrInstance.type, _ArrPid);
      } else {
        return _ArrInstance;
      }
    }

    // not sure what this is, but everyone seems to have one...
    inline proc dsiGetBaseDom() {
      return dom;
    }

    proc isDefaultRectangular() param return arr.isDefaultRectangular();

    proc _getActualArray() {
      if chpl__isArrayView(arr) {
        return arr._getActualArray();
      } else {
        return arr;
      }
    }

    proc _containsRCRE() param {
      if chpl__isArrayView(arr) {
        return (arr.isRankChangeArrayView() ||
                arr.isReindexArrayView() ||
                arr._containsRCRE());
      } else {
        return false;
      }
    }

    proc _getRCREView() {
      return this;
    }
  }

  // TODO: Move these into domain
  
  inline proc chpl_rankChangeConvertIdx(i: integral, collapsedDim, idx) {
    param downrank = collapsedDim.size;
    var ind = idx;
    var j = 1;
    for param d in 1..downrank {
      if !collapsedDim(d) {
        ind(d) = i;
        j += 1;
      }
    }
    assert (j == 2);
    return ind;
  }

  inline proc chpl_rankChangeConvertIdx(i, collapsedDim, idx) {
    param downrank = collapsedDim.size;
    var ind = idx;
    var j = 1;
    for param d in 1..downrank {
      if !collapsedDim(d) {
        ind(d) = i(j);
        j += 1;
      }
    }
    return ind;
  }

  inline proc chpl_rankChangeConvertIdxHiDToLoD(i, collapsedDim, idx, param rank) {
    param downrank = collapsedDim.size;
    var ind: rank*i(1).type;
    var j = 1;
    for param d in 1..downrank {
      if !collapsedDim(d) {
        ind(j) = i(d);
        j += 1;
      }
    }
    return ind;
  }

    inline proc chpl_rankChangeConvertDom(dims, param uprank, collapsedDim, idx) {
    param downrank = collapsedDim.size;
    if uprank != dims.size then
      compilerError("Called chpl_rankChangeConvertDom with incorrect rank. Got ", dims.size:string, ", expecting ", uprank:string);
    
    var ranges : downrank*dims(1).type;
    var j = 1;
    for param d in 1..downrank {
      if !collapsedDim(d) {
        ranges(d) = dims(j);
        j += 1;
      } else {
        ranges(d) = idx(d)..idx(d);
      }
    }
    return {(...ranges)};
  }


}<|MERGE_RESOLUTION|>--- conflicted
+++ resolved
@@ -355,27 +355,8 @@
     //
 
     iter these() ref {
-<<<<<<< HEAD
-      for i in privDom {
-        if shouldUseIndexCache() {
-          const dataIdx = indexCache.getRADDataIndex(dom.stridable, i);
-          yield indexCache.getDataElem(dataIdx);
-        } else {
-          //          writeln("Trying to access using ", chpl_rankChangeConvertIdx(i, collapsedDim, idx));
-          /*
-          if (arr == nil) then
-            writeln("arr is nil");
-          else
-                        writeln("arr is non-nil");
-          */
-          //          writeln("arr = ", arr);
-          yield arr.dsiAccess(chpl_rankChangeConvertIdx(i, collapsedDim, idx));
-        }
-      }
-=======
       for elem in chpl__serialViewIter(this, privDom) do
         yield elem;
->>>>>>> a9254c47
     }
 
     // TODO: We seem to run into compile-time bugs when using multiple yields.
@@ -384,13 +365,8 @@
       where tag == iterKind.standalone && !localeModelHasSublocales {
       for i in privDom.these(tag) {
         yield if shouldUseIndexCache()
-<<<<<<< HEAD
-                then indexCache.getDataElem(indexCache.getRADDataIndex(dom.stridable, i))
-                else arr.dsiAccess(chpl_rankChangeConvertIdx(i, collapsedDim, idx));
-=======
-                then indexCache.getDataElem(indexCache.getDataIndex(i))
-                else arr.dsiAccess(chpl_rankChangeConvertIdx(i));
->>>>>>> a9254c47
+              then indexCache.getDataElem(indexCache.getDataIndex(i))
+              else arr.dsiAccess(chpl_rankChangeConvertIdx(i));
       }
     }
 
