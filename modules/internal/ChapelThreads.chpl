--- conflicted
+++ resolved
@@ -8,13 +8,8 @@
 // threads to use.
 //
 pragma "no use ChapelStandard"
-<<<<<<< HEAD
-pragma "export init"
 module ChapelThreads
 {
-=======
-module ChapelThreads {
->>>>>>> 9f3fa531
   extern proc chpl_task_getenvNumThreadsPerLocale(): int(32);
   config const numThreadsPerLocale: int = chpl_task_getenvNumThreadsPerLocale();
 
