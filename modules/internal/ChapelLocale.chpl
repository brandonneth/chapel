/*
 * Copyright 2004-2020 Hewlett Packard Enterprise Development LP
 * Other additional copyright holders may be indicated within.
 *
 * The entirety of this work is licensed under the Apache License,
 * Version 2.0 (the "License"); you may not use this file except
 * in compliance with the License.
 *
 * You may obtain a copy of the License at
 *
 *     http://www.apache.org/licenses/LICENSE-2.0
 *
 * Unless required by applicable law or agreed to in writing, software
 * distributed under the License is distributed on an "AS IS" BASIS,
 * WITHOUT WARRANTIES OR CONDITIONS OF ANY KIND, either express or implied.
 * See the License for the specific language governing permissions and
 * limitations under the License.
 */

/*
  A *locale* is a Chapel abstraction for a piece of a target
  architecture that has processing and storage capabilities.
  Generally speaking, the tasks running within a locale have
  roughly uniform access to values stored in the locale's local
  memory and longer latencies for accessing the memories of other
  locales.  As examples, a single shared memory machine would be
  defined as a single locale, while in a system consisting of a
  group of network-connected multicore nodes or SMPs each node
  would be defined as a locale.

  Chapel provides several predefined methods on locales, as well as
  a few variables that describe the locales upon which a program is
  running.

  In addition to what is documented below, ``numLocales``, ``LocaleSpace``,
  and ``Locales`` are available as global variables.

  ``numLocales`` is the number of top-level (network connected) locales.

  .. code-block:: chapel

    config const numLocales: int;

  ``LocaleSpace`` is the domain over which the global ``Locales`` array is
  defined.

  .. code-block:: chapel

    const LocaleSpace = {0..numLocales-1};

  The global ``Locales`` array contains an entry for each top-level locale.

  .. code-block:: chapel

    const Locales: [LocaleSpace] locale;


  One common code idiom in Chapel is the following, which spreads parallel
  tasks across the network-connected locales upon which the program is running:

    .. code-block:: chapel

      coforall loc in Locales { on loc { ... } }


 */
module ChapelLocale {

  use LocaleModel;
  import HaltWrappers;
  private use SysCTypes;

  //
  // Node and sublocale types and special sublocale values.
  //
  pragma "no doc"
  type chpl_nodeID_t = int(32);
  pragma "no doc"
  type chpl_sublocID_t = int(32);

  pragma "no doc"
  extern const c_sublocid_none: chpl_sublocID_t;
  pragma "no doc"
  extern const c_sublocid_any: chpl_sublocID_t;
  pragma "no doc"
  extern const c_sublocid_all: chpl_sublocID_t;

  pragma "no doc"
  inline proc chpl_isActualSublocID(subloc: chpl_sublocID_t)
    return (subloc != c_sublocid_none
            && subloc != c_sublocid_any
            && subloc != c_sublocid_all);
  
  /*
    regular: Has a concrete BaseLocale instance
    any: Placeholder to represent the notion of "anywhere"
    nilLocale: The _instance is set to nil. Used during setup. Also, as a
               sentinel value in locale tree operations
    dummy: Used during initialization for `here` before it is properly setup
    default: Used to store the default locale instance. Initially set to nil,
             then "fixed" by LocalesArray to Locales[0]
   */
  pragma "no doc"
  enum localeKind { regular, any, nilLocale, dummy, default };

  const nilLocale = new locale(localeKind.nilLocale);
  var defaultLocale = new locale(localeKind.default);
  var dummyLocale = new locale(localeKind.dummy);

  pragma "always RVF"
  record _locale {
    var _instance: unmanaged BaseLocale?;

    inline proc _value {
      return _instance!;
    }

    forwarding _value;

    // default initializer for the locale record.
    // TODO: What is the default value for a locale?
    proc init() {
      if doneCreatingLocales {
        this._instance = defaultLocale._instance;
      }
      else {
        /*this._instance = new unmanaged LocaleModel();*/
        this._instance = nil;
      }
    }

    // used internally during setup
    pragma "no doc"
    proc init(_instance: BaseLocale) {
      this._instance = _to_unmanaged(_instance);
    }

    pragma "no doc"
    proc init(param kind) {
      if kind == localeKind.regular then
        compilerError("locale.init(kind) can not be used to create ",
                      "a regular locale instance");
      else if kind == localeKind.dummy then
        this._instance = new unmanaged DummyLocale();
      else if kind == localeKind.default then
        this._instance = nil;
    }

    proc init=(other: locale) {
      this._instance = other._instance;
    }

    proc deinit() { }

    inline proc maxTaskPar { return this._instance!.maxTaskPar; }
    inline proc callStackSize { return this._instance!.callStackSize; }

    // the following are normally taken care of by `forwarding`. However, they
    // don't work if they are called in a promoted expression. See 15148
    inline proc numPUs(logical: bool = false, accessible: bool = true) {
      return this._instance!.numPUs(logical, accessible);
    }

    inline proc id {
      return this._instance!.id;
    }

    inline proc localeid {
      return this._instance!.localeid;
    }

    inline proc hostname {
      return this._instance!.hostname;
    }

    inline proc name {
      return this._instance!.name;
    }

    inline proc chpl_id() {
      return this._instance!.chpl_id();
    }

    inline proc chpl_localeid() {
      return this._instance!.chpl_localeid();
    }

    inline proc chpl_name() {
      return this._instance!.chpl_name();
    }

    inline proc defaultMemory() {
      return this._instance!.defaultMemory();
    }

    inline proc largeMemory() {
      return this._instance!.largeMemory();
    }

    inline proc lowLatencyMemory() {
      return this._instance!.lowLatencyMemory();
    }

    inline proc highBandwidthMemory() {
      return this._instance!.highBandwidthMemory();
    }

    inline proc getChildCount() {
      return this._instance!.getChildCount();
    }

  } // end of record _locale

  proc =(ref l1: locale, const ref l2: locale) {
    l1._instance = l2._instance;
  }

  /*
    ``locale`` is the abstract class from which the various
    implementations inherit.  It specifies the required interface
    and implements part of it, but requires the rest to be provided
    by the corresponding concrete classes.
   */
  class BaseLocale {
    //- Constructor
    pragma "no doc"
    proc init() { }

    pragma "no doc"
    proc init(parent: locale) {
      this.parent = parent;
    }

    //------------------------------------------------------------------------{
    //- Fields and accessors defined for all locale types (not overridable)
    //-

    // Every locale has a parent, except for the root locale.
    // The parent of the root locale is nil (by definition).
    pragma "no doc"
    const parent = nilLocale;

    pragma "no doc" var nPUsLogAcc: int;     // HW threads, accessible
    pragma "no doc" var nPUsLogAll: int;     // HW threads, all
    pragma "no doc" var nPUsPhysAcc: int;    // HW cores, accessible
    pragma "no doc" var nPUsPhysAll: int;    // HW cores, all

    /*
      A *processing unit* or *PU* is an instance of the processor
      architecture, basically the thing that executes instructions.
      :proc:`numPUs` tells how many of these are present on this
      locale.  It can count either physical PUs (commonly known as
      *cores*) or hardware threads such as hyperthreads and the like.
      It can also either take into account any OS limits on which PUs
      the program has access to or do its best to ignore such limits.
      By default it returns the number of accessible physical cores.

      :arg logical: Count logical PUs (hyperthreads and the like),
                    or physical ones (cores)?  Defaults to `false`,
                    for cores.
      :type logical: `bool`
      :arg accessible: Count only PUs that can be reached, or all of
                       them?  Defaults to `true`, for accessible PUs.
      :type accessible: `bool`
      :returns: number of PUs
      :rtype: `int`

      There are several things that can cause the OS to limit the
      processor resources available to a Chapel program.  On plain
      Linux systems using the ``taskset(1)`` command will do it.  On
      Cray systems the ``CHPL_LAUNCHER_CORES_PER_LOCALE`` environment
      variable may do it, indirectly via the system job launcher.
      Also on Cray systems, using a system job launcher (``aprun`` or
      ``slurm``) to run a Chapel program manually may do it, as can
      running programs within Cray batch jobs that have been set up
      with limited processor resources.
     */
    inline
    proc numPUs(logical: bool = false, accessible: bool = true)
      return if logical
             then if accessible then nPUsLogAcc else nPUsLogAll
             else if accessible then nPUsPhysAcc else nPUsPhysAll;

    /*
      This is the maximum task concurrency that one can expect to
      achieve on this locale.  The value is an estimate by the
      runtime tasking layer.  Typically it is the number of physical
      processor cores available to the program.  Creating more tasks
      than this will probably increase walltime rather than decrease
      it.
     */
    var maxTaskPar: int;

    /*
      ``callStackSize`` holds the size of a task stack on a given
      locale.  Thus, ``here.callStackSize`` is the size of the call
      stack for any task on the current locale, including the
      caller.
    */
    var callStackSize: size_t;

    /*
      Get the integer identifier for this locale.

      :returns: locale number, in the range ``0..numLocales-1``
      :rtype: int
     */
    proc id : int return chpl_nodeFromLocaleID(__primitive("_wide_get_locale", this));

    pragma "no doc"
    proc localeid : chpl_localeID_t return __primitive("_wide_get_locale", this);

    /*
      Get the hostname of this locale.

      :returns: the hostname of the compute node associated with the locale
      :rtype: string
    */
    proc hostname: string {
      extern proc chpl_nodeName(): c_string;
      var hname: string;
      on this {
        try! {
          hname = createStringWithNewBuffer(chpl_nodeName());
        }
      }
      return hname;
    }

    /*
      Get the name of this locale.  In practice, this is often the
      same as the hostname, though in some cases (like when using
      local launchers), it may be modified.

      :returns: locale name
      :rtype: string
     */
    proc name return chpl_name() : string;

    // This many tasks are running on this locale.
    //
    // Note handling runningTaskCounter <= 0 in runningTaskCnt().  The
    // references to it are done via here.runningTasks(), and currently
    // "here" means the requested locale, not the actual or concrete
    // one.  But this may be "any", and the running task count in it may
    // be zero, which in turn leads to overindexing the locales array
    // after the subtraction of 1 in locale.runningTasks(), below.  In
    // the long run we probably need to go through all the "here" refs
    // in the module code and differentiate more carefully which need
    // the requested locale and which need the concrete one.  But for
    // now, we make the assumption that all requests for the number of
    // running tasks want the count from the locale the calling task is
    // running on, so the minimum possible value must be 1.
    //
    // This field should only be accessed locally, so we will have better
    // performance if we always use a processor atomic.
    pragma "no doc"
    var runningTaskCounter : chpl__processorAtomicType(int);

    pragma "no doc"
    inline proc runningTaskCntSet(val : int) {
      runningTaskCounter.write(val, memoryOrder.relaxed);
    }

    pragma "no doc"
    inline proc runningTaskCntAdd(val : int) {
      runningTaskCounter.add(val, memoryOrder.relaxed);
    }

    pragma "no doc"
    inline proc runningTaskCntSub(val : int) {
      runningTaskCounter.sub(val, memoryOrder.relaxed);
    }

    pragma "no doc"
    inline proc runningTaskCnt() {
      var rtc = runningTaskCounter.read(memoryOrder.relaxed);
      return if (rtc <= 0) then 1 else rtc;
    }
    //------------------------------------------------------------------------}

    //------------------------------------------------------------------------{
    //- User Interface Methods (overridable)
    //-

    // These are dynamically dispatched, so they can be overridden in
    // concrete classes.
    pragma "no doc"
    proc chpl_id() : int {
      HaltWrappers.pureVirtualMethodHalt();
      return -1;
    }

    pragma "no doc"
    proc chpl_localeid() : chpl_localeID_t {
      HaltWrappers.pureVirtualMethodHalt();
      return chpl_buildLocaleID(-1:chpl_nodeID_t, c_sublocid_none);
    }

    pragma "no doc"
    proc chpl_name() : string {
      HaltWrappers.pureVirtualMethodHalt();
      return "";
    }

    //
    // Support for different types of memory:
    // large, low latency, and high bandwidth
    //
    pragma "no doc"
    proc defaultMemory() : locale {
      HaltWrappers.pureVirtualMethodHalt();
      return new locale(this);
    }

    pragma "no doc"
    proc largeMemory() : locale {
      HaltWrappers.pureVirtualMethodHalt();
      return new locale(this);
    }

    pragma "no doc"
    proc lowLatencyMemory() : locale {
      HaltWrappers.pureVirtualMethodHalt();
      return new locale(this);
    }

    pragma "no doc"
    proc highBandwidthMemory() : locale {
      HaltWrappers.pureVirtualMethodHalt();
      return new locale(this);
    }

    pragma "no doc"
    proc getChildCount() : int {
      HaltWrappers.pureVirtualMethodHalt();
      return 0;
    }
  
// Part of the required locale interface.
// Commented out because presently iterators are statically bound.
//    iter getChildIndices() : int {
//      for idx in this.getChildSpace do
//        yield idx;
//    }
  
    pragma "no doc"
    proc addChild(loc:locale)
    {
      HaltWrappers.pureVirtualMethodHalt();
    }
  
    pragma "no doc"
    proc getChild(idx:int) : locale {
      HaltWrappers.pureVirtualMethodHalt();
      return new locale(this);
    }

// Part of the required locale interface.
// Commented out because presently iterators are statically bound.
//    iter getChildren() : locale  {
//    HaltWrappers.pureVirtualMethodHalt();
//      yield 0;
//    }

    //------------------------------------------------------------------------}
  }

  /* This class is used during initialization and is returned when
     'here' is used before the locale hierarchy is initialized.  This is due to
     the fact that "here" is used for memory and task control in setting up the
     architecture itself.  DummyLocale provides system-default tasking and
     memory management.
   */
  pragma "no doc"
  class DummyLocale : BaseLocale {
    proc init() { 
      super.init(nilLocale);
    }

    override proc chpl_id() : int {
      return -1;
    }
    override proc chpl_localeid() : chpl_localeID_t {
      return chpl_buildLocaleID(-1:chpl_nodeID_t, c_sublocid_none);
    }
    override proc chpl_name() : string {
      return "dummy-locale";
    }
    override proc getChildCount() : int {
      return 0;
    }
    override proc getChild(idx:int) : locale {
      return new locale(this);
    }
    override proc addChild(loc:locale)
    {
      halt("addChild on DummyLocale");
    }
  }


  pragma "no doc"
  class AbstractLocaleModel : BaseLocale {
    // This will be used for interfaces that will be common to all
    // (non-RootLocale) locale models
    proc init(parent_loc : locale) {
      super.init(parent_loc);
    }

    proc init() {  }
  }

  // rootLocale is declared to be of type locale rather than
  // RootLocale because doing so would make locales depend on arrays
  // which depend on locales, etc.
  //
  // If we had a way to express domain and array return types abstractly,
  // that problem would go away. <hilde>
  //
  // The rootLocale is private to each locale.  It cannot be
  // initialized until LocaleModel is initialized.  To disable this
  // replication, set replicateRootLocale to false.
  pragma "no doc"
  pragma "locale private" var rootLocale = nilLocale;
  pragma "no doc"
  pragma "locale private" var rootLocaleInitialized = false;

  pragma "no doc"
  config param replicateRootLocale = true;

  // The rootLocale needs to be initialized on all locales prior to
  // initializing the Locales array.  Unfortunately, the rootLocale
  // cannot be properly replicated until DefaultRectangular can be
  // initialized (as the private copies of the defaultDist are
  // needed).  We remedy this by initializing a rootLocale on locale 0
  // (called origRootLocale), and setting all locales' rootLocale to
  // origRootLocale.  Later, after DefaultRectangular can be
  // initialized, we create local copies of the rootLocale (and the
  // Locales array).  This is being done in the InitPrivateGlobals
  // module.
  //
  pragma "no doc"
  var origRootLocale = nilLocale;

  pragma "no doc"
  class AbstractRootLocale : BaseLocale {
    proc init() { }

    proc init(parent_loc : locale) {
      super.init(parent_loc);
    }

    // These functions are used to establish values for Locales[] and
    // LocaleSpace -- an array of locales and its corresponding domain
    // which are used as the default set of targetLocales in many
    // distributions.
    proc getDefaultLocaleSpace() const ref {
      HaltWrappers.pureVirtualMethodHalt();
      return chpl_emptyLocaleSpace;
    }

    proc getDefaultLocaleArray() const ref {
      HaltWrappers.pureVirtualMethodHalt();
      return chpl_emptyLocales;
    }

    proc localeIDtoLocale(id : chpl_localeID_t) : locale {
      HaltWrappers.pureVirtualMethodHalt();
      return new locale(this);
    }

    // These iterators are to be used by RootLocale:setup() to
    // initialize the LocaleModel.  The calling loop body cannot
    // contain any non-local code, since the rootLocale is not yet
    // initialized.
    iter chpl_initOnLocales() {
      if numLocales > 1 then
        halt("The locales must be initialized in parallel");
      for locIdx in (origRootLocale._instance:borrowed RootLocale?)!.getDefaultLocaleSpace() {
        yield locIdx;
        rootLocale = origRootLocale;
        rootLocaleInitialized = true;
      }

      // currently, standalone version of this iterator is not called, but just
      // to be sure, at the end, visit all locales and set their locale-private
      // `doneCreatingLocales`
      for locIdx in 0..#numLocales /*ref(b)*/ {
        on __primitive("chpl_on_locale_num",
                       chpl_buildLocaleID(locIdx:chpl_nodeID_t,
                                          c_sublocid_any)) {
          doneCreatingLocales = true;
        }
      }
    }

    // Since we are going on to all the locales here, we use the
    // opportunity to initialize any global private variables we
    // either need (e.g., defaultDist) or can do at this point in
    // initialization (e.g., rootLocale).
    iter chpl_initOnLocales(param tag: iterKind)
      where tag==iterKind.standalone {
      // Simple locales barrier, see implementation below for notes
      var b: localesBarrier;
      var flags: [1..#numLocales-1] unmanaged localesSignal?;
      coforall locIdx in 0..#numLocales /*ref(b)*/ {
        on __primitive("chpl_on_locale_num",
                       chpl_buildLocaleID(locIdx:chpl_nodeID_t,
                                          c_sublocid_any)) {
          chpl_defaultDistInitPrivate();
          yield locIdx;
          b.wait(locIdx, flags);
          chpl_rootLocaleInitPrivate(locIdx);
          warmupRuntime();
          
          // this is a locale-private variable, so it needs to be set inside the
          // coforall-on
          doneCreatingLocales = true;
        }
      }
    }
  }

  // Warm up runtime components. For tasking layers that have a fixed number of
  // threads, we create a task on each thread to warm it up (e.g. grab some
  // initial call stacks.) We also warm up the memory layer, since allocators
  // tend to have per thread pools/arenas.
  private proc warmupRuntime() {
    extern proc chpl_task_getFixedNumThreads(): uint(32);
    coforall i in 0..#chpl_task_getFixedNumThreads() {
      var p = c_malloc(int, 1);
      p[0] = i;
      c_free(p);
    }
  }

  //
  // Simple locales barrier
  //
  // This sits outside of the abstract root locale definition above
  // because the compiler cannot resolve the constructor (known issues
  // with nested classes/records).  In addition, we cannot have the
  // flags array in the record, because the initCopy function needs
  // the dataPar* configs declared in ChapelDistribution.
  //
  // Each non-0 locale increments the count, and then waits on a
  // *local* atomic.  This is done by creating an array of type
  // class localesSignal, one per locale, and allocating each locale's
  // copy before updating the count.  Locale 0 waits for the others to
  // arrive and then set the signals to true.  We can't do anything
  // too complicated this early on, so we are using a for loop to
  // broadcast that we are done.
  pragma "no doc"
  class localesSignal {
    var s: atomic bool;
  }
  pragma "no doc"
  record localesBarrier {
    proc wait(locIdx, flags) {
      if locIdx==0 {
        // locale 0 has nothing else to do, so check flags
        while (true) {
          // This fence ensures that writes to the count variables
          // are available to this task. (Note that they aren't
          // atomic if they're 128-bit writes though - so we
          // have some risk of getting part of a wide pointer).
          // Without this fence, there is a race condition on
          // a weakly-ordered architecture.
          atomicFence();
          var count = 0;
          for f in flags do
            if f then count += 1;
          if count==numLocales-1 then break;
          // Give time to other tasks/threads/processes
          // like we do in waitFor
          chpl_task_yield();
        }
        // Let the others go
        for f in flags do
          f!.s.testAndSet();
      } else {
        var f = new unmanaged localesSignal();
        // expose my flag to locale 0
        flags[locIdx] = f;
        // wait (locally) for locale 0 to set my flag
        f.s.waitFor(true);
        // clean up
        delete f;
      }
    }
  }


  // This function is called in the LocaleArray module to initialize
  // the rootLocale.  It sets up the origRootLocale and also includes
  // set up of the each locale's LocaleModel via RootLocale:init().
  //
  // The init() function must use the chpl_initOnLocales() iterator above
  // to iterate in parallel over the locales to set up the LocaleModel
  // object.
  pragma "no doc"
  proc chpl_init_rootLocale() {
    if numLocales > 1 && _local then
      halt("Cannot run a program compiled with --local in more than 1 locale");

    origRootLocale._instance = new unmanaged RootLocale();
    (origRootLocale._instance:borrowed RootLocale?)!.setup();
  }

  pragma "no doc"
  inline proc chpl_set_defaultLocale(_instance: unmanaged BaseLocale) {
    defaultLocale._instance = _instance;
  }

  // This function sets up a private copy of rootLocale by replicating
  // origRootLocale and resets the Locales array to point to the local
  // copy on all but locale 0 (which is done in LocalesArray.chpl as
  // part of the declaration).
  pragma "no doc"
  proc chpl_rootLocaleInitPrivate(locIdx) {
    // Even when not replicating the rootLocale, we must temporarily
    // set the rootLocale to the original version on locale 0, because
    // the initialization below needs to get/set locale ids.
    rootLocale = origRootLocale;
    if replicateRootLocale && locIdx!=0 {
      // Create a new local rootLocale
      var newRootLocale = new unmanaged RootLocale();
      // We don't want to be doing unnecessary ref count updates here
      // as they require additional tasks.  We know we don't need them
      // so tell the compiler to not insert them.
      pragma "no copy" pragma "no auto destroy"
      const ref origLocales = (origRootLocale._instance:borrowed RootLocale?)!.getDefaultLocaleArray();
      var origRL = origLocales._value.theData;
      var newRL = newRootLocale.getDefaultLocaleArray()._value.theData;
      // We must directly implement a bulk copy here, as the mechanisms
      // for doing so via a whole array assignment are not initialized
      // yet and copying element-by-element via a for loop is costly.
      __primitive("chpl_comm_array_get",
                  __primitive("array_get", newRL, 0),
                  0 /* locale 0 */,
                  __primitive("array_get", origRL, 0), 
                  numLocales:size_t);
      // Set the rootLocale to the local copy
      rootLocale._instance = newRootLocale;
    }
    if locIdx!=0 {
      // We mimic a private Locales array alias by using the move
      // primitive.
      pragma "no auto destroy"
      const ref tmp = (rootLocale._instance:borrowed RootLocale?)!.getDefaultLocaleArray();
      __primitive("move", Locales, tmp);
    }
    rootLocaleInitialized = true;
  }

  pragma "fn synchronization free"
  pragma "no doc"
  extern proc chpl_task_getRequestedSubloc(): chpl_sublocID_t;

  pragma "no doc"
  pragma "insert line file info"
  export
  proc chpl_getLocaleID(ref localeID: chpl_localeID_t) {
    localeID = here_id;
  }

  // Return the locale ID of the current locale
  pragma "no doc"
  inline proc here_id {
    if localeModelHasSublocales then
      return chpl_rt_buildLocaleID(chpl_nodeID, chpl_task_getRequestedSubloc());
    else
      return chpl_rt_buildLocaleID(chpl_nodeID, c_sublocid_any);
  }

  /*
    This returns the locale from which the call is made.

    :return: current locale
    :rtype: locale
  */
  inline proc here {
    return chpl_localeID_to_locale(here_id);
  }
  
  // Returns a wide pointer to the locale with the given id.
  pragma "no doc"
  pragma "fn returns infinite lifetime"
  proc chpl_localeID_to_locale(id : chpl_localeID_t) : locale {
    if rootLocale._instance != nil then
      return (rootLocale._instance:borrowed AbstractRootLocale?)!.localeIDtoLocale(id);
    else
      // For code prior to rootLocale initialization
      return dummyLocale;
  }

  // the type of elements in chpl_privateObjects.
  extern record chpl_privateObject_t {
    var obj:c_void_ptr;
  }
  extern var chpl_privateObjects:c_ptr(chpl_privateObject_t);

  pragma "no doc"
  pragma "fn returns infinite lifetime"
  // should this use pragma "local args"?
  // Why is the compiler making the objectType argument wide?
  inline
  proc chpl_getPrivatizedCopy(type objectType, objectPid:int): objectType {
    return __primitive("cast", objectType, chpl_privateObjects[objectPid].obj);
  }

//########################################################################{
//# Locale diagnostics
//#

  pragma "no doc"
  proc locale.totalThreads() {
    var totalThreads: int;
    extern proc chpl_task_getNumThreads() : uint(32);
    on this do totalThreads = chpl_task_getNumThreads();
    return totalThreads;
  }
  
  pragma "no doc"
  proc locale.idleThreads() {
    var idleThreads: int;
    extern proc chpl_task_getNumIdleThreads() : uint(32);
    on this do idleThreads = chpl_task_getNumIdleThreads();
    return idleThreads;
  }
  
  pragma "no doc"
  proc locale.queuedTasks() {
    var queuedTasks: int;
    extern proc chpl_task_getNumQueuedTasks() : uint(32);
    on this do queuedTasks = chpl_task_getNumQueuedTasks();
    return queuedTasks;
  }

  pragma "fn synchronization free"
  pragma "no doc"
  proc locale.runningTasks() {
    return this.runningTaskCnt();
  }
  
  pragma "no doc"
  proc locale.blockedTasks() {
    var blockedTasks: int;
    extern proc chpl_task_getNumBlockedTasks() : int(32);
    on this do blockedTasks = chpl_task_getNumBlockedTasks();
    return blockedTasks;
  }

//########################################################################}

  //
  // Increment and decrement the task count.
  //
  // Elsewhere in the module code we adjust the running task count
  // directly, but at least for now the runtime also needs to be
  // able to do so.  These functions support that.
  //
  pragma "no doc"
  pragma "insert line file info"
  pragma "inc running task"
  export
  proc chpl_taskRunningCntInc() {
    if rootLocaleInitialized {
      here.runningTaskCntAdd(1);
    }
  }

  pragma "no doc"
  pragma "insert line file info"
  pragma "dec running task"
  export
  proc chpl_taskRunningCntDec() {
    if rootLocaleInitialized {
      here.runningTaskCntSub(1);
    }
  }

  pragma "no doc"
  pragma "insert line file info"
  export
  proc chpl_taskRunningCntReset() {
    here.runningTaskCntSet(0);
  }

  // ENGIN: We store all LocaleModel instances in the Locales array which is
  // marked "locale private" locale private variables are autoDestroy'd by the
  // compiler. So, nothing to deinit here.
  pragma "no doc"
<<<<<<< HEAD
  proc deinit() { }
=======
  proc deinit() {
    delete origRootLocale._instance;
    delete dummyLocale._instance;
  }
>>>>>>> 598b0c57
}<|MERGE_RESOLUTION|>--- conflicted
+++ resolved
@@ -892,12 +892,8 @@
   // marked "locale private" locale private variables are autoDestroy'd by the
   // compiler. So, nothing to deinit here.
   pragma "no doc"
-<<<<<<< HEAD
-  proc deinit() { }
-=======
   proc deinit() {
     delete origRootLocale._instance;
     delete dummyLocale._instance;
   }
->>>>>>> 598b0c57
 }