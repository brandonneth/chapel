/*
 * Copyright 2004-2019 Cray Inc.
 * Other additional copyright holders may be indicated within.
 *
 * The entirety of this work is licensed under the Apache License,
 * Version 2.0 (the "License"); you may not use this file except
 * in compliance with the License.
 *
 * You may obtain a copy of the License at
 *
 *     http://www.apache.org/licenses/LICENSE-2.0
 *
 * Unless required by applicable law or agreed to in writing, software
 * distributed under the License is distributed on an "AS IS" BASIS,
 * WITHOUT WARRANTIES OR CONDITIONS OF ANY KIND, either express or implied.
 * See the License for the specific language governing permissions and
 * limitations under the License.
 */

/*
 * NOTES:
 *
 * - An empty string is represented by len == 0 and buff == nil.
 *
 * - It is assumed the bufferType is a local-only type, so we never
 *   make a remote copy of one passed in by the user, though remote
 *   copies are made of internal bufferType variables.
 *
 * - Lots of things are marked with TODO, a few glaring issues have been marked
 *   with BUG
 *
 */

// Note - the I/O module has
// :proc:`string.format` and :proc:`stringify`.
// It might be worth moving them here for documentation - KB Feb 2016

/*
The following documentation shows functions and methods used to
manipulate and process Chapel strings.

Methods Available in Other Modules
----------------------------------

Besides the functions below, some other modules provide routines that are
useful for working with strings. The :mod:`IO` module provides
:proc:`IO.string.format` which creates a string that is the result of
formatting. It also includes functions for reading and writing strings.
The :mod:`Regexp` module also provides some routines for searching
within strings.

Casts from String to a Numeric Type
-----------------------------------

This module supports casts from :record:`string` to numeric types. Such casts
will convert the string to the numeric type and throw an error if the string
is invalid. For example:

.. code-block:: chapel

  var number = "a":int;

throws an error when it is executed, but

.. code-block:: chapel

  var number = "1":int;

stores the value ``1`` in ``number``.

To learn more about handling these errors, see the
:ref:`Error Handling technical note <readme-errorHandling>`.


Activating Unicode Support
--------------------------

Chapel strings normally use the UTF-8 encoding. Note that ASCII strings are a
simple subset of UTF-8 strings, because every ASCII character is a UTF-8
character with the same meaning.

Certain environment variables may need to be set in order to enable UTF-8
support. Setting these environment variables may not be necessary at all on
some systems.

.. note::

  For example, Chapel is currently tested with the following settings:

  ``export LANG=en_US.UTF-8``

  ``export LC_COLLATE=C``

  ``unset LC_ALL``

  LANG sets the default character set.  LC_COLLATE overrides it for
  sorting, so that we get consistent results.  Anything in LC_ALL
  would override everything, so we unset it.

.. note::

  Chapel currently relies upon C multibyte character support and may work
  with other settings of these variables that request non-Unicode multibyte
  character sets. However such a configuration is not regularly tested and
  may not work in the future.

Lengths and Offsets in Unicode Strings
--------------------------------------

For Unicode strings, and in particular UTF-8 strings, there are several possible
units for offsets or lengths:

 * bytes
 * codepoints
 * graphemes

Most methods on the Chapel string type currently work with codepoint units by
default. For example, :proc:`~string.length` returns the length in codepoints
and `int` values passed into :proc:`~string.this` are offsets in codepoint
units.

It is possible to indicate byte or codepoint units for indexing in the
string methods by using arguments of type :record:`byteIndex` or
:record:`codepointIndex` respectively.

For speed of indexing with their result values, :proc:`~string.find()`
and :proc:`~string.rfind()` return a :record:`byteIndex`.

.. note::

  Support for grapheme units is not implemented at this time.

 */
module String {
  use ChapelStandard;
  use CString;
  use SysCTypes;
  use StringCasts;
  private use ByteBufferHelpers;
  private use BytesStringCommon;
  private use SysBasic;

  pragma "fn synchronization free"
  private extern proc qio_decode_char_buf(ref chr:int(32), ref nbytes:c_int, buf:c_string, buflen:ssize_t):syserr;
  pragma "fn synchronization free"
  private extern proc qio_encode_char_buf(dst:c_void_ptr, chr:int(32)):syserr;
  pragma "fn synchronization free"
  private extern proc qio_nbytes_char(chr:int(32)):c_int;

  pragma "no doc"
  extern const CHPL_SHORT_STRING_SIZE : c_int;

  pragma "no doc"
  extern record chpl__inPlaceBuffer {};

  pragma "fn synchronization free"
  pragma "no doc"
  extern proc chpl__getInPlaceBufferData(const ref data : chpl__inPlaceBuffer) : c_ptr(uint(8));

  // Signal to the Chapel compiler that the actual argument may be modified.
  pragma "fn synchronization free"
  pragma "no doc"
  extern proc chpl__getInPlaceBufferDataForWrite(ref data : chpl__inPlaceBuffer) : c_ptr(uint(8));

  private config param debugStrings = false;

  /*
    Returns true if the argument is a valid initial byte of a UTF-8
    encoded multibyte character.
  */
  pragma "no doc"
  private inline proc isInitialByte(b: uint(8)) : bool {
    return (b & 0xc0) != 0x80;
  }

  pragma "no doc"
  record __serializeHelper {
    var len       : int;
    var buff      : bufferType;
    var size      : int;
    var locale_id : chpl_nodeID.type;
    var shortData : chpl__inPlaceBuffer;
  }

  /*
     A value of type :record:`byteIndex` can be passed to certain
     `string` functions to indicate that the function should operate
     with units of bytes. See :proc:`~string.this`.

     An `int` can be added to a :record:`byteIndex`, producing
     another :record:`byteIndex`.  One :record:`byteIndex`
     can be subtracted from another, producing an `int` distance
     between them.  A :record:`byteIndex` can also be compared
     with another :record:`byteIndex` or with an `int` .

     To create or modify a :record:`byteIndex`, cast or assign it from an
     `int`. For example, the following function returns a string
     containing only the second byte of the argument:

     .. code-block:: chapel

       proc getSecondByte(arg:string) : int {
         var offsetInBytes = 2:byteIndex;
         return arg[offsetInBytes];
       }

   */
  record byteIndex {
    pragma "no doc"
    var _bindex  : int;

    pragma "no doc"
    proc init() {
      // Let compiler insert defaults
    }
    proc init(i: int) { _bindex = i; }
    proc init=(i: int) { _bindex = i; }

    proc writeThis(f) {
      f <~> _bindex;
    }
  }

  /*
     A value of type :record:`codepointIndex` can be passed to certain
     `string` functions to indicate that the function should operate
     with units of codepoints. See :proc:`~string.this`.

     An `int` can be added to a :record:`codepointIndex`, producing
     another :record:`codepointIndex`.  One :record:`codepointIndex`
     can be subtracted from another, producing an `int` distance
     between them.  A :record:`codepointIndex` can also be compared
     with another :record:`codepointIndex` or with an `int` .

     To create or modify a :record:`codepointIndex`, cast or assign it from an
     `int`. For example, the following function returns a string
     containing only the second codepoint of the argument:

     .. code-block:: chapel

       proc getSecondCodepoint(arg:string) : int {
         var offsetInCodepoints = 2:codepointIndex;
         return arg[offsetInCodepoints];
       }

   */
  record codepointIndex {
    pragma "no doc"
    var _cpindex  : int;

    pragma "no doc"
    proc init() {
      // Let compiler insert defaults
    }
    proc init(i: int) { _cpindex = i; }
    proc init=(i: int) { _cpindex = i; }

    proc writeThis(f) {
      f <~> _cpindex;
    }
  }

  /*
   Deprecated, use `codepointIndex`.
  */
  proc codePointIndex type {
    compilerWarning("codePointIndex is deprecated - please use codepointIndex instead");
    return codepointIndex;
  }

  // Helper routines in support of being able to use ranges of indices
  pragma "no doc"
  proc chpl_build_bounded_range(low: ?t, high: t)
    where t == byteIndex || t == codepointIndex
    return new range(t, _low=low, _high=high);

  pragma "no doc"
  proc chpl_build_low_bounded_range(low: ?t)
    where t == byteIndex || t == codepointIndex
    return new range(t, BoundedRangeType.boundedLow, _low=low);

  pragma "no doc"
  proc chpl_build_high_bounded_range(high: ?t)
    where t == byteIndex || t == codepointIndex
    return new range(t, BoundedRangeType.boundedHigh, _high=high);

  pragma "no doc"
  proc chpl__rangeStrideType(type idxType: byteIndex) type
    return int;

  pragma "no doc"
  proc chpl__rangeStrideType(type idxType: codepointIndex) type
    return int;

  pragma "no doc"
  proc chpl__rangeUnsignedType(type idxType: byteIndex) type
    return uint;

  pragma "no doc"
  proc chpl__rangeUnsignedType(type idxType: codepointIndex) type
    return uint;

  pragma "no doc"
  inline proc chpl__idxToInt(i: ?t)
    where t == byteIndex || t == codepointIndex
    return i:int;

  pragma "no doc"
  inline proc chpl__intToIdx(type idxType: byteIndex, i: int)
    return i: byteIndex;

  pragma "no doc"
  inline proc chpl__intToIdx(type idxType: codepointIndex, i: int)
    return i: codepointIndex;

  pragma "no doc"
  proc chpl__idxTypeToIntIdxType(type idxType: byteIndex) type
    return int;

  pragma "no doc"
  proc chpl__idxTypeToIntIdxType(type idxType: codepointIndex) type
    return int;

  pragma "no doc"
  inline proc >(x: ?t, y: t)
    where t == byteIndex || t == codepointIndex
    return x: int > y: int;

  pragma "no doc"
  inline proc >(x: ?t, y: int)
    where t == byteIndex || t == codepointIndex
    return x: int > y;

  pragma "no doc"
  inline proc >(x: int, y: ?t)
    where t == byteIndex || t == codepointIndex
    return x > y: int;
  // End range helper support

  // Index arithmetic support
  // index + int or int + index --> index
  pragma "no doc"
  inline proc +(x: ?t, y: int)
    where t == byteIndex || t == codepointIndex
    return (x: int + y): t;

  pragma "no doc"
  inline proc +(x: int, y: ?t)
    where t == byteIndex || t == codepointIndex
    return (x + y: int): t;

  pragma "no doc"
  inline proc +(x: c_ptr(uint(8)), y: byteIndex) {
    return x+(y:int);
  }

  // index - int --> index
  pragma "no doc"
  inline proc -(x: ?t, y: int)
    where t == byteIndex || t == codepointIndex
    return (x: int - y): t;

  // index - index --> int
  pragma "no doc"
  inline proc -(x: ?t, y: t)
    where t == byteIndex || t == codepointIndex
    return x: int - y: int;

  // other relationals
  pragma "no doc"
  inline proc <(x: ?t, y: t)
    where t == byteIndex || t == codepointIndex
    return x: int < y: int;

  pragma "no doc"
  inline proc <(x: ?t, y: int)
    where t == byteIndex || t == codepointIndex
    return x: int < y;

  pragma "no doc"
  inline proc <(x: int, y: ?t)
    where t == byteIndex || t == codepointIndex
    return x < y: int;

  pragma "no doc"
  inline proc >=(x: ?t, y: t)
    where t == byteIndex || t == codepointIndex
    return x: int >= y: int;

  pragma "no doc"
  inline proc >=(x: ?t, y: int)
    where t == byteIndex || t == codepointIndex
    return x: int >= y;

  pragma "no doc"
  inline proc >=(x: int, y: ?t)
    where t == byteIndex || t == codepointIndex
    return x >= y: int;

  pragma "no doc"
  inline proc <=(x: ?t, y: t)
    where t == byteIndex || t == codepointIndex
    return x: int <= y: int;

  pragma "no doc"
  inline proc <=(x: ?t, y: int)
    where t == byteIndex || t == codepointIndex
    return x: int <= y;

  pragma "no doc"
  inline proc <=(x: int, y: ?t)
    where t == byteIndex || t == codepointIndex
    return x <= y: int;

  pragma "no doc"
  inline proc ==(x: ?t, y: t)
    where t == byteIndex || t == codepointIndex
    return (x:int) == (y:int);

  pragma "no doc"
  inline proc ==(x: ?t, y: int)
    where t == byteIndex || t == codepointIndex
    return (x:int) == y;

  pragma "no doc"
  inline proc ==(x: int, y: ?t)
    where t == byteIndex || t == codepointIndex
    return x == (y:int);

  pragma "no doc"
  inline proc !=(x: ?t, y: t)
    where t == byteIndex || t == codepointIndex
    return (x:int) != (y:int);

  pragma "no doc"
  inline proc !=(x: ?t, y: int)
    where t == byteIndex || t == codepointIndex
    return (x:int) != y;

  pragma "no doc"
  inline proc !=(x: int, y: ?t)
    where t == byteIndex || t == codepointIndex
    return x != (y:int);

  pragma "no doc"
  inline proc !(x: ?t)
    where t == byteIndex || t == codepointIndex
    return !(x:int);

  pragma "no doc"
  inline proc _cond_test(x: byteIndex)
    return x != 0;

  pragma "no doc"
  inline proc _cond_test(x: codepointIndex)
    return x != 0;
  // End index arithmetic support

  //
  // String Implementation
  //
  // TODO: We should be able to remove "ignore noinit", but doing so causes
  // memory leaks in various places. Investigate why later and add noinit back
  // in when possible.
  pragma "ignore noinit"
  pragma "no default functions" // avoid the default (read|write)This routines
  record _string {
    pragma "no doc"
    var len: int = 0; // length of string in bytes
    pragma "no doc"
    var _size: int = 0; // size of the buffer we own
    pragma "no doc"
    var buff: bufferType = nil;
    pragma "no doc"
    var isowned: bool = true;
    pragma "no doc"
    // We use chpl_nodeID as a shortcut to get at here.id without actually constructing
    // a locale object. Used when determining if we should make a remote transfer.
    var locale_id = chpl_nodeID; // : chpl_nodeID_t

    pragma "no doc"
    proc init() {
      // Let compiler insert defaults
    }

    /*
      Initialize a new string from ``s``. If ``isowned`` is set to ``true`` then
      ``s`` will be fully copied into the new instance. If it is ``false`` a
      shallow copy will be made such that any in-place modifications to the new
      string may appear in ``s``. It is the responsibility of the user to
      ensure that the underlying buffer is not freed while being used as part
      of a shallow copy.
     */
    proc init(s: string, isowned: bool = true) {
      const sRemote = _local == false && s.locale_id != chpl_nodeID;
      const sLen = s.len;
      this.isowned = isowned;
      this.complete();
      // Don't need to do anything if s is an empty string
      if sLen != 0 {
        this.len = sLen;
        if !_local && sRemote {
          // ignore supplied value of isowned for remote strings so we don't leak
          this.isowned = true;
          this.buff = copyRemoteBuffer(s.locale_id, s.buff, sLen);
          this._size = sLen+1;
        } else {
          if this.isowned {
            const (buf, allocSize) = copyLocalBuffer(s.buff, sLen);
            this.buff = buf;
            this.buff[sLen] = 0;
            this._size = allocSize;
          } else {
            this.buff = s.buff;
            this._size = s._size;
          }
        }
      }
    }

    proc init=(s: string) {
      this.init(s);
    }

    /*
      Initialize a new string from the `c_string` `cs`. If `isowned` is set to
      true, the backing buffer will be freed when the new record is destroyed.
      If `needToCopy` is set to true, the `c_string` will be copied into the
      record, otherwise it will be used directly. It is the responsibility of
      the user to ensure that the underlying buffer is not freed if the
      `c_string` is not copied in.
     */
    proc init(cs: c_string, length: int = cs.length,
                isowned: bool = true, needToCopy:  bool = true) {
      this.isowned = isowned;
      this.complete();
      const cs_len = length;
      this.reinitString(cs:bufferType, cs_len, cs_len+1, needToCopy);
    }

    proc init=(cs: c_string) {
      this.init(cs);
    }

    /*
      Initialize a new string from `buff` ( `c_ptr(uint(8))` ). `size` indicates
      the total size of the buffer available, while `len` indicates the current
      length of the string in the buffer (the common case would be `size-1` for
      a C-style string). If `isowned` is set to true, the backing buffer will be
      freed when the new record is destroyed. If `needToCopy` is set to true,
      the `c_string` will be copied into the record, otherwise it will be used
      directly. It is the responsibility of the user to ensure that the
      underlying buffer is not freed if the `c_string` is not copied in.
     */
    // This initializer can cause a leak if isowned = false and needToCopy = true
    proc init(buff: bufferType, length: int, size: int,
                isowned: bool = true, needToCopy: bool = true) {
      this.isowned = isowned;
      this.complete();
      this.reinitString(buff, length, size, needToCopy);
    }

    pragma "no doc"
    proc ref deinit() {
      // Checking for size here isn't sufficient. A string may have been
      // initialized from a c_string allocated from memory but beginning with
      // a null-terminator.
      if isowned && this.buff != nil {
        on __primitive("chpl_on_locale_num",
                       chpl_buildLocaleID(this.locale_id, c_sublocid_any)) {
          chpl_here_free(this.buff);
        }
      }
    }

    pragma "no doc"
    proc chpl__serialize() {
      var data : chpl__inPlaceBuffer;
      if len <= CHPL_SHORT_STRING_SIZE {
        chpl_string_comm_get(chpl__getInPlaceBufferDataForWrite(data), locale_id, buff, len);
      }
      return new __serializeHelper(len, buff, _size, locale_id, data);
    }

    pragma "no doc"
    proc type chpl__deserialize(data) {
      if data.locale_id != chpl_nodeID {
        if data.len <= CHPL_SHORT_STRING_SIZE {
          return new string(chpl__getInPlaceBufferData(data.shortData), data.len,
                            data.size, isowned=true, needToCopy=true);
        } else {
          var localBuff = copyRemoteBuffer(data.locale_id, data.buff, data.len);
          return new string(localBuff, data.len, data.size,
                            isowned=true, needToCopy=false);
        }
      } else {
        return new string(data.buff, data.len, data.size, isowned = false, needToCopy=false);
      }
    }

    // This is assumed to be called from this.locale
    pragma "no doc"
    proc ref reinitString(buf: bufferType, s_len: int, size: int,
                          needToCopy:bool = true) {
      if this.isEmpty() && buf == nil then return;

      // If the this.buff is longer than buf, then reuse the buffer if we are
      // allowed to (this.isowned == true)
      if s_len != 0 {
        if needToCopy {
          if !this.isowned || s_len+1 > this._size {
            // If the new string is too big for our current buffer or we dont
            // own our current buffer then we need a new one.
            if this.isowned && !this.isEmpty() then
              freeBuffer(this.buff);
            // TODO: should I just allocate 'size' bytes?
            const (buf, allocSize) = allocBuffer(s_len+1);
            this.buff = buf;
            this._size = allocSize;
            // We just allocated a buffer, make sure to free it later
            this.isowned = true;
          }
          bufferMemmove(this.buff, buf, s_len);
          this.buff[s_len] = 0;
        } else {
          if this.isowned && !this.isEmpty() then
            freeBuffer(this.buff);
          this.buff = buf;
          this._size = size;
        }
      } else {
        // If s_len is 0, 'buf' may still have been allocated. Regardless, we
        // need to free the old buffer if 'this' is isowned.
        if this.isowned && !this.isEmpty() then freeBuffer(this.buff);
        this._size = 0;

        // If we need to copy, we can just set 'buff' to nil. Otherwise the
        // implication is that the string takes ownership of the given buffer,
        // so we need to store it and free it later.
        if needToCopy {
          this.buff = nil;
        } else {
          this.buff = buf;
        }
      }

      this.len = s_len;
    }

    /*
      :returns: The number of codepoints in the string.
      */
    inline proc length return numCodepoints;

    /*
      :returns: The number of codepoints in the string.
      */
    inline proc size return numCodepoints;

    /*
      :returns: The number of bytes in the string.
      */
    inline proc numBytes return len;

    /*
      :returns: The number of codepoints in the string, assuming the
                string is correctly-encoded UTF-8.
      */
    proc numCodepoints {
      var localThis: string = this.localize();
      var n = 0;
      var i = 0;
      while i < localThis.len {
        i += 1;
        while i < localThis.len && !isInitialByte(localThis.buff[i]) do
          i += 1;
        n += 1;
      }
      return n;
    }

    /*
      Deprecated, use :proc:`string.numCodepoints`.
      */
    inline proc ulength {
      compilerWarning("ulength is deprecated - please use numCodepoints instead");
      return this.numCodepoints;
    }

    /*
       Gets a version of the :record:`string` that is on the currently
       executing locale.

       :returns: A shallow copy if the :record:`string` is already on the
                 current locale, otherwise a deep copy is performed.
    */
    inline proc localize() : string {
      if _local || this.locale_id == chpl_nodeID {
        return new string(this, isowned=false);
      } else {
        const x:string = this; // assignment makes it local
        return x;
      }
    }

    /*
      Get a `c_string` from a :record:`string`.

      .. warning::

          This can only be called safely on a :record:`string` whose home is
          the current locale.  This property can be enforced by calling
          :proc:`string.localize()` before :proc:`~string.c_str()`. If the
          string is remote, the program will halt.

      For example:

      .. code-block:: chapel

          var my_string = "Hello!";
          on different_locale {
            printf("%s", my_string.localize().c_str());
          }

      :returns:
          A `c_string` that points to the underlying buffer used by this
          :record:`string`. The returned `c_string` is only valid when used
          on the same locale as the string.
     */
    inline proc c_str(): c_string {
      return get_c_str(this);
    }

    pragma "no doc"
    inline proc param c_str() param : c_string {
      inline proc _cast(type t:c_string, x:string) {
        return __primitive("cast", t, x);
      }
      return this:c_string; // folded out in resolution
    }

    /*
      Iterates over the string character by character.

      For example:

      .. code-block:: chapel

        var str = "abcd";
        for c in str {
          writeln(c);
        }

      Output::

        a
        b
        c
        d
     */
    iter these() : string {
      for cp in this.codepoints() do
        // This is pretty painful from a performance perspective right now,
        // allocates w/ every yield
        yield codepointToString(cp);
    }

    /*
      Iterates over the string byte by byte.
    */
    iter bytes(): uint(8) {
      var localThis: string = this.localize();

      for i in 0..#localThis.len {
        yield localThis.buff[i];
      }
    }

    /*
      Iterates over the string Unicode character by Unicode character.
    */
    iter codepoints(): int(32) {
      var localThis: string = this.localize();

      var i = 0;
      while i < localThis.len {
        var cp: int(32);
        var nbytes: c_int;
        var multibytes = (localThis.buff + i): c_string;
        var maxbytes = (localThis.len - i): ssize_t;
        qio_decode_char_buf(cp, nbytes, multibytes, maxbytes);
        yield cp;
        i += nbytes;
      }
    }

    /*
      Deprecated, use :proc:`string.codepoints`.
    */
    iter uchars(): int(32) {
      compilerWarning("uchars is deprecated - please use codepoints instead");
      for cp in this.codepoints() do
        yield cp;
    }

    /*
      Iterates over the string Unicode character by Unicode character,
      and includes the byte index and byte length of each character.
      Skip characters that begin prior to the specified starting byte index.
      Assume we may accidentally start in the middle of a multibyte character,
      but the string is correctly encoded UTF-8.
    */
    pragma "no doc"
    iter _cpIndexLen(start = 1:byteIndex) {
      var localThis: string = this.localize();

      var i = start:int - 1;
      if i > 0 then
        while i < localThis.len && !isInitialByte(localThis.buff[i]) do
          i += 1; // in case `start` is in the middle of a multibyte character
      while i < localThis.len {
        var cp: int(32);
        var nbytes: c_int;
        var multibytes = (localThis.buff + i): c_string;
        var maxbytes = (localThis.len - i): ssize_t;
        qio_decode_char_buf(cp, nbytes, multibytes, maxbytes);
        yield (cp:int(32), (i + 1):byteIndex, nbytes:int);
        i += nbytes;
      }
    }

    /*
      Iterates over the string Unicode character by Unicode character,
      and returns the byte index and byte length of each character.
      Skip characters that begin prior to the specified starting byte index.
      Assume we may accidentally start in the middle of a multibyte character,
      but the string is correctly encoded UTF-8.
    */
    pragma "no doc"
    iter _indexLen(start = 1:byteIndex) {
      var localThis: string = this.localize();

      var i = start:int - 1;
      if i > 0 then
        while i < localThis.len && !isInitialByte(localThis.buff[i]) do
          i += 1; // in case `start` is in the middle of a multibyte character
      while i < localThis.len {
        var j = i + 1;
        while j < localThis.len && !isInitialByte(localThis.buff[j]) do
          j += 1;
        yield ((i + 1):byteIndex, j - i);
        i = j;
      }
    }

    /*
      :returns: The value of a single-byte string as an integer.
    */
    proc toByte(): uint(8) {
      if this.len != 1 then
        halt("string.toByte() only accepts single-byte strings");

      var localThis: string = this.localize();
      return localThis.buff[0];
    }

    /*
      :returns: The value of the `i` th byte as an integer.
    */
    proc byte(i: int): uint(8) {
      if boundsChecking && (i <= 0 || i > this.len)
        then halt("index out of bounds of bytes: ", i);
      return getByteFromBuf(buf=this.buff, off=i-1, loc=this.locale_id);
    }

    /*
      :returns: The value of a single-codepoint string as an integer.
     */
    proc toCodepoint(): int(32) {
      // TODO: Engin: at least we can check whether the length is less than 4
      // bytes before localizing?
      var localThis: string = this.localize();

      if localThis.isEmpty() then
        halt("string.toCodepoint() only accepts single-codepoint strings");

      var cp: int(32);
      var nbytes: c_int;
      var multibytes = localThis.buff: c_string;
      var maxbytes = localThis.len: ssize_t;
      qio_decode_char_buf(cp, nbytes, multibytes, maxbytes);

      if localThis.len != nbytes:int then
        halt("string.toCodepoint() only accepts single-codepoint strings");

      return cp;
    }

    /*
      :returns: The value of the `i` th multibyte character as an integer.
     */
    proc codepoint(i: int): int(32) {
      // TODO: Engin we may need localize here
      const idx = i: int;
      if boundsChecking && idx <= 0 then
        halt("index out of bounds of string: ", idx);

      var j = 1;
      for cp in this.codepoints() {
        if j == idx then
          return cp;
        j += 1;
      }
      // We have reached the end of the string without finding our index.
      if boundsChecking then
        halt("index out of bounds of string: ", idx);
      return 0: int(32);
    }

    /*
      Return the codepoint starting at the `i` th byte in the string

      :returns: A string with the complete multibyte character starting at the
                specified byte index from ``1..string.numBytes``
     */
    proc this(i: byteIndex) : string {
      var idx = i: int;
      if boundsChecking && (idx <= 0 || idx > this.len)
        then halt("index out of bounds of string: ", idx);

      var ret: string;
      var maxbytes = (this.len - (idx - 1)): ssize_t;
      if maxbytes < 0 || maxbytes > 4 then
        maxbytes = 4;
      var (newBuff, allocSize) = copyChunk(buf=this.buff, off=i-1, len=maxbytes,
                                           loc=this.locale_id);
      ret._size = allocSize;
      ret.buff = newBuff;
      ret.isowned = true;

      var multibytes = ret.buff;
      var cp: int(32);
      var nbytes: c_int;
      qio_decode_char_buf(cp, nbytes, multibytes:c_string, maxbytes);
      ret.buff[nbytes] = 0;
      ret.len = nbytes;

      return ret;
    }

    /*
      Return the `i` th codepoint in the string

      :returns: A string with the complete multibyte character starting at the
                specified codepoint index from ``1..string.numCodepoints``
     */
    proc this(i: codepointIndex) : string {
      if this.isEmpty() then return "";
      const idx = i: int;
      return codepointToString(this.codepoint(idx));
    }

    /*
      Return the `i` th codepoint in the string

      :returns: A string with the complete multibyte character starting at the
                specified codepoint index from ``1..string.numCodepoints``
     */
    inline proc this(i: int) : string {
      return this[i: codepointIndex];
    }

    // Checks to see if r is inside the bounds of this and returns a finite
    // range that can be used to iterate over a section of the string
    // TODO: move into the public interface in some form? better name if so?
    pragma "no doc"
    proc _getView(r:range(?)) where r.idxType == byteIndex {
      if boundsChecking {
        if r.hasLowBound() && (!r.hasHighBound() || r.size > 0) {
          if r.low:int <= 0 then
            halt("range out of bounds of string");
        }
        if r.hasHighBound() && (!r.hasLowBound() || r.size > 0) {
          if (r.high:int < 0) || (r.high:int > this.len) then
            halt("range out of bounds of string");
        }
      }
      const r1 = r[1:r.idxType..this.len:r.idxType];
      if r1.stridable {
        const ret = r1.low:int..r1.high:int by r1.stride;
        return ret;
      } else {
        const ret = r1.low:int..r1.high:int;
        return ret;
      }
    }

    // Checks to see if r is inside the bounds of this and returns a finite
    // range that can be used to iterate over a section of the string.
    // Converts from codepointIndex range to byte index range in the process.
    //
    // This function handles ranges of codepointIndex or of numeric types,
    // both of which signify positions in the string measured in codepoints.
    //
    // Slicing by stridable codepoint ranges is unsupported because it
    // creates an irregular sequence of bytes.  We could add support in the
    // future by refactoring the callers of _getView() to add a slow path,
    // or by storing an array of indices marking the beginning of each
    // codepoint alongside the string.
    pragma "no doc"
    proc _getView(r:range(?)) where r.idxType != byteIndex {
      if r.stridable {
        compilerError("string slicing doesn't support stridable codepoint ranges");
      }
      if boundsChecking {
        if r.hasLowBound() && (!r.hasHighBound() || r.size > 0) {
          if r.low:int <= 0 then
            halt("range out of bounds of string");
        }
      }
      // Loop to find whether the low and high codepoint indices
      // appear within the string.  Note the byte indices of those
      // locations, if they exist.
      const cp_low = if r.hasLowBound() && r.low:int > 0 then r.low:int else 1;
      const cp_high = if r.hasHighBound() then r.high:int else this.len + 1;
      var cp_count = 1;
      var byte_low = this.len + 1;  // empty range if bounds outside string
      var byte_high = this.len;
      if cp_high > 0 {
        for (i, nbytes) in this._indexLen() {
          if cp_count == cp_low {
            byte_low = i:int;
            if !r.hasHighBound() then
              break;
          }
          if cp_count == cp_high {
            byte_high = i:int + nbytes-1;
            break;
          }
          cp_count += 1;
        }
      }
      if boundsChecking {
        if r.hasHighBound() && (!r.hasLowBound() || r.size > 0) {
          if (r.high:int < 0) || (r.high:int > cp_count) then
            halt("range out of bounds of string");
        }
      }
      const r1 = byte_low..byte_high;
      const ret = r1[1..#(this.len)];
      return ret;
    }

    /*
      Slice a string. Halts if r is not completely inside the range
      ``1..string.length``.

      :arg r: range of the indices the new string should be made from

      :returns: a new string that is a substring within ``1..string.length``. If
                the length of `r` is zero, an empty string is returned.
     */
    // TODO: I wasn't very good about caching variables locally in this one.
    proc this(r: range(?)) : string {
      return get_slice(this, r);
    }

    pragma "no doc"
    inline proc substring(i: int) {
      compilerError("substring removed: use string[index]");
    }

    pragma "no doc"
    inline proc substring(r: range) {
      compilerError("substring removed: use string[range]");
    }

    /*
     Deprecated, use :proc:`string.isEmpty`.
     */
    inline proc isEmptyString() : bool {
      compilerWarning("isEmptyString is deprecated - please use isEmpty instead");
      return this.isEmpty();
    }

    /*
      :returns: * `true`  -- when the string is empty
                * `false` -- otherwise
     */
    inline proc isEmpty() : bool {
      return this.len == 0; // this should be enough of a check
    }

    // These should never be called (but are default functions for records)
    pragma "no doc"
    proc writeThis(f) {
      compilerError("not implemented: writeThis");
    }
    pragma "no doc"
    proc readThis(f) {
      compilerError("not implemented: readThis");
    }

    /*
      :arg needles: A varargs list of strings to match against.

      :returns: * `true`  -- when the string begins with one or more of the `needles`
                * `false` -- otherwise
     */
    proc startsWith(needles: string ...) : bool {
      return _startsEndsWith(this, needles, fromLeft=true);
    }

    /*
      :arg needles: A varargs list of strings to match against.

      :returns: * `true`  -- when the string ends with one or more of the `needles`
                * `false` -- otherwise
     */
    proc endsWith(needles: string ...) : bool {
      return _startsEndsWith(this, needles, fromLeft=false);
    }


    // Helper function that uses a param bool to toggle between count and find
    //TODO: this could be a much better string search
    //      (Boyer-Moore-Horspool|any thing other than brute force)
    //
    pragma "no doc"
    inline proc _search_helper(needle: string, region: range(?),
                               param count: bool, param fromLeft: bool = true) {
      // needle.len is <= than this.len, so go to the home locale
      var ret: int = 0;
      on __primitive("chpl_on_locale_num",
                     chpl_buildLocaleID(this.locale_id, c_sublocid_any)) {
        // any value > 0 means we have a solution
        // used because we cant break out of an on-clause early
        var localRet: int = -1;
        const nLen = needle.len;
        const view = this._getView(region);
        const thisLen = view.size;

        // Edge cases
        if count {
          if nLen == 0 { // Empty needle
            if ((region.hasLowBound() && region.low.type == byteIndex) ||
                (region.hasHighBound() && region.high.type == byteIndex)) {
              // Byte indexed, so count the number of bytes in the view + 1
              localRet = thisLen+1;
            } else {
              // Count the number of codepoints in the view + 1
              var nCodepoints = 0;
              var nextIdx = 0;
              for i in view {
                if i > nextIdx {
                  nCodepoints += 1;
                  var cp: int(32);
                  var nbytes: c_int;
                  var multibytes = (this.buff + i-1): c_string;
                  var maxbytes = (this.len - (i-1)): ssize_t;
                  qio_decode_char_buf(cp, nbytes, multibytes, maxbytes);
                  nextIdx = i-1 + nbytes;
                }
              }
              localRet = nCodepoints+1;
            }
          }
        } else { // find
          if nLen == 0 { // Empty needle
            if fromLeft {
              localRet = 0;
            } else {
              localRet = if thisLen == 0
                then 0
                else thisLen+1;
            }
          }
        }

        if nLen > thisLen {
          localRet = 0;
        }

        if localRet == -1 {
          localRet = 0;
          const localNeedle: string = needle.localize();

          // i *is not* an index into anything, it is the order of the element
          // of view we are searching from.
          const numPossible = thisLen - nLen + 1;
          const searchSpace = if fromLeft
              then 0..#(numPossible)
              else 0..#(numPossible) by -1;
          for i in searchSpace {
            // j *is* the index into the localNeedle's buffer
            for j in 0..#nLen {
              const idx = view.orderToIndex(i+j); // 1s based idx
              if this.buff[idx-1] != localNeedle.buff[j] then break;

              if j == nLen-1 {
                if count {
                  localRet += 1;
                } else { // find
                  localRet = view.orderToIndex(i);
                }
              }
            }
            if !count && localRet != 0 then break;
          }
        }
        ret = localRet;
      }
      return ret;
    }

    /*
      :arg needle: the string to search for
      :arg region: an optional range defining the substring to search within,
                   default is the whole string. Halts if the range is not
                   within ``1..string.length``

      :returns: the index of the first occurrence of `needle` within a
                string, or 0 if the `needle` is not in the string.
     */
    // TODO: better name than region?
    proc find(needle: string, region: range(?) = 1:byteIndex..) : byteIndex {
      return _search_helper(needle, region, count=false): byteIndex;
    }

    /*
      :arg needle: the string to search for
      :arg region: an optional range defining the substring to search within,
                   default is the whole string. Halts if the range is not
                   within ``1..string.length``

      :returns: the index of the first occurrence from the right of `needle`
                within a string, or 0 if the `needle` is not in the string.
     */
    proc rfind(needle: string, region: range(?) = 1:byteIndex..) : byteIndex {
      return _search_helper(needle, region, count=false, fromLeft=false): byteIndex;
    }

    /*
      :arg needle: the string to search for
      :arg region: an optional range defining the substring to search within,
                   default is the whole string. Halts if the range is not
                   within ``1..string.length``

      :returns: the number of times `needle` occurs in the string
     */
    proc count(needle: string, region: range(?) = 1..) : int {
      return _search_helper(needle, region, count=true);
    }

    /*
      :arg needle: the string to search for
      :arg replacement: the string to replace `needle` with
      :arg count: an optional integer specifying the number of replacements to
                  make, values less than zero will replace all occurrences

      :returns: a copy of the string where `replacement` replaces `needle` up
                to `count` times
     */
    // TODO: not ideal - count and single allocation probably faster
    //                 - can special case on replacement|needle.length (0, 1)
    proc replace(needle: string, replacement: string, count: int = -1) : string {
<<<<<<< HEAD
      return do_replace(this, needle, replacement, count);
=======
      var result: string = this;
      var found: int = 0;
      var startIdx: byteIndex = 1;
      const localNeedle: string = needle.localize();
      const localReplacement: string = replacement.localize();

      while (count < 0) || (found < count) {
        const idx = result.find(localNeedle, startIdx..);
        if !idx then break;

        found += 1;
        result = result[..idx-1] + localReplacement + result[(idx + localNeedle.numBytes)..];
        startIdx = idx + localReplacement.numBytes;
      }
      return result;
>>>>>>> 8ed70a7d
    }

    /*
      Splits the string on `sep` yielding the substring between each
      occurrence, up to `maxsplit` times.

      :arg sep: The delimiter used to break the string into chunks.
      :arg maxsplit: The number of times to split the string, negative values
                     indicate no limit.
      :arg ignoreEmpty: * When `true`  -- Empty strings will not be yielded,
                                          and will not count towards `maxsplit`
                        * When `false` -- Empty strings will be yielded when
                                          `sep` occurs multiple times in a row.
     */
    // TODO: specifying return type leads to un-inited string?
    iter split(sep: string, maxsplit: int = -1, ignoreEmpty: bool = false) /* : string */ {
<<<<<<< HEAD
      for s in do_split(this, sep, maxsplit, ignoreEmpty) do yield s;
=======
      if !(maxsplit == 0 && ignoreEmpty && this.isEmpty()) {
        const localThis: string = this.localize();
        const localSep: string = sep.localize();

        // really should be <, but we need to avoid returns and extra yields so
        // the iterator gets inlined
        var splitAll: bool = maxsplit <= 0;
        var splitCount: int = 0;

        var start: byteIndex = 1;
        var done: bool = false;
        while !done  {
          var chunk: string;
          var end: byteIndex;

          if (maxsplit == 0) {
            chunk = localThis;
            done = true;
          } else {
            if (splitAll || splitCount < maxsplit) then
              end = localThis.find(localSep, start..);

            if(end == 0) {
              // Separator not found
              chunk = localThis[start..];
              done = true;
            } else {
              chunk = localThis[start..end-1];
            }
          }

          if !(ignoreEmpty && chunk.isEmpty()) {
            // Putting the yield inside the if prevents us from being inlined
            // in the zippered case, but I don't think there is any way to avoid
            // that easily
            yield chunk;
            splitCount += 1;
          }
          start = end+localSep.numBytes;
        }
      }
>>>>>>> 8ed70a7d
    }

    /*
      Works as above, but uses runs of whitespace as the delimiter.

      :arg maxsplit: The number of times to split the string, negative values
                     indicate no limit.
     */
    // note: to improve performance, this code collapses several cases into a
    //       single yield statement, which makes it confusing to read
    // TODO: specifying return type leads to un-inited string?
    iter split(maxsplit: int = -1) /* : string */ {
      if !this.isEmpty() {
        const localThis: string = this.localize();
        var done : bool = false;
        var yieldChunk : bool = false;
        var chunk : string;

        const noSplits : bool = maxsplit == 0;
        const limitSplits : bool = maxsplit > 0;
        var splitCount: int = 0;
        const iEnd: byteIndex = localThis.len - 1;

        var inChunk : bool = false;
        var chunkStart : byteIndex;

        for (c, i, nbytes) in localThis._cpIndexLen() {
          // emit whole string, unless all whitespace
          if noSplits {
            done = true;
            if !localThis.isSpace() then {
              chunk = localThis;
              yieldChunk = true;
            }
          } else {
            var cSpace = codepoint_isWhitespace(c);
            // first char of a chunk
            if !(inChunk || cSpace) {
              chunkStart = i;
              inChunk = true;
              if i - 1 + nbytes > iEnd {
                chunk = localThis[chunkStart..];
                yieldChunk = true;
                done = true;
              }
            } else if inChunk {
              // first char out of a chunk
              if cSpace {
                splitCount += 1;
                // last split under limit
                if limitSplits && splitCount > maxsplit {
                  chunk = localThis[chunkStart..];
                  yieldChunk = true;
                  done = true;
                // no limit
                } else {
                  chunk = localThis[chunkStart..i-1];
                  yieldChunk = true;
                  inChunk = false;
                }
              // out of chars
              } else if i - 1 + nbytes > iEnd {
                chunk = localThis[chunkStart..];
                yieldChunk = true;
                done = true;
              }
            }
          }

          if yieldChunk {
            yield chunk;
            yieldChunk = false;
          }
          if done then
            break;
        }
      }
    }

    /*
      Returns a new string, which is the concatenation of all of the strings
      passed in with the receiving string inserted between them.

      .. code-block:: chapel

          var x = "|".join("a","10","d");
          writeln(x); // prints: "a|10|d"
     */

    proc join(const ref S: string ...) : string {
      return _join(S);
    }

    /*
      Same as the varargs version, but with a homogeneous tuple of strings.

      .. code-block:: chapel

          var x = "|".join("a","10","d");
          writeln(x); // prints: "a|10|d"
     */
    proc join(const ref S) : string where isTuple(S) {
      if !isHomogeneousTuple(S) || !isString(S[1]) then
        compilerError("join() on tuples only handles homogeneous tuples of strings");
      return _join(S);
    }

    /*
      Same as the varargs version, but with all the strings in an array.

      .. code-block:: chapel

          var x = "|".join(["a","10","d"]);
          writeln(x); // prints: "a|10|d"
     */
    proc join(const ref S: [] string) : string {
      return _join(S);
    }

    pragma "no doc"
    proc join(ir: _iteratorRecord): string {
      return do_join_iterator(this, ir);
    }

    pragma "no doc"
    proc _join(const ref S) : string where isTuple(S) || isArray(S) {
<<<<<<< HEAD
      return do_join(this, S);
=======
      if S.size == 0 {
        return '';
      } else if S.size == 1 {
        // TODO: ensures copy, clean up when no longer needed
        var ret: string;
        if (isArray(S)) {
          ret = S[S.domain.first];
        } else {
          ret = S[1];
        }
        return ret;
      } else {
        var joinedSize: int = this.len * (S.size - 1);
        for s in S do joinedSize += s.numBytes;

        if joinedSize == 0 then
          return '';

        var joined: string;
        joined.len = joinedSize;
        const allocSize = chpl_here_good_alloc_size(joined.len + 1);
        joined._size = allocSize;
        joined.buff = chpl_here_alloc(
          allocSize,
          offset_STR_COPY_DATA): bufferType;

        var first = true;
        var offset = 0;
        for s in S {
          if first {
            first = false;
          } else if this.len != 0 {
            c_memcpy(joined.buff + offset, this.buff, this.len);
            offset += this.len;
          }

          var sLen = s.len;
          if sLen != 0 {
            var cpyStart = joined.buff + offset;
            if _local || s.locale_id == chpl_nodeID {
              c_memcpy(cpyStart, s.buff, sLen);
            } else {
              chpl_string_comm_get(cpyStart, s.locale_id, s.buff, sLen);
            }
            offset += sLen;
          }
        }
        joined.buff[offset] = 0;
        return joined;
      }
>>>>>>> 8ed70a7d
    }

    /*
      :arg chars: A string containing each character to remove.
                  Defaults to `" \\t\\r\\n"`.
      :arg leading: Indicates if leading occurrences should be removed.
                    Defaults to `true`.
      :arg trailing: Indicates if trailing occurrences should be removed.
                     Defaults to `true`.

      :returns: A new string with `leading` and/or `trailing` occurrences of
                characters in `chars` removed as appropriate.
    */
    proc strip(chars: string = " \t\r\n", leading=true, trailing=true) : string {
      if this.isEmpty() then return "";
      if chars.isEmpty() then return this;

      const localThis: string = this.localize();
      const localChars: string = chars.localize();

      var start: byteIndex = 1;
      var end: byteIndex = localThis.len;

      if leading {
        label outer for (thisChar, i, nbytes) in localThis._cpIndexLen() {
          for removeChar in localChars.codepoints() {
            if thisChar == removeChar {
              start = i + nbytes;
              continue outer;
            }
          }
          break;
        }
      }

      if trailing {
        // Because we are working with codepoints whose starting byte index
        // is not initially known, it is faster to work forward, assuming we
        // are already past the end of the string, and then update the end
        // point as we are proven wrong.
        end = 0;
        label outer for (thisChar, i, nbytes) in localThis._cpIndexLen(start) {
          for removeChar in localChars.codepoints() {
            if thisChar == removeChar {
              continue outer;
            }
          }
          // This was not a character to be removed, so update tentative end.
          end = i + nbytes-1;
        }
      }

      return localThis[start..end];
    }

    /*
      Splits the string on `sep` into a `3*string` consisting of the section
      before `sep`, `sep`, and the section after `sep`. If `sep` is not found,
      the tuple will contain the whole string, and then two empty strings.
    */
    proc const partition(sep: string) : 3*string {
<<<<<<< HEAD
      return do_partition(this, sep);
=======
      const idx = this.find(sep);
      if idx != 0 {
        return (this[..idx-1], sep, this[idx+sep.numBytes..]);
      } else {
        return (this, "", "");
      }
>>>>>>> 8ed70a7d
    }

    /*
     Checks if all the characters in the string are either uppercase (A-Z) or
     uncased (not a letter).

      :returns: * `true`  -- if the string contains at least one uppercase
                             character and no lowercase characters, ignoring
                             uncased characters.
                * `false` -- otherwise
     */
    proc isUpper() : bool {
      if this.isEmpty() then return false;

      var result: bool;
      on __primitive("chpl_on_locale_num",
                     chpl_buildLocaleID(this.locale_id, c_sublocid_any)) {
        var locale_result = false;
        for cp in this.codepoints() {
          if codepoint_isLower(cp) {
            locale_result = false;
            break;
          } else if !locale_result && codepoint_isUpper(cp) {
            locale_result = true;
          }
        }
        result = locale_result;
      }
      return result;
    }

    /*
     Checks if all the characters in the string are either lowercase (a-z) or
     uncased (not a letter).

      :returns: * `true`  -- when there are no uppercase characters in the string.
                * `false` -- otherwise
     */
    proc isLower() : bool {
      if this.isEmpty() then return false;

      var result: bool;
      on __primitive("chpl_on_locale_num",
                     chpl_buildLocaleID(this.locale_id, c_sublocid_any)) {
        var locale_result = false;
        for cp in this.codepoints() {
          if codepoint_isUpper(cp) {
            locale_result = false;
            break;
          } else if !locale_result && codepoint_isLower(cp) {
            locale_result = true;
          }
        }
        result = locale_result;
      }
      return result;
    }

    /*
     Checks if all the characters in the string are whitespace (' ', '\t',
     '\n', '\v', '\f', '\r').

      :returns: * `true`  -- when all the characters are whitespace.
                * `false` -- otherwise
     */
    proc isSpace() : bool {
      if this.isEmpty() then return false;
      var result: bool = true;

      on __primitive("chpl_on_locale_num",
                     chpl_buildLocaleID(this.locale_id, c_sublocid_any)) {
        for cp in this.codepoints() {
          if !(codepoint_isWhitespace(cp)) {
            result = false;
            break;
          }
        }
      }
      return result;
    }

    /*
     Checks if all the characters in the string are alphabetic (a-zA-Z).

      :returns: * `true`  -- when the characters are alphabetic.
                * `false` -- otherwise
     */
    proc isAlpha() : bool {
      if this.isEmpty() then return false;
      var result: bool = true;

      on __primitive("chpl_on_locale_num",
                     chpl_buildLocaleID(this.locale_id, c_sublocid_any)) {
        for cp in this.codepoints() {
          if !codepoint_isAlpha(cp) {
            result = false;
            break;
          }
        }
      }
      return result;
    }

    /*
     Checks if all the characters in the string are digits (0-9).

      :returns: * `true`  -- when the characters are digits.
                * `false` -- otherwise
     */
    proc isDigit() : bool {
      if this.isEmpty() then return false;
      var result: bool = true;

      on __primitive("chpl_on_locale_num",
                     chpl_buildLocaleID(this.locale_id, c_sublocid_any)) {
        for cp in this.codepoints() {
          if !codepoint_isDigit(cp) {
            result = false;
            break;
          }
        }
      }
      return result;
    }

    /*
     Checks if all the characters in the string are alphanumeric (a-zA-Z0-9).

      :returns: * `true`  -- when the characters are alphanumeric.
                * `false` -- otherwise
     */
    proc isAlnum() : bool {
      if this.isEmpty() then return false;
      var result: bool = true;

      on __primitive("chpl_on_locale_num",
                     chpl_buildLocaleID(this.locale_id, c_sublocid_any)) {
        for cp in this.codepoints() {
          if !(codepoint_isAlpha(cp) || codepoint_isDigit(cp)) {
            result = false;
            break;
          }
        }
      }
      return result;
    }

    /*
     Checks if all the characters in the string are printable.

      :returns: * `true`  -- when the characters are printable.
                * `false` -- otherwise
     */
    proc isPrintable() : bool {
      if this.isEmpty() then return false;
      var result: bool = true;

      on __primitive("chpl_on_locale_num",
                     chpl_buildLocaleID(this.locale_id, c_sublocid_any)) {
        for cp in this.codepoints() {
          if !codepoint_isPrintable(cp) {
            result = false;
            break;
          }
        }
      }
      return result;
    }

    /*
      Checks if all uppercase characters are preceded by uncased characters,
      and if all lowercase characters are preceded by cased characters.

      :returns: * `true`  -- when the condition described above is met.
                * `false` -- otherwise
     */
    proc isTitle() : bool {
      if this.isEmpty() then return false;
      var result: bool = true;

      on __primitive("chpl_on_locale_num",
                     chpl_buildLocaleID(this.locale_id, c_sublocid_any)) {
        param UN = 0, UPPER = 1, LOWER = 2;
        var last = UN;
        for cp in this.codepoints() {
          if codepoint_isLower(cp) {
            if last == UPPER || last == LOWER {
              last = LOWER;
            } else { // last == UN
              result = false;
              break;
            }
          }
          else if codepoint_isUpper(cp) {
            if last == UN {
              last = UPPER;
            } else { // last == UPPER || last == LOWER
              result = false;
              break;
            }
          } else {
            // Uncased elements
            last = UN;
          }
        }
      }
      return result;
    }

    /*
      :returns: A new string with all uppercase characters replaced with their
                lowercase counterpart.

      Note: At present, this performs a one-to-one character mapping,
      which is all that the underlying C library supports.  In the future,
      it may be desirable to explore supporting special-case one-to-many
      Unicode mappings that may change the length of the string.
      Since Unicode changes and we would rather not track all the changes
      ourselves, this would involve adopting an external library.
    */
    proc toLower() : string {
      var result: string = this;
      if result.isEmpty() then return result;

      var i = 0;
      while i < result.len {
        var cp: int(32);
        var nbytes: c_int;
        var multibytes = (result.buff + i): c_string;
        var maxbytes = (result.len - i): ssize_t;
        qio_decode_char_buf(cp, nbytes, multibytes, maxbytes);
        var lowCodepoint = codepoint_toLower(cp);
        if lowCodepoint != cp && qio_nbytes_char(lowCodepoint) == nbytes {
          // Use the MacOS approach everywhere:  only change the case if
          // the result does not change the number of encoded bytes.
          qio_encode_char_buf(result.buff + i, lowCodepoint);
        }
        i += nbytes;
      }
      return result;
    }

    /*
      :returns: A new string with all lowercase characters replaced with their
                uppercase counterpart.

      Note: At present, this performs a one-to-one character mapping,
      which is all that the underlying C library supports.  In the future,
      it may be desirable to explore supporting special-case one-to-many
      Unicode mappings that may change the length of the string.
      Since Unicode changes and we would rather not track all the changes
      ourselves, this would involve adopting an external library.
    */
    proc toUpper() : string {
      var result: string = this;
      if result.isEmpty() then return result;

      var i = 0;
      while i < result.len {
        var cp: int(32);
        var nbytes: c_int;
        var multibytes = (result.buff + i): c_string;
        var maxbytes = (result.len - i): ssize_t;
        qio_decode_char_buf(cp, nbytes, multibytes, maxbytes);
        var upCodepoint = codepoint_toUpper(cp);
        if upCodepoint != cp && qio_nbytes_char(upCodepoint) == nbytes {
          // Use the MacOS approach everywhere:  only change the case if
          // the result does not change the number of encoded bytes.
          qio_encode_char_buf(result.buff + i, upCodepoint);
        }
        i += nbytes;
      }
      return result;
    }

    /*
      :returns: A new string with all cased characters following an uncased
                character converted to uppercase, and all cased characters
                following another cased character converted to lowercase.

      Note: At present, this performs a one-to-one character mapping,
      which is all that the underlying C library supports.  In the future,
      it may be desirable to explore supporting special-case one-to-many
      Unicode mappings that may change the length of the string.
      Since Unicode changes and we would rather not track all the changes
      ourselves, this would involve adopting an external library.
     */
    proc toTitle() : string {
      var result: string = this;
      if result.isEmpty() then return result;

      param UN = 0, LETTER = 1;
      var last = UN;
      var i = 0;
      while i < result.len {
        var cp: int(32);
        var nbytes: c_int;
        var multibytes = (result.buff + i): c_string;
        var maxbytes = (result.len - i): ssize_t;
        qio_decode_char_buf(cp, nbytes, multibytes, maxbytes);
        if codepoint_isAlpha(cp) {
          if last == UN {
            last = LETTER;
            var upCodepoint = codepoint_toUpper(cp);
            if upCodepoint != cp && qio_nbytes_char(upCodepoint) == nbytes {
              // Use the MacOS approach everywhere:  only change the case if
              // the result does not change the number of encoded bytes.
              qio_encode_char_buf(result.buff + i, upCodepoint);
            }
          } else { // last == LETTER
            var lowCodepoint = codepoint_toLower(cp);
            if lowCodepoint != cp && qio_nbytes_char(lowCodepoint) == nbytes {
              // Use the MacOS approach everywhere:  only change the case if
              // the result does not change the number of encoded bytes.
              qio_encode_char_buf(result.buff + i, lowCodepoint);
            }
          }
        } else {
          // Uncased elements
          last = UN;
        }
        i += nbytes;
      }
      return result;
    }

    /*
      :returns: A new string with the first character in uppercase (if it is a
                case character), and all other case characters in lowercase.
                Uncased characters are copied with no changes.
    */
    pragma "no doc"
    proc capitalize() : string {
      var result: string = this.toLower();
      if result.isEmpty() then return result;

      var cp: int(32);
      var nbytes: c_int;
      var multibytes = result.buff: c_string;
      var maxbytes = result.len: ssize_t;
      qio_decode_char_buf(cp, nbytes, multibytes, maxbytes);
      var upCodepoint = codepoint_toUpper(cp);
      if upCodepoint != cp && qio_nbytes_char(upCodepoint) == nbytes {
        // Use the MacOS approach everywhere:  only change the case if
        // the result does not change the number of encoded bytes.
        qio_encode_char_buf(result.buff, upCodepoint);
      }
      return result;
    }

  } // end record string


  //
  // Assignment functions
  //
  /*
     Copies the int `rhs` into the byteIndex `lhs`.
  */
  proc =(ref lhs: byteIndex, rhs: int) {
    lhs._bindex = rhs: int;
  }

  /*
     Copies the int `rhs` into the codepointIndex `lhs`.
  */
  proc =(ref lhs: codepointIndex, rhs: int) {
    lhs._cpindex = rhs: int;
  }

  /*
     Copies the string `rhs` into the string `lhs`.
  */
  proc =(ref lhs: string, rhs: string) {
    do_assign(lhs, rhs);
  }

  /*
     Copies the c_string `rhs_c` into the string `lhs`.

     Halts if `lhs` is a remote string.
  */
  proc =(ref lhs: string, rhs_c: c_string) {
    do_assign(lhs, rhs_c);
  }

  //
  // Concatenation
  //
  /*
     :returns: A new string which is the result of concatenating `s0` and `s1`
  */
  proc +(s0: string, s1: string) {
    return do_concat(s0, s1);
  }

  /*
     :returns: A new string which is the result of repeating `s` `n` times.
               If `n` is less than or equal to 0, an empty string is returned.

     For example:

     .. code-block:: chapel

        writeln("Hello! " * 3);

     Results in::

       Hello! Hello! Hello!
  */
  proc *(s: string, n: integral) {
<<<<<<< HEAD
    return do_multiply(s, n);
=======
    if n <= 0 then return "";

    const sLen = s.numBytes;
    if sLen == 0 then return "";

    var ret: string;
    ret.len = sLen * n; // TODO: check for overflow
    const allocSize = chpl_here_good_alloc_size(ret.len+1);
    ret._size = allocSize;
    ret.buff = chpl_here_alloc(allocSize,
                              offset_STR_COPY_DATA): bufferType;
    ret.isowned = true;

    const sRemote = s.locale_id != chpl_nodeID;
    if sRemote {
      chpl_string_comm_get(ret.buff, s.locale_id, s.buff, sLen);
    } else {
      c_memcpy(ret.buff, s.buff, sLen);
    }

    var iterations = n-1;
    var offset = sLen;
    for i in 1..iterations {
      c_memcpy(ret.buff+offset, ret.buff, sLen);
      offset += sLen;
    }
    ret.buff[ret.len] = 0;

    return ret;
>>>>>>> 8ed70a7d
  }

  private proc stringValDeprecated() {
    compilerWarning("'+' between strings and non-strings is deprecated; consider explicitly casting the non-string argument to a string");
  }

  // Concatenation with other types is done by casting to string
  private inline proc concatHelp(s: string, x:?t) where t != string {
    stringValDeprecated();
    var cs = x:string;
    const ret = s + cs;
    return ret;
  }

  private inline proc concatHelp(x:?t, s: string) where t != string  {
    stringValDeprecated();
    var cs = x:string;
    const ret = cs + s;
    return ret;
  }

  /*
     The following concatenation functions return a new string which is the
     result of casting the non-string argument to a string, and concatenating
     that result with `s`.
  */
  inline proc +(s: string, x: numeric) return concatHelp(s, x);
  inline proc +(x: numeric, s: string) return concatHelp(x, s);
  inline proc +(s: string, x: enumerated) return concatHelp(s, x);
  inline proc +(x: enumerated, s: string) return concatHelp(x, s);
  inline proc +(s: string, x: bool) return concatHelp(s, x);
  inline proc +(x: bool, s: string) return concatHelp(x, s);

  //
  // Param procs
  //

  pragma "no doc"
  inline proc ==(param s0: string, param s1: string) param  {
    return __primitive("string_compare", s0, s1) == 0;
  }

  pragma "no doc"
  inline proc !=(param s0: string, param s1: string) param {
    return __primitive("string_compare", s0, s1) != 0;
  }

  pragma "no doc"
  inline proc <=(param a: string, param b: string) param {
    return (__primitive("string_compare", a, b) <= 0);
  }

  pragma "no doc"
  inline proc >=(param a: string, param b: string) param {
    return (__primitive("string_compare", a, b) >= 0);
  }

  pragma "no doc"
  inline proc <(param a: string, param b: string) param {
    return (__primitive("string_compare", a, b) < 0);
  }

  pragma "no doc"
  inline proc >(param a: string, param b: string) param {
    return (__primitive("string_compare", a, b) > 0);
  }

  pragma "no doc"
  inline proc +(param a: string, param b: string) param
    return __primitive("string_concat", a, b);

  pragma "no doc"
  inline proc +(param s: string, param x: integral) param {
    stringValDeprecated();
    return __primitive("string_concat", s, x:string);
  }

  pragma "no doc"
  inline proc +(param x: integral, param s: string) param {
    stringValDeprecated();
    return __primitive("string_concat", x:string, s);
  }

  pragma "no doc"
  inline proc +(param s: string, param x: enumerated) param {
    stringValDeprecated();
    return __primitive("string_concat", s, x:string);
  }

  pragma "no doc"
  inline proc +(param x: enumerated, param s: string) param {
    stringValDeprecated();
    return __primitive("string_concat", x:string, s);
  }

  pragma "no doc"
  inline proc +(param s: string, param x: bool) param {
    stringValDeprecated();
    return __primitive("string_concat", s, x:string);
  }

  pragma "no doc"
  inline proc +(param x: bool, param s: string) param {
    stringValDeprecated();
    return __primitive("string_concat", x:string, s);
  }

  pragma "no doc"
  inline proc ascii(param a: string) param {
    compilerWarning("ascii is deprecated - please use string.toByte or string.byte");
    return __primitive("ascii", a);
  }

  pragma "no doc"
  inline proc param string.toByte() param : uint(8) {
    if this.numBytes != 1 then
      compilerError("string.toByte() only accepts single-byte strings");
    return __primitive("ascii", this);
  }

  pragma "no doc"
  inline proc param string.byte(param i: int) param : uint(8) {
    if i < 1 || i > this.numBytes then
      compilerError("index out of bounds of string: " + i:string);
    return __primitive("ascii", this, i);
  }

  pragma "no doc"
  inline proc param string.numBytes param
    return __primitive("string_length_bytes", this);

  pragma "no doc"
  inline proc param string.numCodepoints param
    return __primitive("string_length_codepoints", this);

  pragma "no doc"
  inline proc param string.length param
    return this.numCodepoints;

  pragma "no doc"
  inline proc _string_contains(param a: string, param b: string) param
    return __primitive("string_contains", a, b);


  //
  // Append
  //
  /*
     Appends the string `rhs` to the string `lhs`.
  */
  proc +=(ref lhs: string, const ref rhs: string) : void {
    do_append(lhs, rhs);
  }

  //
  // Relational operators
  // TODO: all relational ops other than == and != are broken for unicode
  // TODO: It probably will be faster to work on a.locale or b.locale rather
  //       than here. Especially if a or b is large
  //
  // When strings are compared, they compare equal up to the point the
  // characters in the string differ.   At that point, if the encoding of the
  // next character is numerically smaller it will compare less, otherwise
  // greater.  If the encoding of one character uses fewer bits, the smaller
  // one is zero-extended to match the length of the longer one.
  // For purposes of comparison, if one compared is shorter than the
  // other, we fake in a NUL (character code 0x0).  Thus, for example:
  //  "1000" < "101" < "1010".
  //

  pragma "no doc"
  proc ==(a: string, b: string) : bool {
    // At the moment, this commented out section will not work correctly. If a
    // and b are on the same locale, we will go to that locale, but an autoCopy
    // will localize a and b, before they are placed into the on bundle,
    // causing us to access garbage data inside the doEq routine. Always
    // localize for now.
    //
    /* if a.locale_id == b.locale_id {
      var ret: bool = false;
      on __primitive("chpl_on_locale_num",
                     chpl_buildLocaleID(a.locale_id, c_sublocid_any)) {
        ret = doEq(a, b);
      }
      return ret;
    } else { */
    return do_eq(a,b);
  }

  pragma "no doc"
  inline proc !=(a: string, b: string) : bool {
    return !do_eq(a,b);
  }

  pragma "no doc"
  inline proc <(a: string, b: string) : bool {
    return _strcmp(a.buff, a.len, a.locale_id, b.buff, b.len, b.locale_id) < 0;
  }

  pragma "no doc"
  inline proc >(a: string, b: string) : bool {
    return _strcmp(a.buff, a.len, a.locale_id, b.buff, b.len, b.locale_id) > 0;
  }

  pragma "no doc"
  inline proc <=(a: string, b: string) : bool {
    return _strcmp(a.buff, a.len, a.locale_id, b.buff, b.len, b.locale_id) <= 0;
  }
  pragma "no doc"
  inline proc >=(a: string, b: string) : bool {
    return _strcmp(a.buff, a.len, a.locale_id, b.buff, b.len, b.locale_id) >= 0;
  }


  //
  // Helper routines
  //

  require "wctype.h";

  // Portability Note:
  // wint_t will normally be a 32-bit int.
  // There may be systems where it is not.
  pragma "no doc"
  extern type wint_t = int(32);

  private inline proc codepoint_isUpper(c: int(32)) : bool {
    pragma "fn synchronization free"
    extern proc iswupper(wc: wint_t): c_int;
    return iswupper(c: wint_t) != 0;
  }

  private inline proc codepoint_isLower(c: int(32)) : bool {
    pragma "fn synchronization free"
    extern proc iswlower(wc: wint_t): c_int;
    return iswlower(c: wint_t) != 0;
  }

  private inline proc codepoint_isAlpha(c: int(32)) : bool {
    pragma "fn synchronization free"
    extern proc iswalpha(wc: wint_t): c_int;
    return iswalpha(c: wint_t) != 0;
  }

  private inline proc codepoint_isDigit(c: int(32)) : bool {
    pragma "fn synchronization free"
    extern proc iswdigit(wc: wint_t): c_int;
    return iswdigit(c) != 0;
  }

  private inline proc codepoint_isWhitespace(c: int(32)) : bool {
    pragma "fn synchronization free"
    extern proc iswspace(wc: wint_t): c_int;
    return iswspace(c) != 0;
  }

  private inline proc codepoint_isPrintable(c: int(32)) : bool {
    pragma "fn synchronization free"
    extern proc iswprint(wc: wint_t): c_int;
    return iswprint(c) != 0;
  }

  private inline proc codepoint_toLower(c: int(32)) : int(32) {
    pragma "fn synchronization free"
    extern proc towlower(wc: wint_t): wint_t;
    return towlower(c: wint_t): int(32);
  }

  private inline proc codepoint_toUpper(c: int(32)) : int(32) {
    pragma "fn synchronization free"
    extern proc towupper(wc: wint_t): wint_t;
    return towupper(c: wint_t): int(32);
  }

  //
  // ascii
  // TODO: replace with ordinal()
  //
  /*
     :returns: The byte value of the first character in `a` as an integer.
  */
  inline proc ascii(a: string) : uint(8) {
    compilerWarning("ascii is deprecated - please use string.toByte or string.byte");
    if a.isEmpty() then return 0;

    if _local || a.locale_id == chpl_nodeID {
      // the string must be local so we can index into buff
      return a.buff[0];
    } else {
      // a[1] grabs the first character as a string (making it local)
      return a[1].buff[0];
    }
  }

  /*
     :returns: A string with the single character with the ASCII value `i`.
  */
  inline proc asciiToString(i: uint(8)) {
    compilerWarning("asciiToString is deprecated - please use codepointToString instead");
    var buffer = allocBufferExact(2);
    buffer[0] = i;
    buffer[1] = 0;
    var s = new string(buffer, 1, 2, isowned=true, needToCopy=false);
    return s;
  }

  /*
     :returns: A string storing the complete multibyte character sequence
               that corresponds to the codepoint value `i`.
  */
  inline proc codepointToString(i: int(32)) {
    const mblength = qio_nbytes_char(i): int;
    var (buffer, mbsize) = allocBuffer(mblength+1);
    qio_encode_char_buf(buffer, i);
    buffer[mblength] = 0;
    var s = new string(buffer, mblength, mbsize, isowned=true, needToCopy=false);
    return s;
  }

  /*
    Deprecated, use :proc:`codepointToString`.
  */
  inline proc codePointToString(i: int(32)) {
    compilerWarning("codePointToString is deprecated - please use codepointToString instead");
    return codepointToString(i);
  }


  //
  // Casts (casts to & from other primitive types are in StringCasts)
  //

  pragma "no doc"
  inline proc _cast(type t, cs: c_string) where t == bufferType {
    return __primitive("cast", t, cs);
  }

  // Cast from c_string to string
  pragma "no doc"
  proc _cast(type t, cs: c_string) where t == string {
    var ret: string;
    ret.len = cs.length;
    ret._size = ret.len+1;
    ret.buff = if ret.len > 0
      then __primitive("string_copy", cs): bufferType
      else nil;
    ret.isowned = true;

    return ret;
  }

  // Cast from byteIndex to int
  pragma "no doc"
  inline proc _cast(type t: int, cpi: byteIndex) {
    return cpi._bindex;
  }

  // Cast from int to byteIndex
  pragma "no doc"
  inline proc _cast(type t: byteIndex, i: int) {
    var cpi: byteIndex;
    cpi._bindex = i;
    return cpi;
  }

  // Cast from codepointIndex to int
  pragma "no doc"
  inline proc _cast(type t: int, cpi: codepointIndex) {
    return cpi._cpindex;
  }

  // Cast from int to codepointIndex
  pragma "no doc"
  inline proc _cast(type t: codepointIndex, i: int) {
    var cpi: codepointIndex;
    cpi._cpindex = i;
    return cpi;
  }

  //
  // hashing support
  //

  pragma "no doc"
  inline proc chpl__defaultHash(x : string): uint {
    var hash: int(64);
    on __primitive("chpl_on_locale_num",
                   chpl_buildLocaleID(x.locale_id, c_sublocid_any)) {
      // Use djb2 (Dan Bernstein in comp.lang.c), XOR version
      var locHash: int(64) = 5381;
      for c in 0..#(x.numBytes) {
        locHash = ((locHash << 5) + locHash) ^ x.buff[c];
      }
      hash = locHash;
    }
    return hash:uint;
  }

  //
  // Developer Extras
  //
  pragma "no doc"
  proc chpldev_refToString(ref arg) : string {
    // print out the address of class references as well
    proc chpldev_classToString(x: object) : string
      return " (class = " + __primitive("ref to string", x):string + ")";
    proc chpldev_classToString(x) : string return "";

    return __primitive("ref to string", arg):string + chpldev_classToString(arg);
  }
}<|MERGE_RESOLUTION|>--- conflicted
+++ resolved
@@ -1264,25 +1264,7 @@
     // TODO: not ideal - count and single allocation probably faster
     //                 - can special case on replacement|needle.length (0, 1)
     proc replace(needle: string, replacement: string, count: int = -1) : string {
-<<<<<<< HEAD
       return do_replace(this, needle, replacement, count);
-=======
-      var result: string = this;
-      var found: int = 0;
-      var startIdx: byteIndex = 1;
-      const localNeedle: string = needle.localize();
-      const localReplacement: string = replacement.localize();
-
-      while (count < 0) || (found < count) {
-        const idx = result.find(localNeedle, startIdx..);
-        if !idx then break;
-
-        found += 1;
-        result = result[..idx-1] + localReplacement + result[(idx + localNeedle.numBytes)..];
-        startIdx = idx + localReplacement.numBytes;
-      }
-      return result;
->>>>>>> 8ed70a7d
     }
 
     /*
@@ -1299,51 +1281,7 @@
      */
     // TODO: specifying return type leads to un-inited string?
     iter split(sep: string, maxsplit: int = -1, ignoreEmpty: bool = false) /* : string */ {
-<<<<<<< HEAD
       for s in do_split(this, sep, maxsplit, ignoreEmpty) do yield s;
-=======
-      if !(maxsplit == 0 && ignoreEmpty && this.isEmpty()) {
-        const localThis: string = this.localize();
-        const localSep: string = sep.localize();
-
-        // really should be <, but we need to avoid returns and extra yields so
-        // the iterator gets inlined
-        var splitAll: bool = maxsplit <= 0;
-        var splitCount: int = 0;
-
-        var start: byteIndex = 1;
-        var done: bool = false;
-        while !done  {
-          var chunk: string;
-          var end: byteIndex;
-
-          if (maxsplit == 0) {
-            chunk = localThis;
-            done = true;
-          } else {
-            if (splitAll || splitCount < maxsplit) then
-              end = localThis.find(localSep, start..);
-
-            if(end == 0) {
-              // Separator not found
-              chunk = localThis[start..];
-              done = true;
-            } else {
-              chunk = localThis[start..end-1];
-            }
-          }
-
-          if !(ignoreEmpty && chunk.isEmpty()) {
-            // Putting the yield inside the if prevents us from being inlined
-            // in the zippered case, but I don't think there is any way to avoid
-            // that easily
-            yield chunk;
-            splitCount += 1;
-          }
-          start = end+localSep.numBytes;
-        }
-      }
->>>>>>> 8ed70a7d
     }
 
     /*
@@ -1470,60 +1408,7 @@
 
     pragma "no doc"
     proc _join(const ref S) : string where isTuple(S) || isArray(S) {
-<<<<<<< HEAD
       return do_join(this, S);
-=======
-      if S.size == 0 {
-        return '';
-      } else if S.size == 1 {
-        // TODO: ensures copy, clean up when no longer needed
-        var ret: string;
-        if (isArray(S)) {
-          ret = S[S.domain.first];
-        } else {
-          ret = S[1];
-        }
-        return ret;
-      } else {
-        var joinedSize: int = this.len * (S.size - 1);
-        for s in S do joinedSize += s.numBytes;
-
-        if joinedSize == 0 then
-          return '';
-
-        var joined: string;
-        joined.len = joinedSize;
-        const allocSize = chpl_here_good_alloc_size(joined.len + 1);
-        joined._size = allocSize;
-        joined.buff = chpl_here_alloc(
-          allocSize,
-          offset_STR_COPY_DATA): bufferType;
-
-        var first = true;
-        var offset = 0;
-        for s in S {
-          if first {
-            first = false;
-          } else if this.len != 0 {
-            c_memcpy(joined.buff + offset, this.buff, this.len);
-            offset += this.len;
-          }
-
-          var sLen = s.len;
-          if sLen != 0 {
-            var cpyStart = joined.buff + offset;
-            if _local || s.locale_id == chpl_nodeID {
-              c_memcpy(cpyStart, s.buff, sLen);
-            } else {
-              chpl_string_comm_get(cpyStart, s.locale_id, s.buff, sLen);
-            }
-            offset += sLen;
-          }
-        }
-        joined.buff[offset] = 0;
-        return joined;
-      }
->>>>>>> 8ed70a7d
     }
 
     /*
@@ -1585,16 +1470,7 @@
       the tuple will contain the whole string, and then two empty strings.
     */
     proc const partition(sep: string) : 3*string {
-<<<<<<< HEAD
       return do_partition(this, sep);
-=======
-      const idx = this.find(sep);
-      if idx != 0 {
-        return (this[..idx-1], sep, this[idx+sep.numBytes..]);
-      } else {
-        return (this, "", "");
-      }
->>>>>>> 8ed70a7d
     }
 
     /*
@@ -2006,39 +1882,7 @@
        Hello! Hello! Hello!
   */
   proc *(s: string, n: integral) {
-<<<<<<< HEAD
     return do_multiply(s, n);
-=======
-    if n <= 0 then return "";
-
-    const sLen = s.numBytes;
-    if sLen == 0 then return "";
-
-    var ret: string;
-    ret.len = sLen * n; // TODO: check for overflow
-    const allocSize = chpl_here_good_alloc_size(ret.len+1);
-    ret._size = allocSize;
-    ret.buff = chpl_here_alloc(allocSize,
-                              offset_STR_COPY_DATA): bufferType;
-    ret.isowned = true;
-
-    const sRemote = s.locale_id != chpl_nodeID;
-    if sRemote {
-      chpl_string_comm_get(ret.buff, s.locale_id, s.buff, sLen);
-    } else {
-      c_memcpy(ret.buff, s.buff, sLen);
-    }
-
-    var iterations = n-1;
-    var offset = sLen;
-    for i in 1..iterations {
-      c_memcpy(ret.buff+offset, ret.buff, sLen);
-      offset += sLen;
-    }
-    ret.buff[ret.len] = 0;
-
-    return ret;
->>>>>>> 8ed70a7d
   }
 
   private proc stringValDeprecated() {
