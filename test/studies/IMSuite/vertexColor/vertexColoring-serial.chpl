 /*
    Vertex-Coloring aims to color the vertices of a tree with three colors.

    @author Suyash Gupta
    @author V Krishna Nandivada

    Ported By: Kushal Singh

    The original program can be viewed here : http://www.cse.iitm.ac.in/~krishna/imsuite/
 */

 /* This file was derived from the IMSuite Benchamark Suite.

    This file is licensed to You under the Eclipse Public License (EPL);
    You may not use this file except in compliance with the License.
    You may obtain a copy of the License at
    http://www.opensource.org/licenses/eclipse-1.0.php

   (C) Copyright IMSuite 2013-present.
 */

pragma "error mode fatal"
module vertexColoring {

  use Random, IO;
    use VisualDebug;

    config const inputFile = "input/inputvertexColoring_64_-rn.txt";
    config const outputFile = "outputvertexColoring_64-rn.txt";

    /* Parameter to enable verification of the output */
    config const verify = false;

    /* Stores the total number of nodes in the graph */
    var nodes: int;
    var colorLabel: int;
    /* Represents the domain over the number of nodes */
    var D : domain(1);
    /* Represents the domain of the adjacency matrix */
    var N : domain(2);
    /* Represents the adjacency matrix to store the edges in the graph */
    var adj_graph :[N] int;
    /* Stores the parent node corresponding to every node */
    var parent:[D] int;
    /* Represents the root of the graph */
    var root: int;
    var nlabel:[D] int;

    /* Parameters to enable execution with load */
    config var loadValue=0;
    var nval:[D] int;

    /*
        ```Node``` specifies the structure for each abstract node
        part of the Vertex Coloring Algorithm.
    */
    class Node {
      /* Specifies the parent of a node */
      var parent: int;
      /* Specifies the color of a node */
      var color: int;
      /* Specifies the color received by a node */
      var receivedColor: int;
      /* Specifies the domain for the children array */
      var neighbourD : domain(1);
      /* List of neighbor ids */
      var children: [neighbourD] int;
    }

    /** Abstract node representation */
    var nodeSet:[D] owned Node?;
    var again:[D] bool;

    /*
        Acts as the starting point for the program execution.
        ```main``` performs the task of accepting the input from the user
        specified file, electing the leader and transmitting information,
        printing the output and validating the result.
    */
    proc main() {

        var inFile = open(inputFile, iomode.r);
        var reader = inFile.reader();

        nodes = reader.read(int);
        D = {0..(nodes-1)};
        N = {0..(nodes-1), 0..(nodes-1)};
        root = reader.read(int);
        var line:string;

        for i in D {
            reader.read(line);
<<<<<<< HEAD
            for j in 0..(line.length-1) do adj_graph(i,j)=(line[j]:int);
=======
            for j in 0..(line.size-1) do adj_graph(i,j)=(line[j+1]:int);
>>>>>>> 67f2aea2
        }

        for i in D do parent[i]=reader.read(int);

        reader.close();
        inFile.close();

        initialize();
        run();
        six2three();

        if(verify) then outputVerifier();

        printOutput();

        if(loadValue != 0) {
            var sumval: real = 0;
            for i in D do sumval = sumval + nval[i];
            if(sumval > 0) then writeln();
        }
    }

    /* Initializes all the fields of the abstract node. */
    proc initialize() {
        forall (nodeElem, num_label, i) in zip(nodeSet, nlabel, D) {
            num_label = i;
            nodeElem = new Node();
            const node = nodeElem!;
            node.parent = parent[i];
            var count = 0;
            for j in D {
                if(adj_graph(i,j) == 1 && node.parent != j) then count+=1;
            }

            node.neighbourD = {1..count};
            count=1;

            for j in D {
                if(adj_graph(i,j) == 1 && node.parent != j) {
                    node.children[count] = j;
                    count+=1;
                }
            }
            node.color = num_label;
        }

        colorLabel = log2(nodes);
        if(1<<colorLabel < nodes) then colorLabel+=1;
    }

    /*
        Aims to busy the threads by introducing the no-op instructions
        equivalent to the amount of load specified.
        :arg  weight:    Specifies the current load value for a thread.
        :type: int(64)
        :returns: Updated load value.
        :rtype: int(64)
    */
    proc loadweight(weight: int): int {
        var count=0;
        for i in 0..loadValue-1 do count+=1;
        return count+weight;
    }

    /* Runs the algorithm till the graph consists of atmost six colors. */
    proc run() {
        nodeSet[root]!.color = 0;
        do {
            sixColor();
        }while(checkAgain());
    }

    /* Determines the number of different colors used in the graph.
       :returns:    true if there is no color >= 6.
       :rtype: bool
    */
    proc checkAgain(): bool {
        var flag = || reduce again;
        return flag;
    }

    /* Reduces the number of colors used in the graph to six. */
    proc sixColor(){
        forall (i, nodeQ) in zip(D, nodeSet) {
            const node = nodeQ!;
            forall j in 1..node.children.size {
                sendColor(node.children[j], node.color);
            }

            if(loadValue != 0) then nval[i] = loadweight(nval[i]+i);
        }

        forall (i, nodeQ) in zip(D, nodeSet) {
            const node = nodeQ!;
            if(i!=root){
                again[i]=false;
                var xored = node.receivedColor ^ node.color;
                for k in 0..colorLabel-1 {
                    var pval = 1<<k;
                    var nand :int = xored & pval;
                    if(nand == pval) {
                        var nxored = node.color & pval;
                        if(nxored == 0) then
                            node.color = 2*k + 0;
                        else
                            node.color = 2*k + 1;
                        break;
                    }
                }

                if(node.color >= 6) then again[i] = true;
            }

            if(loadValue != 0) then nval[i] = loadweight(nval[i]+i);
        }
    }


   /* Reduces the number of colors from six to three. */
   proc six2three() {
       for k in 1..3 {
            var x = 6-k;
            var randStream = new owned RandomStream(real, 3);
            var ncolor : int = randStream.getNext(): int;
            ncolor = ncolor%3;
            shiftDown();
            if(nodeSet[root]!.color == ncolor) then ncolor = (ncolor+1)%3;
            nodeSet[root]!.color = ncolor;
            
            forall (i, nodeQ) in zip(D, nodeSet) {
                const node = nodeQ!;
                var cparent=0,cchild=0;
                if(node.color == x) {
                    cparent=getColor(node.parent);
                    if(node.children.size >0) then
                        cchild=getColor(node.children[1]);
                    if(cparent+cchild == 1) then
                        node.color=2;
                    else if(cparent+cchild == 2) then
                        node.color=1;
                    else if( (cparent+cchild >=3) && (cparent+cchild<=5)) {
                        if(cparent != 0 && cchild != 0) then
                            node.color=0;
                        else
                            node.color=1;
                    } else
                        node.color = 0;
                }

                if(loadValue != 0) then nval[i] = loadweight(nval[i]+i);
            }
        }

    }

   /* Shifts the color of parent down to its children. */
   proc shiftDown() {
        forall (i, nodeQ) in zip(D, nodeSet) {
            const node = nodeQ!;
            for j in 1..node.children.size {
                    sendColor(node.children[j], node.color);
            if(loadValue != 0) then nval[i] = loadweight(nval[i]+i);
            }
        }

        forall (i, nodeQ) in zip(D, nodeSet) {
            const node = nodeQ!;
            if(i != root) then node.color = node.receivedColor;
            if(loadValue!=0) then nval[i] = loadweight(nval[i]+i);
        }
    }

    /* Provides the color of the ```aNode```.
       :arg aNode: node whose color value is required.
       :type: int(64)
       :returns: color of ```aNode```.
       :rtype: int(64);
    */
    proc getColor(aNode:int):int {
        return nodeSet[aNode]!.color;
    }

    /* Sends the color of the parent node to a child node.
       :arg childNode: node whose color is to be changed
    */
    proc sendColor(childNode: int, acolor:int) {
        nodeSet[childNode]!.receivedColor = acolor;
    }

    proc printOutput() {
        var outfile = open(outputFile, iomode.cw);
        var writer = outfile.writer();
        for (q, node) in zip(D, nodeSet!) {
            writer.writeln("Node ", q, ": \t Color ", node.color);
            writeln("Node ", q, ": \t Color ", node.color);
        }
        writer.close();
        outfile.close();
    }

    /* Validates the output resulting from the execution of the algorithm. */
    proc outputVerifier() {
        var count =0;
        var colormat : [D] int = -1;
        var flag = false;

        for (i, nodeQ) in zip(D, nodeSet) {
            const node = nodeQ!;
            if(colormat[node.color] <0) {
                colormat[node.color]=0;
                count+=1;
            }
        }
        if(count <= 3) {
            flag = false;
            for (i, nodeQ) in zip(D, nodeSet) {
                const node = nodeQ!;
                if(i != root){
                    if(node.color == nodeSet[node.parent]!.color) {
                        flag = true;
                        break;
                    }
                }

                for j in 1..node.children.size {
                    if(node.color == nodeSet[node.children[j]]!.color) {
                        flag = true;
                        break;
                    }
                }

            }
            if(!flag) then writeln("Output verified");
        }
    }
}<|MERGE_RESOLUTION|>--- conflicted
+++ resolved
@@ -90,11 +90,7 @@
 
         for i in D {
             reader.read(line);
-<<<<<<< HEAD
-            for j in 0..(line.length-1) do adj_graph(i,j)=(line[j]:int);
-=======
-            for j in 0..(line.size-1) do adj_graph(i,j)=(line[j+1]:int);
->>>>>>> 67f2aea2
+            for j in 0..(line.size-1) do adj_graph(i,j)=(line[j]:int);
         }
 
         for i in D do parent[i]=reader.read(int);
