use MDTypes;
use configs;
use helpers;
use setup;
use force;
use BlockDist;
use VisualDebug;

private use IO;

class InterpolationObject {
  var n : int;
  var x0 : real;
  var dx : real;
  var invDx : real;
  var nSpace : domain(1);
  var values : [nSpace] real;

  proc init(n:int, x0:real, dx:real, values:[] real) {
    this.n = n;
    this.x0 = x0;
    this.dx = dx;
    this.invDx = 1.0/dx;
    this.nSpace = -1..n+1;
    this.complete();

    var nSpaceInner : domain(1) = 0..n-1;

    this.values[nSpaceInner] = values[nSpaceInner];
    this.values(-1) = this.values(0);
    this.values(n) = this.values(n-1);
    this.values(n+1) = this.values(n-1);
  }

  proc interpolate(in r:real, out f:real, out df:real) {
    if ( r < x0 ) then r = x0;

    r = (r - x0) * invDx;
    var ii:int = floor(r) : int;

    if (ii > n-1) {
      ii = n-1;
      r = n / invDx;
    }
    // reset r to fractional distance
    r = r - floor(r);

    var v : 4*real;
    for i in -1..2 do v(i+1) = values(ii+i);

    const g1 : real = v(2) - v(0);
    const g2 : real = v(3) - v(1);

    f  = v(1) + 0.5*r*(g1 + r*(v(2) + v(0) - 2.0*v(1)));
    df = 0.5*(g1 + r*(g2-g1))*invDx;

//    var g1 : real = values(ii+1) - values(ii-1);
//    var g2 : real = values(ii+2) - values(ii);

//    var f  : real = values(ii) + 0.5*r*(g1 + r*(values(ii+1) + values(ii-1) - 2.0*values(ii)));
//    var df : real = 0.5*(g1 + r*(g2-g1))*invDx;
  }

  proc replicate() : unmanaged InterpolationObject {
    return new unmanaged InterpolationObject(this.n, this.x0, this.dx, this.values);
  }
}

type RList = MAXATOMS*real;

class EAMFaceArr {
  var d : domain(3);
  var a : [d] [1..MAXATOMS] real;
}

class EAMDomain {
  var localDom  : domain(3);
  var halo      = localDom.expand(1);
  var dfEmbed   : [halo] RList;
  var rhoBar    : [localDom] [1..MAXATOMS] real;
  var neighDom  : domain(1) = {1..6};
  var neighs    : [neighDom] int3;
  //TODO: This temporary buffer was introduced to eliminate a spike during initial
  // atom redistribute process. Figure out what causes that and eliminate this extra buffer
  // var temps     : [neighDom] EAMFaceArr;
  var srcSlice  : [neighDom] domain(3);
  var destSlice : [neighDom] domain(3);
//  var ticker    = new Ticker("     eamcommPull");   // ticker for halo exchange
}

class EAMPot {
  var eamDom : [locDom] unmanaged EAMDomain;
}

class ForceEAM : Force {

  var eamPot : unmanaged EAMPot?;
  var phiIO, rhoIO, fIO : unmanaged InterpolationObject?;

  proc init() {}

  proc init(potDir:string, potFile:string, potType:string) {
    this.complete();

    this.potName = "EAM";
    var input_file = potDir + "/" + potFile;
    var fchan: file;
    try! open(input_file, iomode.r);

    if (potType == "setfl") then eamReadSetfl(fchan);
    else if (potType == "funcfl") then eamReadFuncfl(fchan);
    else {
      var errMsg : string = "Potential type" + potType + " not supported. Fatal error";
      throwError(errMsg);
    }
    this.eamPot = nil;
  }

  override proc epilogue() : void {
if useChplVis then tagVdebug("setupEAMForce");
<<<<<<< HEAD
    this.eamPot = new unmanaged EAMPot();
    const boxSpace = {1..numBoxes(0), 1..numBoxes(1), 1..numBoxes(2)};
=======
    const boxSpace = {1..numBoxes(1), 1..numBoxes(2), 1..numBoxes(3)};
>>>>>>> fff56b98
    const distSpace = boxSpace dmapped Block(boundingBox=boxSpace, targetLocales=locGrid);
    var eamDom : [locDom] unmanaged EAMDomain?;
    coforall ijk in locDom {
      on locGrid[ijk] {
        const MyLocDom = distSpace.localSubdomain();
        var MyEAMDom = new unmanaged EAMDomain(localDom = MyLocDom);
        eamDom[ijk] = MyEAMDom;

        const lDh = locDom.high;
        const bSh = boxSpace.high;

local {
        const ref localDom = MyEAMDom.localDom;
        const ref halo = MyEAMDom.halo;
        const ref neighDom = MyEAMDom.neighDom;
        ref srcSlice = MyEAMDom.srcSlice;
        ref destSlice = MyEAMDom.destSlice;
        ref neighs = MyEAMDom.neighs;
        // ref temps = MyEAMDom.temps;

        var xyz : [neighDom] int3;
        xyz[1] = (-1,0,0);
        xyz[2] = ( 1,0,0);
        xyz[3] = (0,-1,0);
        xyz[4] = (0, 1,0);
        xyz[5] = (0,0,-1);
        xyz[6] = (0,0, 1);

        for i in 1..2 do destSlice[i] = localDom.interior(xyz[i]).exterior(xyz[i]);
        for i in 3..4 do destSlice[i] = localDom.interior(xyz[i]).expand(xyz[2]).exterior(xyz[i]);
        for i in 5..6 do destSlice[i] = halo.interior(xyz[i]);

        //for (dest, src, t, neigh, nOff) in zip(destSlice, srcSlice, temps, neighs, xyz) {
        for (dest, src, neigh, nOff) in zip(destSlice, srcSlice, neighs, xyz) {
          src = dest;
          var neighbor = ijk + nOff;
          var srcOff = (0,0,0);
          for i in 1..3 {
            if(neighbor(i) < 0) {
              //neighbor(i) = locDom.high(i);
              //srcOff(i) = boxSpace.high(i);
              neighbor(i) = lDh(i);
              srcOff(i) = bSh(i);
            }
            //else if(neighbor(i) > locDom.high(i)) {
            else if(neighbor(i) > lDh(i)) {
              neighbor(i) = 0;
              //srcOff(i) = -boxSpace.high(i);
              srcOff(i) = -bSh(i);
            }
          }
          src = src.translate(srcOff);
          //t = new EAMFaceArr(d=src);
          neigh = neighbor;
        }
}
      }
    }
    this.eamPot = new unmanaged EAMPot(eamDom!);
if useChplVis then pauseVdebug();
  }

  inline proc throwError(errMsg:string) : void {
    stderr.writeln(errMsg);
    exit(0);
  }

  inline proc eamReadFuncfl(fchan) {
    var r = fchan.reader();

    // line 1
    var name = r.readln(string, string);
    this.name = name(1);

    // line 2
    var mass_amu : real;
    (this.atomicNumber, mass_amu, this.lat, this.latticeType) = r.readln(int, real, real, string);
    this.mass = mass_amu * amuToInternalMass;

    // line 3
    var nRho, nR : int;
    var dRho, dR : real;
    var cutoff : real;
    (nRho, dRho, nR, dR, cutoff) = r.readln(int, real, int, real, real);
    this.cutoff = cutoff;
    this.cutoff2 = cutoff * cutoff;

    var bufSize = max(nRho, nR);
    var values : [0..bufSize-1] real;
    var x0 : real = 0.0;

    // Read embedding energy F(rhobar)
    for ii in 0..nRho-1 do values(ii) = r.read(real);
    this.fIO   = new unmanaged InterpolationObject(nRho, x0, dRho, values);

    // Read Z(r) and convert to phi(r)
    for ii in 0..nR-1 do values(ii) = r.read(real);
    for ii in 1..nR-1 {
      var rx : real = x0 + ii*dR;
      values(ii) *= values(ii)/rx;
      values(ii) *= (hartreeToEv * bohrToAngs);
    }
    values(0) = values(1) + (values(1) - values(2));
    this.phiIO = new unmanaged InterpolationObject(nR, x0, dR, values);

    // Read electron density rho(r)
    for ii in 0..nR-1 do values(ii) = r.read(real);
    this.rhoIO = new unmanaged InterpolationObject(nR, x0, dR, values);
  }

  inline proc eamReadSetfl(fchan) {
    var r = fchan.reader();

    // line 3 -- comments
    r.readln();
    r.readln();
    r.readln();

    // line 4
    var species = r.readln(int, string);
    if(species(0) != 1) then {
      var errMsg : string = "This CoMD version does not support alloys and cannot read setfl files with multiple species. Fatal Error.";
      throwError(errMsg);
    }

    this.name = species(1);

    // line 5
    var nRho, nR : int;
    var dRho, dR : real;

    var cutoff : real;

    (nRho, dRho, nR, dR, cutoff) = r.readln(int, real, int, real, real);

    this.cutoff = cutoff;
    this.cutoff2 = cutoff * cutoff;

    // **** THIS CODE IS RESTRICTED TO ONE ELEMENT
    // Per-atom header

    var mass_amu : real;

    (this.atomicNumber, mass_amu, this.lat, this.latticeType) = r.readln(int, real, real, string);
    this.mass = mass_amu * amuToInternalMass;

    var bufSize = max(nRho, nR);
    var values : [0..bufSize-1] real;
    var x0 : real = 0.0;

    // Read embedding energy F(rhobar)
    for ii in 0..nRho-1 do values(ii) = r.readln(real);
    this.fIO   = new unmanaged InterpolationObject(nRho, x0, dRho, values);

    // Read electron density rho(r)
    for ii in 0..nR-1 do values(ii) = r.readln(real);
    this.rhoIO = new unmanaged InterpolationObject(nR, x0, dR, values);

    // Read phi(r)*r and convert to phi(r)
    for ii in 0..nR-1 do values(ii) = r.readln(real);
    for ii in 1..nR-1 do {
      var rx : real = x0 + ii*dR;
      values(ii) /= rx;
    }
    values(0) = values(1) + (values(1) - values(2));
    this.phiIO = new unmanaged InterpolationObject(nR, x0, dR, values);
  }

  inline proc haloExchange(const ref MyEAMDom : unmanaged EAMDomain, const ref eamDom : [] unmanaged EAMDomain, const in face : int) {
    const ref dest = MyEAMDom.destSlice;
    const ref src = MyEAMDom.srcSlice;
    const nf = MyEAMDom.neighs[face];
    ref nDest = MyEAMDom.dfEmbed[dest[face]];
    on locGrid[nf] {
      const sf = src[face];
      const ref ec = eamDom[nf].dfEmbed[sf];
      nDest = ec;
      //nDest._value.doiBulkTransferStride(ec._value);
      //const e = eamDom[nf];
      //const sf = src[face];
      //ref ec = e.temps[face].a;
      //local ec = e.dfEmbed[sf];
      //nDest._value.doiBulkTransferStride(ec._value);
    }
  }

  // exchange data along fm and fp faces
  inline proc exchangeData(const ref MyEAMDom : unmanaged EAMDomain, const ref eamDom : [] unmanaged EAMDomain, const in i : int) {
    cobegin {
      { haloExchange(MyEAMDom, eamDom, i); }
      { haloExchange(MyEAMDom, eamDom, i+1); }
    }
  }

  proc exchangeData() {
    // halo exchange
    tArray[timerEnum.EAMHALO].start();
    const ref eamDom = this.eamPot!.eamDom;
    for i in 1..6 by 2 {
      coforall ijk in locDom {
        on locGrid[ijk] {
          exchangeData(eamDom[ijk], eamDom, i);
        }
      }
    }
    tArray[timerEnum.EAMHALO].stop();
  }

  inline proc compute1(a:real3, b:real3, inout fij:real3, inout pij:real, inout rij:real) {
    var dr = a - b;
    var r2 = dot(dr, dr);
    if( r2 > cutoff2 || r2 <= 0.0 ) then return;
    var r = sqrt(r2);
    var phiTmp, dPhi:real; phiIO!.interpolate(r, phiTmp, dPhi);
    var rhoTmp, dRho:real; rhoIO!.interpolate(r, rhoTmp, dRho);
    fij += (dPhi/r)*dr;
    pij += phiTmp/2;
    rij += rhoTmp;
  }

  inline proc compute2(a:real3, b:real3, dfEmbed:real, inout fij:real3) {
    var dr = a - b;
    var r2 = dot(dr, dr);
    if( r2 > cutoff2 || r2 <= 0.0 ) then return;
    var r = sqrt(r2);
    var rhoTmp, dRho:real; rhoIO!.interpolate(r, rhoTmp, dRho);
    fij += (dfEmbed*dRho/r)*dr;
  }

  override proc compute() : void {
    tArray[timerEnum.FORCE1].start();
if useChplVis then tagVdebug("computeEAMForce");
    const ref eamDom = this.eamPot!.eamDom;
    coforall ijk in locDom {
      on locGrid[ijk] {
        const MyDom = Grid[ijk]!;
        const MyEAMDom = eamDom[ijk];
        const force = MyDom.force : ForceEAM;
        const neighs = {-1..1, -1..1, -1..1};
        coforall (box, f, pe, dfEmbed, rhoBar, boxIdx) in zip(MyDom.cells[MyDom.localDom], MyDom.f, MyDom.pe, MyEAMDom.dfEmbed[MyDom.localDom], MyEAMDom.rhoBar[MyDom.localDom], MyDom.localDom) {
          for i in 1..box.count {
            f(i)  = (0.0, 0.0, 0.0);
            pe(i) = 0.0;
            rhoBar(i) = 0.0;
          }

          for n in neighs {
            const ref nBox = MyDom.cells[boxIdx + n];
            for i in 1..box.count {
              var fij:real3, pij:real, rij:real;
              for j in 1..nBox.count {
                force.compute1(box.atoms(i).r, nBox.atoms(j).r, fij, pij, rij);
              }
              f(i) -= fij;
              pe(i) += pij;
              rhoBar(i) += rij;
            }
          }

          for i in 1..box.count {
            var fEmbedTmp, dfEmbedTmp:real; force.fIO!.interpolate(rhoBar(i), fEmbedTmp, dfEmbedTmp);
            dfEmbed(i) = dfEmbedTmp;
            pe(i) += fEmbedTmp;
          }
        }
      }
    }
    tArray[timerEnum.FORCE1].stop();
if useChplVis then pauseVdebug();
if useChplVis then tagVdebug("exchangeEAMHalo");
    exchangeData();
if useChplVis then pauseVdebug();
    tArray[timerEnum.FORCE2].start();
if useChplVis then tagVdebug("computeEAMForce");
    coforall ijk in locDom {
      on locGrid[ijk] {
        const MyDom = Grid[ijk]!;
        const MyEAMDom = eamDom[ijk];
        const force = MyDom.force : ForceEAM;
        const neighs = {-1..1, -1..1, -1..1};
        coforall (box, f, dfEmbed, boxIdx) in zip(MyDom.cells[MyDom.localDom], MyDom.f, MyEAMDom.dfEmbed[MyDom.localDom], MyDom.localDom) {
          for n in neighs {
            const ref nBox = MyDom.cells[boxIdx + n];
            const ref nDfEmbed = MyEAMDom.dfEmbed[boxIdx + n];
            for i in 1..box.count {
              var fij:real3;
              for j in 1..nBox.count {
                force.compute2(box.atoms(i).r, nBox.atoms(j).r, dfEmbed(i)+nDfEmbed(j), fij);
              }
              f(i) -= fij;
            }
          }
        }
      }
    }
    tArray[timerEnum.FORCE2].stop();
if useChplVis then pauseVdebug();
  }

  override proc computeLocal() : void {
    tArray[timerEnum.FORCE1].start();
if useChplVis then tagVdebug("computeEAMForce");
    const ref eamDom = this.eamPot!.eamDom;
    coforall ijk in locDom {
      on locGrid[ijk] {
        const MyDom = Grid[ijk]!;
        const MyEAMDom = eamDom[ijk];
        const force = MyDom.force : ForceEAM;
local {
        const neighs = {-1..1, -1..1, -1..1};
        coforall (box, f, pe, dfEmbed, rhoBar, boxIdx) in zip(MyDom.cells[MyDom.localDom], MyDom.f, MyDom.pe, MyEAMDom.dfEmbed[MyDom.localDom], MyEAMDom.rhoBar[MyDom.localDom], MyDom.localDom) {
          for i in 1..box.count {
            f(i)  = (0.0, 0.0, 0.0);
            pe(i) = 0.0;
            rhoBar(i) = 0.0;
          }

          for n in neighs {
            const ref nBox = MyDom.cells[boxIdx + n];
            for i in 1..box.count {
              var fij:real3, pij:real, rij:real;
              for j in 1..nBox.count {
                force.compute1(box.atoms(i).r, nBox.atoms(j).r, fij, pij, rij);
              }
              f(i) -= fij;
              pe(i) += pij;
              rhoBar(i) += rij;
            }
          }

          for i in 1..box.count {
            var fEmbedTmp, dfEmbedTmp:real; force.fIO!.interpolate(rhoBar(i), fEmbedTmp, dfEmbedTmp);
            dfEmbed(i) = dfEmbedTmp;
            pe(i) += fEmbedTmp;
          }
        }
      }
}
    }
    tArray[timerEnum.FORCE1].stop();
if useChplVis then pauseVdebug();
if useChplVis then tagVdebug("exchangeEAMHalo");
    exchangeData();
if useChplVis then pauseVdebug();
    tArray[timerEnum.FORCE2].start();
if useChplVis then tagVdebug("computeEAMForce");
    coforall ijk in locDom {
      on locGrid[ijk] {
        const MyDom = Grid[ijk]!;
        const MyEAMDom = eamDom[ijk];
        const force = MyDom.force : ForceEAM;
local {
        const neighs = {-1..1, -1..1, -1..1};
        coforall (box, f, dfEmbed, boxIdx) in zip(MyDom.cells[MyDom.localDom], MyDom.f, MyEAMDom.dfEmbed[MyDom.localDom], MyDom.localDom) {
          for n in neighs {
            const ref nBox = MyDom.cells[boxIdx + n];
            const ref nDfEmbed = MyEAMDom.dfEmbed[boxIdx + n];
            for i in 1..box.count {
              var fij:real3;
              for j in 1..nBox.count {
                force.compute2(box.atoms(i).r, nBox.atoms(j).r, dfEmbed(i)+nDfEmbed(j), fij);
              }
              f(i) -= fij;
            }
          }
        }
}
      }
    }
    tArray[timerEnum.FORCE2].stop();
if useChplVis then pauseVdebug();
  }

  override proc print() : void {
    writeln("Potential Data:");
    writeln("   Potential type   : ", potName);
    writeln("   Species name     : ", name);
    writeln("   Atomic number    : ", atomicNumber);
    writeln("   Mass             : ", mass/amuToInternalMass, " amu");
    writeln("   Lattice type     : ", latticeType);
    writeln("   Lattice spacing  : ", lat, " Angstroms");
    writeln("   Cutoff           : ", cutoff, " Angstroms");
  }

  override proc replicate() : unmanaged ForceEAM? {
    var temp = new unmanaged ForceEAM();
    temp.cutoff = this.cutoff;
    temp.mass = this.mass;
    temp.lat = this.lat;
    temp.latticeType = this.latticeType;
    temp.name = this.name;
    temp.atomicNumber = this.atomicNumber;
    temp.potName = this.potName;
    temp.cutoff2 = this.cutoff2;
    temp.eamPot = nil;
    temp.phiIO = this.phiIO!.replicate();
    temp.rhoIO = this.rhoIO!.replicate();
    temp.fIO   = this.fIO!.replicate();
    return temp;
  }

  proc deinit() {
    delete phiIO;
    delete rhoIO;
    delete fIO;
  }
}<|MERGE_RESOLUTION|>--- conflicted
+++ resolved
@@ -118,12 +118,7 @@
 
   override proc epilogue() : void {
 if useChplVis then tagVdebug("setupEAMForce");
-<<<<<<< HEAD
-    this.eamPot = new unmanaged EAMPot();
     const boxSpace = {1..numBoxes(0), 1..numBoxes(1), 1..numBoxes(2)};
-=======
-    const boxSpace = {1..numBoxes(1), 1..numBoxes(2), 1..numBoxes(3)};
->>>>>>> fff56b98
     const distSpace = boxSpace dmapped Block(boundingBox=boxSpace, targetLocales=locGrid);
     var eamDom : [locDom] unmanaged EAMDomain?;
     coforall ijk in locDom {
