config const sourceText = "<a><ii>end</ii><none /></a>";
<<<<<<< HEAD
const AllIndices: domain(1) = {0..#(sourceText.length)};
const AllPairs: domain(2) = {0..#(sourceText.length), 0..#(sourceText.length)};
=======
const AllIndices: domain(1) = {1..(sourceText.size)};
const AllPairs: domain(2) = {1..(sourceText.size), 1..(sourceText.size)};
>>>>>>> 67f2aea2
var StartIndices: sparse subdomain(AllIndices);
var EndIndices: sparse subdomain(AllIndices);
var lock: sync int = 0;


class XmlElement {
  var size: int;
  proc print { printHelp(""); }
  proc printHelp(indent) { }
}
class XmlPCData : XmlElement {
  var data: string;
  override proc printHelp(indent) { writeln(indent, "PCData(", data, ")"); }
}
class XmlTag : XmlElement {
  var name: string;
  var attNames: domain(string);
  var attValues: [attNames] string;
  var numChildren: int;
  var childrenValueSpace: domain(1) = {1..2};
  var childrenValues: [childrenValueSpace] unmanaged XmlElement?;
  override proc printHelp(indent) {
    writeln(indent, "<", name, ">");
    for child in 1..numChildren do
       childrenValues[child]!.printHelp(indent + "  ");
  }
}

var parsedElements: [AllPairs] single unmanaged XmlElement?;

proc main {
  forall z in AllIndices with (ref StartIndices, ref EndIndices) do {
    if sourceText[z] == '<' then {
      lock;
      StartIndices += z;
      if z > 0 && sourceText[z-1] != ">" then EndIndices += z-1;
      lock = 0;
    }
    else if sourceText[z] == '>' then {
      lock;
      EndIndices += z;
<<<<<<< HEAD
      if z < (sourceText.length-1) && sourceText[z+1] != "<" then StartIndices += z+1;
=======
      if z < (sourceText.size) && sourceText[z+1] != "<" then StartIndices += z+1;
>>>>>>> 67f2aea2
      lock = 0;
    }
  }
  coforall x in StartIndices do {
    coforall y in EndIndices do {
      if (x <= y) {
        processTag(x,y);
      }
    }
  }
  var minindex = min reduce ([i in StartIndices] i);
  var maxindex = max reduce ([j in EndIndices] j);
  writeln("[", minindex, ",", maxindex, "] = ");
  if (parsedElements(minindex,maxindex) == nil) then
    writeln("Parse failed");
  else {
    writeln("Parse succeeded!");
    parsedElements(minindex,maxindex)!.print;
  }

  for i in AllPairs do
    if parsedElements(i).readXX() {
      var pe = parsedElements(i);
      delete pe;
    }
}

proc hasIndex(start, stop, indices) {
  return || reduce ([i in indices] (i >= start && i <= stop));
}

proc hasSpace(str) {
<<<<<<< HEAD
  for i in 0..#(str.length) do
=======
  for i in 1..(str.size) do
>>>>>>> 67f2aea2
     if str[i] == " " then return true;
  return false;
}

proc processTag(i,j) {
  if (i > j) then {
    /* invalid range */
    parsedElements(i,j) = nil;
    writeln("\t[", i, "--", j, "] = Invalid range!");
    return;
  }
  writeln("\t[", i, "--", j, "] = ", sourceText[i..j]);
  if (!(hasIndex(i+1, j, StartIndices) || hasIndex(i, j-1, EndIndices)) &&
      (sourceText[i] != "<" && sourceText[j] != ">")) then {
    /* all text? assumes all entities are escaped*/
    var elt = new unmanaged XmlPCData(j-i+1, sourceText[i..j]);
    parsedElements(i,j) = elt;
    writeln("PCData : ", elt.data);
    return;
  }
  if (sourceText[i] != "<" || sourceText[j] != ">") {
    /* can't be PCData, and isn't a tag */
    parsedElements(i,j) = nil;
    writeln("Not a legitimate tag or PCdata");
    return;
  }
  var stop = max reduce ([x in StartIndices] if x < j then x);
  if (stop == i && sourceText[j-1] == "/" && sourceText[i+1] != " ") {
    /* at a self-closing tag? */
    var name : string = "";
    for stop in i+2..j-2 do
      if sourceText[stop] == ' ' {
        name = sourceText[i+1..stop-1];
        break;
      }
    var elt = new unmanaged XmlTag(j-i+1, name);
    parsedElements(i,j) = elt;
    writeln("Self-closed : ", elt.name);
    return;
  }
  if (sourceText[stop+1] != "/") then {
    /* are we at an end tag? */
    parsedElements(i,j) = nil;
    writeln("Not ending with end tag");
    return;
  }
  if (j - stop < 3) {
    /* is this an empty tag? */
    parsedElements(i,j) = nil;
    writeln("Empty tag");
    return;
  }
  var tagName = sourceText[stop+2..j-1];
  var tagLen = tagName.size;
  if (hasSpace(tagName)) {
    parsedElements(i,j) = nil;
    writeln("End tag has spaces in it");
    return;
  }
  if (!(sourceText[i+1..(i+tagLen)] == tagName &&
        (sourceText[i+1 + tagLen] == " " ||
         sourceText[i+1 + tagLen] == ">"))) {
    writeln("Start and end tags disagree : '", sourceText[i+1..(i+tagLen)], "' <=> '", tagName, "'");
    parsedElements(i,j) = nil;
    return;
  }
  var start = min reduce ([x in EndIndices] if x > i then x);
  var elt = new unmanaged XmlTag(j-i+1, tagName);
  start = min reduce ([x in StartIndices] if x > start then x);
  while (start < stop) {
    var item : unmanaged XmlElement? = nil;
    for e in EndIndices do
      if e > start && e < stop &&
        item == nil && parsedElements(start, e) != nil {
        item = parsedElements(start,e);
        break;
      }
    if item == nil {
      writeln("Couldn't find a consistent parse at index ", start);
      parsedElements(i,j) = nil;
      return;
    } else {
      var curSize = elt.childrenValues.size;
      if curSize == elt.numChildren then
        elt.childrenValueSpace = {1..curSize*2};
      elt.numChildren += 1;
      elt.childrenValues(elt.numChildren) = item!;
      start += item!.size;
    }     
  }
  parsedElements(i,j) = elt;
  writeln("[", i, "-", j, "] = ELEMENT(", tagName, ")");
  /*
    writeln("(", i, ", ", j, ") => ", sourceText[i..j]);
    }*/
  return;
}

<|MERGE_RESOLUTION|>--- conflicted
+++ resolved
@@ -1,11 +1,6 @@
 config const sourceText = "<a><ii>end</ii><none /></a>";
-<<<<<<< HEAD
-const AllIndices: domain(1) = {0..#(sourceText.length)};
-const AllPairs: domain(2) = {0..#(sourceText.length), 0..#(sourceText.length)};
-=======
-const AllIndices: domain(1) = {1..(sourceText.size)};
-const AllPairs: domain(2) = {1..(sourceText.size), 1..(sourceText.size)};
->>>>>>> 67f2aea2
+const AllIndices: domain(1) = {0..<sourceText.size};
+const AllPairs: domain(2) = {0..<sourceText.size, 0..<sourceText.size};
 var StartIndices: sparse subdomain(AllIndices);
 var EndIndices: sparse subdomain(AllIndices);
 var lock: sync int = 0;
@@ -47,11 +42,7 @@
     else if sourceText[z] == '>' then {
       lock;
       EndIndices += z;
-<<<<<<< HEAD
-      if z < (sourceText.length-1) && sourceText[z+1] != "<" then StartIndices += z+1;
-=======
-      if z < (sourceText.size) && sourceText[z+1] != "<" then StartIndices += z+1;
->>>>>>> 67f2aea2
+      if z < (sourceText.size-1) && sourceText[z+1] != "<" then StartIndices += z+1;
       lock = 0;
     }
   }
@@ -84,11 +75,7 @@
 }
 
 proc hasSpace(str) {
-<<<<<<< HEAD
-  for i in 0..#(str.length) do
-=======
-  for i in 1..(str.size) do
->>>>>>> 67f2aea2
+  for i in 0..<str.size do
      if str[i] == " " then return true;
   return false;
 }
