use Init;
use FactorSolve;
use Time;
use IO;

config var inputfile = "HPL.dat";
config var writeTimingInfo = false;
config var writeAccuracyInfo = false;

proc main() {
  var TEST = new HPLparams(inFileName=inputfile);
  var outfile = open(TEST.outFileName, iomode.cw).writer();

//for p in TEST.P {
//  for q in TEST.Q {
//    A = [Asquare | b].  All of A is factored, so that only
//    a backsolve is needed to solve for x.  (The forward solve
//    step is implicitly done in the factor step.)

//    Use p, q and pmap to define distribution for A.
//    The right hand side, b, is replicated in each process column.
//    The solution x, is replicated in each process row.
  for n in TEST.N {
    for nb in TEST.NB {
       var ADom = {1..n, 1..n+1};
       var xDom = {1..n};
       var A: [ADom] real;
       var x: [xDom] real;
       var resid: 3*real;
       var norms: 5*real;

       var testTimer = new Timer();
       var timeData: 2*real; 

//     A is initialized to be a (n x n+1) matrix, since
//     the right hand side is stored with the matrix.
       init(A);

//     Clear and start the timers.
       testTimer.clear();
       testTimer.start();

//     Factor A = [Asquare | b].
       rightBlockLU(A, nb);   
       timeData(0) = testTimer.elapsed();

//     Solve for x.
       LUSolve(A, x);
       timeData(1) = testTimer.elapsed();
       testTimer.stop();

//     Write info about current test.
       testResults(outfile, n, nb);

//     Write timing info, if specified.
       if writeTimingInfo then timingResults(outfile, n, timeData);

//     Reinitialize A and perform accuracy tests.
       init(A);
       testSolution(A, x, TEST.epsil, resid, norms);

//     Write error information.
       errorResults(outfile, TEST, resid, norms);
    }
  }

  outfile.close();

}

proc testResults(ofile, n, nb) {
   ofile.writeln("====================================================================");
   ofile.writeln("N = ", n, ", NB = ", nb);
}

proc timingResults(ofile, n, timeData) {
   var GFlops = ((n:real/1.0e+9) * (n:real/timeData(1)))*
                ((2.0/3.0) * n:real + (3.0/2.0));
   ofile.writeln("GFlops             = ", GFlops);
   ofile.writeln("Total elapsed time = ", timeData(1));
   ofile.writeln("  Factor time      = ", timeData(0));
   ofile.writeln("  Solve time       = ", (timeData(1) - timeData(0)));
}

proc testSolution(A: [?ADom], x: [?xDom], in eps: real, 
     out resid: 3*real, out norms: 5*real) {
 
<<<<<<< HEAD
  var n = ADom.dim(0).length;
=======
  var n = ADom.dim(1).size;
>>>>>>> fff56b98
  ref b = A(..,n+1);
  var bHat: [xDom] real;

  for (i1, i2) in zip(ADom.dim(0), xDom) {
    for (j1, j2) in zip(ADom.dim(0), xDom) {
       bHat(i1) += A(i1,j1)*x(j2);
    }
  }

// Look at distributions when implementing these norms.
// Should these norm computations be put into functions?
  var errNorm = max reduce (abs(bHat - b));
  var ANorm1 = max reduce [j in ADom.dim(0)] 
               (+ reduce abs(A[ADom.dim(0), j]));
  var ANormInf = max reduce [i in ADom.dim(0)] 
                 (+ reduce abs(A[i, ADom.dim(0)]));
  var xNorm1 = + reduce abs(x);
  var xNormInf = max reduce abs(x);

  resid(0) = errNorm/(eps*ANorm1*n);
  resid(1) = errNorm/(eps*ANorm1*xNorm1);
  resid(2) = errNorm/(eps*ANormInf*xNormInf*n);

  norms = (errNorm, ANormInf, ANorm1, xNormInf, xNorm1);
}

proc errorResults(ofile, in TEST, resid: 3*real, norms: 5*real) {
 
  var thresh = TEST.Thresh;
  if (max((...resid)) < thresh) 
    then TEST.kpass += 1; 
    else TEST.kfail += 1;

  if writeAccuracyInfo {
    ofile.writeln("||Ax-b||_oo / (eps * ||A||_1 * N)             = ", resid(0),
     ".....", if (resid(0) < thresh) then "PASSED" else "FAILED");
    ofile.writeln("||Ax-b||_oo / (eps * ||A||_1 * ||x||_1)       = ", resid(1),
     ".....", if (resid(1) < thresh) then "PASSED" else "FAILED");
    ofile.writeln("||Ax-b||_oo / (eps * ||A||_oo * ||x||_oo * N) = ", resid(2),
     ".....", if (resid(2) < thresh) then "PASSED" else "FAILED");

    ofile.writeln("||Ax-b||_oo                                   = ", norms(0));
    ofile.writeln("||A||_oo                                      = ", norms(1));
    ofile.writeln("||A||_1                                       = ", norms(2));
    ofile.writeln("||x||_oo                                      = ", norms(3));
    ofile.writeln("||x||_1                                       = ", norms(4));
  } else {
    ofile.writeln("||Ax-b||_oo / (eps * ||A||_1 * N)              ",
     ".....", if (resid(0) < thresh) then "PASSED" else "FAILED");
    ofile.writeln("||Ax-b||_oo / (eps * ||A||_1 * ||x||_1)        ",
     ".....", if (resid(1) < thresh) then "PASSED" else "FAILED");
    ofile.writeln("||Ax-b||_oo / (eps * ||A||_1 * N)              ", 
     ".....", if (resid(2) < thresh) then "PASSED" else "FAILED");
  }
}<|MERGE_RESOLUTION|>--- conflicted
+++ resolved
@@ -85,11 +85,7 @@
 proc testSolution(A: [?ADom], x: [?xDom], in eps: real, 
      out resid: 3*real, out norms: 5*real) {
  
-<<<<<<< HEAD
-  var n = ADom.dim(0).length;
-=======
-  var n = ADom.dim(1).size;
->>>>>>> fff56b98
+  var n = ADom.dim(0).size;
   ref b = A(..,n+1);
   var bHat: [xDom] real;
 
