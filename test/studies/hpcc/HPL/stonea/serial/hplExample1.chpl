--- conflicted
+++ resolved
@@ -198,11 +198,7 @@
 proc permuteMatrix(matrix : [?dmn], in vector) {
     //var pdmn : sparse subdomain(dmn);
     var pdmn =
-<<<<<<< HEAD
-        {1..vector.domain.dim(0).length, 1..vector.domain.dim(0).length};
-=======
-        {1..vector.domain.dim(1).size, 1..vector.domain.dim(1).size};
->>>>>>> fff56b98
+        {1..vector.domain.dim(0).size, 1..vector.domain.dim(0).size};
     var p : [pdmn] int;
     //p.IRV = 0;
 
@@ -216,15 +212,9 @@
     var permuted = matrix;
 
     matrixMult(
-<<<<<<< HEAD
-        dmn.dim(0).length,
-        dmn.dim(0).length,
-        dmn.dim(1).length,
-=======
+        dmn.dim(0).size,
+        dmn.dim(0).size,
         dmn.dim(1).size,
-        dmn.dim(1).size,
-        dmn.dim(2).size,
->>>>>>> fff56b98
         p, matrix, permuted);
 
     matrix = permuted;
@@ -301,11 +291,7 @@
     param offset = 3;
     param blkSize = 3;
     var pnl = new Panel2D(
-<<<<<<< HEAD
-        A, offset, offset, (A.domain.dim(0).length)-offset+1, blkSize);
-=======
-        A, offset, offset, (A.domain.dim(1).size)-offset+1, blkSize);
->>>>>>> fff56b98
+        A, offset, offset, (A.domain.dim(0).size)-offset+1, blkSize);
     panelSolve(pnl, piv[offset..]);
 
     // to test multiply the L and U parts of the top portion of the panel
