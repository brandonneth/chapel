--- conflicted
+++ resolved
@@ -57,14 +57,9 @@
   // construct the population in terms of an array of colors passed in
   //
   proc init(colors: [] Color) {
-<<<<<<< HEAD
     chamSpace = {1..colors.size};
-    chameneos = new Chameneos(chamSpace, colors);
-=======
-    chamSpace = colors.domain;
-    chameneos = forall i in 1..colors.size do
-                  new owned Chameneos?(i, colors[i]);
->>>>>>> b79468d5
+    chameneos = forall i in chamSpace do
+                  new owned Chameneos?(i, colors[i-1]);
   }
 
   //
