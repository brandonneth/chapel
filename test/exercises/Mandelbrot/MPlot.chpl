// MPlot.chpl
//
// Plotting routines for the Mandelbrot exercise.
//

//
// Types of image files: Black & White, Greyscale, or Color.  The integer
// values chosen here represent the header encoding for PBM, PGM, and
// PPM files, respectively.
//
enum imageType { bw=1, grey, color};

//
// User-specifiable image type to produce; defaults to color
//
config const imgType = imageType.color;

//
// Base filename for output file
//
config const filename = "mandelbrot";

//
// Format for the output file
//
config var format = "bmp";

//
// Maximum color depth for image file
//
config const maxColor = 15;

//
// This routine will plot a rectangular array with any coordinate
// system to the output file specified by the filename config const.
//
proc plot(NumSteps:[]) where NumSteps.rank == 2 {
  use IO;

  //
  // An array mapping from the image type enum to file extensions.
  //
  const extensions: [imageType.bw..imageType.color] string = ("pbm", "pgm", "ppm");

  if format == "pbm" || format == "pgm" || format == "ppm" {
    format = extensions(imgType);
  }

  //
  // Compute the full output filename and open the file and a writer
  // to it.
  //
  const outfilename = filename + "." + format;
  const outfile = open(outfilename, iomode.cw).writer();

  //
  // Plot the image to the file (could also pass stdout in as the file...)
  //
  if format == "bmp" then plotToFileBMP(NumSteps, outfile);
  else plotToFilePPM(NumSteps, outfile);

  //
  // Close file and tell user what it was called
  //
  outfile.close();
  writeln("Wrote ", imgType, " output to ", outfilename);
}


//
// This is a helper routine that plots to an outfile 'channel'; this
// channel could simply be stdout or some other channel instead of an
// actual file channel.
//
proc plotToFilePPM(NumSteps: [?Dom], outfile) {
  //
  // Capture the number of rows and columns in the array to be plotted
  //
<<<<<<< HEAD
  const rows = Dom.dim(0).length,
        cols = Dom.dim(1).length;
=======
  const rows = Dom.dim(1).size,
        cols = Dom.dim(2).size;
>>>>>>> fff56b98

  //
  // Write the image header corresponding to the file type
  //
  outfile.writeln("P", imgType:int);
  outfile.writeln(rows, " ", cols);

  //
  // For file types other than greyscale, we have to write the number
  // of colors we're using
  //
  if (imgType != imageType.bw) then
    outfile.writeln(maxColor);

  //
  // compute the maximum number of steps that were taken, just in case
  // it wasn't the user-supplied cutoff.
  //
  const maxSteps = max reduce NumSteps;
  assert(maxSteps != 0, "NumSteps contains no positive values");

  //
  // Write the output data.  Though verbose, we use three loop nests
  // here to avoid extra conditionals in the inner loop.
  //
  select (imgType) {
    when imageType.bw {
      for i in Dom.dim(0) {
        for j in Dom.dim(1) {
          outfile.write(if NumSteps[i,j] then 0 else 1, " ");
        }
        outfile.writeln();
      }
    }

    when imageType.grey {
      for i in Dom.dim(0) {
        for j in Dom.dim(1) {
          outfile.write((maxColor*NumSteps[i,j])/maxSteps, " ");
        }
        outfile.writeln();
      }
    }

    when imageType.color {
      for i in Dom.dim(0) {
        for j in Dom.dim(1) {
          outfile.write((maxColor*NumSteps[i,j])/maxSteps, " ", 0, " ", 0, " ");
        }
        outfile.writeln();
      }
    }
  }
}

//
// This is a helper routine that plots a BMP to an outfile 'channel'; this
// channel could simply be stdout or some other channel instead of an
// actual file channel.
//
proc plotToFileBMP(NumSteps: [?Dom], outfile) {
  //
  // Capture the number of rows and columns in the array to be plotted
  //
<<<<<<< HEAD
  const rows = Dom.dim(0).length,
        cols = Dom.dim(1).length;
=======
  const rows = Dom.dim(1).size,
        cols = Dom.dim(2).size;
>>>>>>> fff56b98

  const header_size = 14;
  const dib_header_size = 40;  // always use old BITMAPINFOHEADER
  const   bits_per_pixel = 24;

  // row size in bytes. Pad each row out to 4 bytes.
  const row_quads = (bits_per_pixel * cols + 31) / 32;
  const row_size = 4 * row_quads;
  const row_size_bits = 8 * row_size;

  const pixels_size = row_size * rows;
  const size = header_size + dib_header_size + pixels_size;

  const offset_to_pixel_data = header_size + dib_header_size;

  // Write the BMP image header
  outfile.writef("BM%<4u %<2u %<2u %<4u",
                 size,
                 0 /* reserved1 */,
                 0 /* reserved2 */,
                 offset_to_pixel_data);
  
  // Write the DIB header BITMAPINFOHEADER
  outfile.writef("%<4u %<4i %<4i %<2u %<2u %<4u %<4u %<4u %<4u %<4u %<4u",
                 dib_header_size, cols, -rows /*neg for swap*/,
                 1 /* 1 color plane */, bits_per_pixel,
                 0 /* no compression */,
                 pixels_size,
                 2835, 2835 /*pixels/meter print resolution=72dpi*/,
                 0 /* colors in palette */,
                 0 /* "important" colors */);

  //
  // compute the maximum number of steps that were taken, just in case
  // it wasn't the user-supplied cutoff.
  //
  const maxSteps = max reduce NumSteps;
  assert(maxSteps != 0, "NumSteps contains no positive values");

  //
  // Write the output data.  Though verbose, we use three loop nests
  // here to avoid extra conditionals in the inner loop.
  //
  select (imgType) {
    when imageType.bw {
      for i in Dom.dim(0) {
        var nbits = 0;
        for j in Dom.dim(1) {
          var bit = (if NumSteps[i,j] then 255 else 0):uint;
          outfile.writebits(bit, 8);
          outfile.writebits(bit, 8);
          outfile.writebits(bit, 8);
          nbits += 24;
        }
        // write the padding.
        // The padding is only rounding up to 4 bytes so
        // can be written in a single writebits call.
        outfile.writebits(0:uint, (row_size_bits-nbits):int(8));
      }
    }

    when imageType.grey {
      for i in Dom.dim(0) {
        var nbits = 0;
        for j in Dom.dim(1) {
          var grey = ((255*NumSteps[i,j])/maxSteps):uint;
          // write 24-bit color value by repeating grey
          outfile.writebits(grey, 8);
          outfile.writebits(grey, 8);
          outfile.writebits(grey, 8);
          nbits += 24;
        }
        // write the padding.
        // The padding is only rounding up to 4 bytes so
        // can be written in a single writebits call.
        outfile.writebits(0:uint, (row_size_bits-nbits):int(8));
      }
    }

    when imageType.color {
      for i in Dom.dim(0) {
        var nbits = 0;
        for j in Dom.dim(1) {
          var green:uint = 0;
          var blue:uint = 0;
          var red = ((255*NumSteps[i,j])/maxSteps):uint;
          // write 24-bit color value
          outfile.writebits(blue, 8);
          outfile.writebits(green, 8);
          outfile.writebits(red, 8);
          nbits += 24;
        }
        // write the padding.
        // The padding is only rounding up to 4 bytes so
        // can be written in a single writebits call.
        outfile.writebits(0:uint, (row_size_bits-nbits):int(8));
      }
    }
  }
}<|MERGE_RESOLUTION|>--- conflicted
+++ resolved
@@ -76,13 +76,8 @@
   //
   // Capture the number of rows and columns in the array to be plotted
   //
-<<<<<<< HEAD
-  const rows = Dom.dim(0).length,
-        cols = Dom.dim(1).length;
-=======
-  const rows = Dom.dim(1).size,
-        cols = Dom.dim(2).size;
->>>>>>> fff56b98
+  const rows = Dom.dim(0).size,
+        cols = Dom.dim(1).size;
 
   //
   // Write the image header corresponding to the file type
@@ -147,14 +142,8 @@
   //
   // Capture the number of rows and columns in the array to be plotted
   //
-<<<<<<< HEAD
-  const rows = Dom.dim(0).length,
-        cols = Dom.dim(1).length;
-=======
-  const rows = Dom.dim(1).size,
-        cols = Dom.dim(2).size;
->>>>>>> fff56b98
-
+  const rows = Dom.dim(0).size,
+        cols = Dom.dim(1).size;
   const header_size = 14;
   const dib_header_size = 40;  // always use old BITMAPINFOHEADER
   const   bits_per_pixel = 24;
