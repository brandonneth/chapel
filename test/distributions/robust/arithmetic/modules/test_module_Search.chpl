--- conflicted
+++ resolved
@@ -60,13 +60,8 @@
 
 
 writeln("Search rank changed array (2D->1D)");
-<<<<<<< HEAD
 ref rc2DR1D =  R2D(Dom2D.dim(0), n2-1);
-idx = Dom2D.dim(0).length/2+1;
-=======
-ref rc2DR1D =  R2D(Dom2D.dim(1), n2-1);
-idx = Dom2D.dim(1).size/2+1;
->>>>>>> fff56b98
+idx = Dom2D.dim(0).size/2+1;
 reset(rc2DR1D);
 (found, foundIdx) = linearSearch(rc2DR1D, elem);
 checkSearch(found, foundIdx, rc2DR1D, "linearSearch");
@@ -75,13 +70,8 @@
 checkSearch(found, foundIdx, rc2DR1D, "binarySearch");
 
 writeln("Search rank changed array (3D->1D)");
-<<<<<<< HEAD
 ref rc3DR1D =  R3D(Dom3D.dim(0), n3-1, n3-1);
-idx = Dom3D.dim(0).length/2+1;
-=======
-ref rc3DR1D =  R3D(Dom3D.dim(1), n3-1, n3-1);
-idx = Dom3D.dim(1).size/2+1;
->>>>>>> fff56b98
+idx = Dom3D.dim(0).size/2+1;
 reset(rc3DR1D);
 (found, foundIdx) = linearSearch(rc3DR1D, elem);
 checkSearch(found, foundIdx, rc3DR1D, "linearSearch");
@@ -90,13 +80,8 @@
 checkSearch(found, foundIdx, rc3DR1D, "binarySearch");
 
 writeln("Search rank changed array (4D->1D)");
-<<<<<<< HEAD
 ref rc4DR1D =  R4D(Dom4D.dim(0), n4-1, n4-1, n4-1);
-idx = Dom4D.dim(0).length/2+1;
-=======
-ref rc4DR1D =  R4D(Dom4D.dim(1), n4-1, n4-1, n4-1);
-idx = Dom4D.dim(1).size/2+1;
->>>>>>> fff56b98
+idx = Dom4D.dim(0).size/2+1;
 reset(rc4DR1D);
 (found, foundIdx) = linearSearch(rc4DR1D, elem);
 checkSearch(found, foundIdx, rc4DR1D, "linearSearch");
