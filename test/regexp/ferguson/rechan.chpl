--- conflicted
+++ resolved
@@ -1,8 +1,5 @@
-<<<<<<< HEAD
 use Regexp;
-=======
 use IO;
->>>>>>> e0af2898
 
 writeln("Words words words");
 var f = openmem();
