<<<<<<< HEAD
use Regexp;
=======
use IO;
>>>>>>> e0af2898

writeln("RE TESTS");
var f = openmem();
var w = f.writer();
w.write("Baz9xzz");
w.close();

var r = f.reader();
var str:string;
var ok:bool;

writeln("#1 not match");
ok = r.readf("%/[a-z]/");
writeln(r.offset(), " ", ok);
writeln("#2 passes B, should match");
ok = r.readf("%/[A-Z]/");
writeln(r.offset(), " ", ok);
writeln("#3 captures az, should match");
ok = r.readf("%/([a-z]+)/", str);
writeln(r.offset(), " ", ok, ":", str);
writeln("#4 should not match");

try {
  r.readf("%/(0-9)/", str);
  ok = true;
} catch {
  ok = false;
}
writeln(r.offset(), " ", ok);

writeln("#5 captures 9, should match");
ok = r.readf("%/([0-9])/", str);
writeln(r.offset(), " ", ok, ":", str);
writeln("#6 passes x, should match");
{
  var re = compile("x");
  ok = r.readf("%/*/", re);
  writeln(r.offset(), " ", ok);
}
writeln("#7 captures zz, should match");
{
  var re = compile("(z+)");
  ok = r.readf("%/*/", re, str);
  writeln(r.offset(), " ", ok, ":", str);
}<|MERGE_RESOLUTION|>--- conflicted
+++ resolved
@@ -1,8 +1,5 @@
-<<<<<<< HEAD
 use Regexp;
-=======
 use IO;
->>>>>>> e0af2898
 
 writeln("RE TESTS");
 var f = openmem();
