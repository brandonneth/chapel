
MAKEFLAGS = --no-print-directory

CHPL = chpl

TARGETS = \
	arrays \
        arrayVectorOps \
	associative \
	atomics \
	chpldoc.doc \
	classes \
	distributions \
	domains \
	fileIO \
	genericClasses \
	iterators \
	locales \
	opaque \
	parIters \
	procedures \
        randomNumbers \
	ranges \
	reductions \
	slices \
	sparse \
	syncsingle \
	taskParallel \
	timers \
	varargs \
	variables \

#
# Only make FFTW if FFTW_DIR is set or we can find the fftw library
#
ifdef FFTW_DIR
	TARGETS += FFTWlib
	FFTW_OPTS = -I$(FFTW_DIR)/include -L$(FFTW_DIR)/lib
<<<<<<< HEAD
else ifneq ($(shell /sbin/ldconfig -p | grep -i fftw),)
	TARGETS += FFTWlib
endif
=======
else ifeq ($(wildcard /sbin/ldconfig),/sbin/ldconfig)
ifneq ($(shell /sbin/ldconfig -p | grep -i fftw),)
	TARGETS += FFTWlib
endif
endif
>>>>>>> 3951c501

REALS = $(TARGETS:%=%_real)

default: all

all: $(TARGETS)

clean: FORCE
	rm -f $(TARGETS) $(REALS)

%: %.chpl
	$(CHPL) -o $@ $<

FFTWlib: FFTWlib.chpl
	$(CHPL) -o $@ $(FFTW_OPTS) $<

FORCE:<|MERGE_RESOLUTION|>--- conflicted
+++ resolved
@@ -36,17 +36,11 @@
 ifdef FFTW_DIR
 	TARGETS += FFTWlib
 	FFTW_OPTS = -I$(FFTW_DIR)/include -L$(FFTW_DIR)/lib
-<<<<<<< HEAD
-else ifneq ($(shell /sbin/ldconfig -p | grep -i fftw),)
-	TARGETS += FFTWlib
-endif
-=======
 else ifeq ($(wildcard /sbin/ldconfig),/sbin/ldconfig)
 ifneq ($(shell /sbin/ldconfig -p | grep -i fftw),)
 	TARGETS += FFTWlib
 endif
 endif
->>>>>>> 3951c501
 
 REALS = $(TARGETS:%=%_real)
 
