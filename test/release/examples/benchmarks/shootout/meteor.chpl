/* The Computer Language Benchmarks Game
   http://benchmarksgame.alioth.debian.org/

   contributed by Kyle Brady and Lydia Duncan
   derived from the C implementation by Christian Vosteen
 */


/* The board is a 50 cell hexagonal pattern.  For    . . . . .
   maximum speed the board will be implemented        . . . . .
   using 50 bits of a 64 bit int.                    . . . . .
                                                      . . . . .
                                                     . . . . .
   We'll represent empty cells as 0's and full        . . . . .
   cells as 1's.                                     . . . . .
                                                      . . . . .
                                                     . . . . .
                                                      . . . . .
 */

param boardCells = 50,
      boardWidth = 5,
      boardHeight = 10,
      numPieces = 10;

/* The 10 puzzle pieces are as follows:

     Piece 0   Piece 1   Piece 2   Piece 3   Piece 4

    O O O O    O   O O   O O O     O O O     O   O
           O    O O           O       O       O O
                               O         O         O

     Piece 5   Piece 6   Piece 7   Piece 8   Piece 9

      O O O     O O       O O     O O        O O O O
         O O       O O       O       O O O        O
                      O       O O

   The pieces are represented as the path followed from one end to the
   other along 12 hexagonal directions.  12 directions are used rather
   than 6 in order to fit all the piece definitions into 4-element
   arrays.  For example, it is not possible to define piece #4 in
   terms of the 6 cardinal directions using 4 moves.
 */

enum direction {
  E=0,
  ESE,
  SE,
  S,
  SW,
  WSW,
  W,
  WNW,
  NW,
  N,
  NE,
  ENE,
  PIVOT
}
use direction;

var pieceDef: [0..#numPieces] [0..3] direction
            = [[ E,  E,  E, SE],
               [SE,  E, NE,  E],
               [ E,  E, SE, SW],
               [ E,  E, SW, SE],
               [SE,  E, NE,  S],
               [ E,  E, SW,  E],
               [ E, SE, SE, NE],
               [ E, SE, SE,  W],
               [ E, SE,  E,  E],
               [ E,  E,  E, SW]];


/* To minimize the amount of work done in the recursive solve function
   below, allocate enough space for all legal rotations of each piece
   at each position on the board. That's 10 pieces x 50 board
   positions x 12 rotations.  However, not all 12 rotations will fit
   on every cell, so keep a count of the actual number that do.
   Record the next possible open cell for each piece and location to
   reduce the burden on the solve function.
 */
var pieces, nextCell: [0..#numPieces] [0..#boardCells] [0..11] int,
    pieceCounts:      [0..#numPieces] [0..#boardCells] int,

    solutionCount: atomic int,
    maxSolutions = 2100,

    solutions: [0..#maxSolutions] [0..#boardCells] int,

    badEvenTriple, badOddTriple: [0..32767] bool;


proc main(args: [] string) {
  if args.size > 1 then
    maxSolutions = args[1]:int;
  calcPieces();
  calcRows();
  solve();
  writeln(solutionCount.read(), " solutions found\n");
  printLargestSmallest();
}

/* Calculate every legal rotation for each piece at each board location. */
proc calcPieces() {
  var cells: [0..#numPieces] [0..4] int;

  forall piece in 0..#numPieces {
    for indx in 0..#boardCells {
      calcSixRotations(piece, indx, cells[piece]);
      serial do pieceDef[piece] = flip(pieceDef[piece]);
      calcSixRotations(piece, indx, cells[piece]);
    }
  }
}

/* Calculate all six rotations of the specified piece at the specified
   index.  Calculate only half of piece 3's rotations, because any
   solution found has an identical solution rotated 180 degrees.  Thus
   we can reduce the number of attempted pieces in the solve algorithm
   by not including the 180-degree-rotated pieces of ONE of the
   pieces.  Piece 3 was chosen because it gave the best time ;)
 */
proc calcSixRotations(piece, indx, cell) {
  for rotation in 0..5 {
    if piece != 3 || rotation < 3 {
      calcCellIndices(cell, piece, indx);
      if cellsFitOnBoard(cell, piece) && !hasIsland(cell, piece) {
        const minimum = min reduce (for i in cell do i),
              firstEmpty = firstEmptyCell(cell, minimum),
              pieceMask = | reduce (for i in cell do 1 << i);

        recordPiece(piece, minimum, firstEmpty, pieceMask);
      }
    }
    serial do pieceDef[piece] = rotate(pieceDef[piece]);
  }
}

/* Convenience function to quickly calculate all of the indices for a
   piece
 */
proc calcCellIndices(cell, piece, indx) {
  cell[0] = indx;
  for i in 0..3 do
    cell[i+1] = shift(cell[i], pieceDef[piece][i]);
}

/* Returns the new cell index from the specified cell in the
   specified direction.  The index is only valid if the starting
   cell and direction have been checked by the outOfBounds function
   first.
 */
proc shift(cell, dir) {
  select dir {
    when E do
      return cell + 1;
    when ESE do
      if (cell / 5) % 2 then
        return cell + 7;
      else
        return cell + 6;
    when SE do
      if (cell / 5) % 2 then
        return cell + 6;
      else
        return cell + 5;
    when S do
      return cell + 10;
    when SW do
      if (cell / 5) % 2 then
        return cell + 5;
      else
        return cell + 4;
    when WSW do
      if (cell / 5) % 2 then
        return cell + 4;
      else
        return cell + 3;
    when W do
      return cell - 1;
    when WNW do
      if (cell / 5) % 2 then
        return cell - 6;
      else
        return cell - 7;
    when NW do
      if (cell / 5) % 2 then
        return cell - 5;
      else
        return cell - 6;
    when N do
      return cell - 10;
    when NE do
      if (cell / 5) % 2 then
        return cell - 4;
      else
        return cell - 5;
    when ENE do
      if (cell / 5) % 2 then
        return cell - 3;
      else
        return cell - 4;
    otherwise
      return cell;
  }
}

/* Convenience function to quickly calculate if a piece fits on the board */
proc cellsFitOnBoard(cell, piece) {
  return (&& reduce (for i in 0..3 do
                       !outOfBounds(cell[i], pieceDef[piece][i])));
}

/* Returns whether the specified cell and direction will land outside of the
   board.  Used to determine if a piece is at a legal board location or not.
 */
proc outOfBounds(cell, dir) {
  select dir {
    when E do
      return cell % boardWidth == 4;
    when ESE {
      const i = cell % boardHeight;
      return i == 4 || i == 8 || i == 9 || cell >= 45;
    }
    when SE do
      return cell % boardHeight == 9 || cell >= 45;
    when S do
      return cell >= 40;
    when SW do
      return cell % boardHeight == 0 || cell >= 45;
    when WSW {
      const i = cell % boardHeight;
      return i == 0 || i == 1 || i == 5 || cell >= 45;
    }
    when W do
      return cell % boardWidth == 0;
    when WNW {
      const i = cell % boardHeight;
      return i == 0 || i == 1 || i == 5 || cell < 5;
    }
    when NW do
      return cell % boardHeight == 0 || cell < 5;
    when N do
      return cell < 10;
    when NE do
      return cell % boardHeight == 9 || cell < 5;
    when ENE {
      const i = cell % boardHeight;
      return i == 4 || i == 8 || i == 9 || cell < 5;
    }
    otherwise
      return false;
  }
}

/* To thin the number of pieces, calculate if any of them trap any
   empty cells at the edges.  There are only a handful of exceptions
   where the board can be solved with the trapped cells.  For example:
   piece 8 can trap 5 cells in the corner, but piece 3 can fit in
   those cells, or piece 0 can split the board in half where both
   halves are viable.
 */
proc hasIsland(cell, piece) {
  var tempBoard: [0..#boardCells] int,
      c = 0;

  for i in 0..4 do
    tempBoard[cell[i]] = 1;

  var i = boardCells - 1;

  while tempBoard[i] == 1 do
    i -= 1;
  fillContiguousSpace(tempBoard, i);

  for i in  0..#boardCells do
    if tempBoard[i] == 0 then
      c += 1;

  return !(c == 0 || (c == 5 && piece == 8) || (c == 40 && piece == 8) ||
           (c % 5 == 0 && piece == 0));
}

/* Fill the entire board going cell by cell.  If any cells are "trapped"
   they will be left alone.
 */
proc fillContiguousSpace(board, indx) {
  if board[indx] == 1 then
    return;

  board[indx] = 1;

  for dir in (E, SE, SW, W, NW, NE) do
    if !outOfBounds(indx, dir) then
      fillContiguousSpace(board, shift(indx, dir));
}

/* Calculate the lowest possible open cell if the piece is placed on
   the board.  Used to later reduce the amount of time searching for
   open cells in the solve function.
 */
proc firstEmptyCell(cell, in min) {
  while (min == cell[0] || min == cell[1] ||
         min == cell[2] || min == cell[3] ||
         min == cell[4]) do
    min += 1;

  return min;
}

/* Record the piece and other important information in arrays that
   will later be used by the solve function.
 */
proc recordPiece(piece, minimum, firstEmpty, pieceMask) {
  const pieceCount = pieceCounts[piece][minimum];

  pieces[piece][minimum][pieceCount] = pieceMask;
  nextCell[piece][minimum][pieceCount] = firstEmpty;
  pieceCounts[piece][minimum] += 1;
}

/* Returns the direction rotated 60 degrees clockwise */
proc rotate(dir) {
  return ((dir + 2) % PIVOT:int): direction;
}

/* Returns the direction flipped on the horizontal axis */
proc flip(dir) {
  return ((PIVOT - dir:int) % PIVOT:int): direction;
}

/* Calculate all 32 possible states for a 5-bit row and all rows that
   will create islands that follow any of the 32 possible rows.  These
   pre- calculated 5-bit rows will be used to find islands in a
   partially solved board in the solve function.
 */
proc calcRows() {
  var badEvenRows, badOddRows: [0..31] [0..31] bool;

  forall row1 in 0..31 {
    for row2 in 0..31 {
      badEvenRows[row1][row2] = rowsBad(row1, row2, true);
      badOddRows[row1][row2] = rowsBad(row1, row2, false);
    }
  }

  for row1 in 0..31 {
    for row2 in 0..31 {
      for row3 in 0..31 {
        const idx = row1 + (row2*32) + (row3*1024);
        var even = badEvenRows[row1][row2],
            odd = badOddRows[row2][row3];

        if !even && odd && tripleIsOkay(row1, row2, row3, true) then
          badEvenTriple[idx] = false;
        else
          badEvenTriple[idx] = even || odd;

        odd = badOddRows[row1][row2];
        even = badEvenRows[row2][row3];
        if !odd && even && tripleIsOkay(row1, row2, row3, false) then
          badOddTriple[idx] = false;
        else
          badOddTriple[idx] = odd || even;
      }
    }
  }
}

proc rowsBad(row1, row2, even) {
  param ROWMASK    = 0x1F;

  /* even is referring to row1 */
  var inZeroes, groupOkay = false;

  /* Test for blockages at same index and shifted index */
  const row2Shift = if even then ((row2 << 1) & ROWMASK) | 0x01
                            else (row2 >> 1) | 0x10,
        block = ((row1 ^ row2) & row2) & ((row1 ^ row2Shift) & row2Shift);

  /* Test for groups of 0's */
  for i in 0..4 {
    if row1 & (1 << i) {
      if inZeroes {
        if !groupOkay then
          return true;
        inZeroes = false;
        groupOkay = false;
      }
    } else {
      if !inZeroes then
        inZeroes = true;
      if !((block & (1 << i))) then
        groupOkay = true;
    }
  }

  if inZeroes then
    return !groupOkay;
  else
    return false;
}

<<<<<<< HEAD
  /* The recursive solve algorithm.  Try to place each permutation in the upper-
   * leftmost empty cell.  Mark off available pieces as it goes along.
   * Because the board is a bit mask, the piece number and bit mask must be saved
   * at each successful piece placement.  This data is used to create a 50 char
   * array if a solution is found.
   */
  var solutions: [0..2099][0..49] uint(8);
  var solutionCount: atomic int;
  var maxSolutions = 2100;

  proc recordSolution(solNums: [] uint(8), solMasks: [] uint) {
    var solMask: uint;
    var mySolCount = solutionCount.fetchAdd(2);
    for solNo in 0..9 {
      solMask = solMasks[solNo];
      for indx in 0..49 {
        if (solMask & 1) {
          solutions[mySolCount][indx] = solNums[solNo];
          /* Board rotated 180 degrees is a solution too! */
          solutions[mySolCount+1][49-indx] = solNums[solNo];
        }
        solMask >>= 1;
=======
/* Check for cases where three rows checked sequentially cause a false
   positive.  One scenario is when 5 cells may be surrounded where piece 5
   or 7 can fit.  The other scenario is when piece 2 creates a hook shape.
 */
proc tripleIsOkay(row1, row2, row3, even) {
  if even then
    /* There are four cases:
       row1: 00011  |  00001  |  11001  |  10101
       row2: 01011  |  00101  |  10001  |  10001
       row3: 011??  |  00110  |  ?????  |  ?????
     */
    return ((row1 == 0b00011) && (row2 == 0b01011) &&
            ((row3 & 0b11100) == 0b01100)) ||
           ((row1 == 0b00001) && (row2 == 0b00101) && (row3 == 0b00110)) ||
           ((row1 == 0b11001) && (row2 == 0b10001)) ||
           ((row1 == 0b10101) && (row2 == 0b10001));
  else
    /* There are two cases:
       row1: 10011  |  10101
       row2: 10001  |  10001
       row3: ?????  |  ?????
     */
    return ((row1 == 0b10011) && (row2 == 0b10001)) ||
           ((row1 == 0b10101) && (row2 == 0b10001));
}

/* The recursive solve algorithm.  Try to place each permutation in
   the upper- leftmost empty cell.  Mark off available pieces as it
   goes along.  Because the board is a bit mask, the piece number and
   bit mask must be saved at each successful piece placement.  This
   data is used to create a 50 char array if a solution is found.
 */
proc solve() {
  forall piece in 0..#numPieces do
    solveHelper(piece);
}

proc solveHelper(piece) {
  var board: uint = 0xFFFC000000000000, // fill bits not in the board
      avail: uint = 0x03FF,
      solNums, solMasks: [0..#numPieces] int;

  const depth, cell = 0,
        pieceNoMask = 1 << piece,
        maxRots = pieceCounts[piece][cell];

  avail ^= pieceNoMask;
  for rotation in 0..(maxRots-1) {
    if !((board & pieces[piece][cell][rotation]):bool) {
      solNums[depth] = piece;
      solMasks[depth] = pieces[piece][cell][rotation];
      board |= pieces[piece][cell][rotation];
      if !boardHasIslands(nextCell[piece][cell][rotation], board) {
        solveLinear(1, nextCell[piece][cell][rotation],
                    board, avail, solNums, solMasks);
>>>>>>> 2f6e6347
      }
      board ^= pieces[piece][cell][rotation];
    }
  }

  avail ^= pieceNoMask;
}

/* Calculate islands while solving the board. */
proc boardHasIslands(cell, board) {
  param TRIPLEMASK = 0x7FFF;
  /* Too low on board, don't bother checking */
  if cell >= 40 then
    return false;

  const currentTriple = (board >> ((cell / 5) * 5)) & TRIPLEMASK;

  if (cell / 5) % 2 then
    return badOddTriple[currentTriple:int];
  else
    return badEvenTriple[currentTriple:int];
}

proc solveLinear(in depth, in cell, in board, in avail, solNums, solMasks) {
  if solutionCount.read() >= maxSolutions then
    return;

  while (board & (1 << cell)) do
    cell += 1;

  for piece in 0..#numPieces {
    const pieceNoMask = 1 << piece;

    if !((avail & pieceNoMask):bool) then
      continue;

    avail ^= pieceNoMask;

    const maxRots = pieceCounts[piece][cell];

    for rotation in 0..(maxRots-1) {
      if !((board & pieces[piece][cell][rotation]):bool) {
        solNums[depth] = piece;
        solMasks[depth] = pieces[piece][cell][rotation];
        if depth == 9 {
          /* Solution found!!!!!11!!ONE! */
          recordSolution(solNums, solMasks);
          avail ^= pieceNoMask;
          return;
        }
        board |= pieces[piece][cell][rotation];
        if !boardHasIslands(nextCell[piece][cell][rotation], board) {
          solveLinear(depth + 1, nextCell[piece][cell][rotation],
                      board, avail, solNums, solMasks);
        }
        board ^= pieces[piece][cell][rotation];
      }
    }

    avail ^= pieceNoMask;
  }
}

proc recordSolution(solNums, solMasks) {
  const mySolCount = solutionCount.fetchAdd(2);

  for solNo in 0..#numPieces {
    var solMask = solMasks[solNo];

    for indx in 0..#boardCells {
      if solMask & 1 {
        solutions[mySolCount][indx] = solNums[solNo];
        /* Board rotated 180 degrees is a solution too! */
        solutions[mySolCount + 1][boardCells - 1 - indx] = solNums[solNo];
      }
      solMask >>= 1;
    }
  }
}

proc printLargestSmallest() {
  var sIndx, lIndx = 0;

  for i in 1..solutionCount.read()-1 {
    if solutionLessThan(lIndx, i) then
      lIndx = i;
    else if solutionLessThan(i, sIndx) then
      sIndx = i;
  }

  pretty(solutions[sIndx]);
  pretty(solutions[lIndx]);
}

proc solutionLessThan(lhs, rhs) {
  if lhs == rhs then
    return false;

  for i in 0..#boardCells do
    if solutions[lhs][i] != solutions[rhs][i] then
      return solutions[lhs][i] < solutions[rhs][i];

  return false;
}

/* pretty print a board in the specified hexagonal format */
proc pretty(s) {
  for i in 0..#boardCells {
    writef("%i ", s[i]);
    if i % boardWidth == 4 {
      writeln();
      if i & 1 == 0 then
        write(" ");
    }
  }
  writeln();
}<|MERGE_RESOLUTION|>--- conflicted
+++ resolved
@@ -404,30 +404,6 @@
     return false;
 }
 
-<<<<<<< HEAD
-  /* The recursive solve algorithm.  Try to place each permutation in the upper-
-   * leftmost empty cell.  Mark off available pieces as it goes along.
-   * Because the board is a bit mask, the piece number and bit mask must be saved
-   * at each successful piece placement.  This data is used to create a 50 char
-   * array if a solution is found.
-   */
-  var solutions: [0..2099][0..49] uint(8);
-  var solutionCount: atomic int;
-  var maxSolutions = 2100;
-
-  proc recordSolution(solNums: [] uint(8), solMasks: [] uint) {
-    var solMask: uint;
-    var mySolCount = solutionCount.fetchAdd(2);
-    for solNo in 0..9 {
-      solMask = solMasks[solNo];
-      for indx in 0..49 {
-        if (solMask & 1) {
-          solutions[mySolCount][indx] = solNums[solNo];
-          /* Board rotated 180 degrees is a solution too! */
-          solutions[mySolCount+1][49-indx] = solNums[solNo];
-        }
-        solMask >>= 1;
-=======
 /* Check for cases where three rows checked sequentially cause a false
    positive.  One scenario is when 5 cells may be surrounded where piece 5
    or 7 can fit.  The other scenario is when piece 2 creates a hook shape.
@@ -483,7 +459,6 @@
       if !boardHasIslands(nextCell[piece][cell][rotation], board) {
         solveLinear(1, nextCell[piece][cell][rotation],
                     board, avail, solNums, solMasks);
->>>>>>> 2f6e6347
       }
       board ^= pieces[piece][cell][rotation];
     }
