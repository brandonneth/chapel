// defines global variables, initialization methods, and some helper functions

use Time;
use thermo;
use forces;
use neighbor;
public use StencilDist;
public use BlockDist;
private use IO;

// used in testing system
config param printOriginal = false;
config param printPerf = true;
config param printCorrect = false;

// if the user wants multilocale, use the Block distribution
config param useStencilDist = false;
config param useBlockDist = (CHPL_COMM != "none" && !useStencilDist);

// Stores user-configurable variables
// See printHelp for more information
config var input_file = "in.lj.miniMD";
config var numSteps = 100;
config var size = 32;
config var num_bins = -1;
config var units = "lj";
config var force = "lj";
config var data_file = "";

// user/dev utilities
config const debug = false;
config const pHelp = false;

// 3D vector type alias
type v3 = 3*real;
type v3int = 3*int;

// system variables from input files
var problemSize : v3 = (size:real,size:real,size:real);
var initialTemp = 1.44;
var density = .8442;
var dt = .005;
var dtforce = .0025;
var force_cut = 2.5;
var cutneigh = 2.8;
var neigh_every = 20;
var thermoEvery = 100;

// Used in deterministic 'random' number generator
// Based on Park-Miller
const IA = 16807;
const IM = 2147483647;
const AM = 1.0/IM;
const IQ = 127773;
const IR = 2836;
const MASK = 123459876;

// Dot product between two vectors
inline proc dot(a,b : v3) {
  var c = a * b;
  return c(0) + c(1) + c(2);
}

inline proc dot(a,b : v3int) {
  var c = a*b;
  return c(0) + c(1) + c(2);
}

record atom {
  // velocity, force
  var v, f : v3;

  // define storage for neighbor list, which stores the bin and index
  // of a neighboring atom
  var nspace : domain(1) = {1..100};
  var neighs : [nspace] (v3int,int);
  var ncount : int = 0;
}

// dimensions of simulation space
var box : v3;
var volume : real;
var boxlo, boxhi : v3;

// atom storage
var numAtoms : int;

// default mass
var mass : real = 1.0;

// number of bins that define our piece of the contiguous space
var numBins : v3int;

// constants from c++ version, used in neighboring
const small = 1.0e-6;
const factor = .999;

// time for binAtoms and buildNeighbors
var buildTime : real;

// time for force computation (inside integration)
var forceTime : real;

// Time for communication
//
// Since chapel abstracts much of this away, sometimes we do communication
// without knowing (or caring). This value may not be completely accurate,
// but should reflect the bulk of communication that occurs.
var commTime : real;

// will halt if true
if pHelp then printHelp();

// entry point - read configuration file if one exists
inputFile();

// set dtforce from input file or cmd line
dtforce = .5 * dt;

// generate our own atoms, or read from a data file?
const generating = data_file == "" || data_file == "none";

const cutneighsq = cutneigh * cutneigh;

// io for reading the data file
var dataFile : file;
var dataReader : channel(false, iokind.dynamic,false);

// no data file, use input file to generate uniform lattice
if generating {

  numAtoms = (4 * problemSize(1) * problemSize(2) * problemSize(3)) : int;

  // let the density inform box size
  const lattice : real = (4.0 / density) ** (1.0 / 3.0);
  box = problemSize * (lattice,lattice,lattice);
  volume = box(0) * box(1) * box(2);

  boxhi = box;
<<<<<<< HEAD
  numAtoms = (4 * problemSize(0) * problemSize(1) * problemSize(2)) : int;
=======
>>>>>>> fff56b98

  // compute the number of bins we need in each direction
  for i in 0..2 do
    numBins(i) = (5.0/6.0 * problemSize(i)) : int;
} else {
  dataFile = open(data_file, iomode.r);
  dataReader = dataFile.reader();

  dataReader.readln(); // skip first line

  numAtoms = dataReader.readln(int);

  // we can only have 1 atom type
  var types = dataReader.readln(int);
  assert(types == 1, "You can only have one type of atom.");

  // sim dimensions
  for i in 0..2 do
    (boxlo(i), boxhi(i)) = dataReader.readln(real,real);
  box = boxhi - boxlo;
  volume = box(0) * box(1) * box(2);

  const masses = dataReader.readln(string);
  assert(masses == "Masses");
  var mass_type: int;
  dataReader.readln(mass_type, mass);

  // density overridden if data file provided
  density = numAtoms / (volume);
  const nbs : real = (density * 16) ** (1.0/3.0 : real);
  for i in 0..2 do
    numBins(i) = (box(i) / nbs) : int;
}

initThermo();

// user-defined
if num_bins > 0 {
  numBins = (num_bins,num_bins,num_bins);
}

// physical size of a bin
const binsize = box / numBins;

// 1/binsize
const bininv = (1.0,1.0,1.0) / binsize;

// number of bins we need for neighboring
var numNeed : v3int;
for i in 0..2 {
  numNeed(i) = (cutneigh * bininv(i)) : int;
  if numNeed(i) * binsize(i) < factor * cutneigh then numNeed(i) += 1;
}

// stencil that defines our bin neighbor offsets
// for example, (0,1,0) will represent the bin above us
const stencil = {-numNeed(0) .. numNeed(0),
                  -numNeed(1) .. numNeed(1),
                  -numNeed(2) .. numNeed(2)};

// Defines the problem space
const binSpace = {1..numBins(0), 1..numBins(1), 1..numBins(2)};
const ghostSpace = binSpace.expand(numNeed);

// Will define the bounds of our arrays and distribute across locales
const DistSpace = if useBlockDist then ghostSpace dmapped Block(ghostSpace)
                  else if useStencilDist then
                   binSpace dmapped Stencil(binSpace, fluff=numNeed, periodic=true)
                  else ghostSpace;

const Space = if useBlockDist then binSpace dmapped Block(binSpace)
              else if useStencilDist then binSpace dmapped Stencil(binSpace)
              else binSpace;

// bin storage. we can likely assume that each bin will store
// about the same number of atoms, and that the size won't
// change much after initialization
var perBinSpace : domain(1) = {1..8};

// points to nearest neighbors
//
// Note: diverges from the C++ version, and may be corrected
// in a later revision of this code
const NeighDom = {-1..1, -1..1, -1..1};

// atom positions
var Pos: [DistSpace] [perBinSpace] v3;
ref RealPos = if useStencilDist then Pos.noFluffView()
              else Pos[binSpace];

// atom velocity, force, and neighbor lists
var Bins: [Space] [perBinSpace] atom;

// bin counts
var Count: [DistSpace] int(32);
ref RealCount = if useStencilDist then Count.noFluffView()
                else Count[binSpace];

// offsets used to wrap ghosts
var PosOffset: [NeighDom] v3;

// for ease of copying ghosts around
var Dest, Src: [NeighDom] domain(3);

setupComms();

var fobj : owned Force =
  if force == "lj" then new ForceLJ(force_cut): owned Force
                   else new ForceEAM(force_cut);

if force != "lj" then
  mass = fobj.mass;

if printOriginal then writeln("# Create System:");

// if there's no data file to read from, generate a lattice of atoms
if generating {
  create_atoms();
  create_velocity();
} else {
  dataReader.readln(string); // skip 'Atoms' line

  // read in positions
  var tempPos : [1..numAtoms] v3;
  for x in tempPos {
    var a, b : int;
    dataReader.readln(a ,b, x(0),x(1),x(2));
  }

  dataReader.readln(string); // skip 'Velocities' line

  // read velocities and add
  for x in tempPos {
    var v : v3;
    var a : int;
    dataReader.readln(a, v(0),v(1),v(2));
    var ta = new atom(v);
    addatom(ta, x, coord2bin(x));
  }

  // cleanup
  dataReader.close();
  dataFile.close();
}

// setup/store slices and neighbors so we don't have to recompute them every
// time. Our neighbor bins won't change, and we'll always need the same slices.
proc setupComms() {
  forall (P, D, S, N) in zip(PosOffset, Dest, Src, NeighDom) {
    P = N * box;

    if !useStencilDist && N != (0,0,0) {
      D = binSpace.exterior(N * numNeed); // section of ghosts
      S = D.translate(-N * numBins); // map to binSpace

      if debug then writeln("Destination ", D, " maps to source ", S);
    }
  }
}

// Reads an input file
proc inputFile() {
  var err : syserr;
  var fchan: file;
  try {
    fchan = open(input_file, iomode.r);
  } catch {
    input_file = "none";
    return;
  }

  var r = fchan.reader();

  // skip first line
  r.readln();

  // get unit type ('lj' vs 'metal')
  units = r.readln(string);

  // use data file?
  data_file = r.readln(string);

  // get force type : 'lj' vs 'eam'
  force = r.readln(string);

  // 'size of problem'
  problemSize = r.readln(int,int,int);

  // # iterations
  numSteps = r.readln(int);

  // simulated time step size
  dt = r.readln(real);

  // starting temperature
  initialTemp = r.readln(real);

  // start density (overridden if data file), used in EAM
  density = r.readln(real);

  // recompute neighbors every N iterations
  neigh_every = r.readln(int);

  // force cutoff: used to determine significance of force computation
  // neighbor cutoff: used to determine if a nearby atom may be significant
  (force_cut,cutneigh) = r.readln(real, real);

  // do thermo compute every N iterations
  thermoEvery = r.readln(int);

  // cutneigh = skin + force_cutoff, used in neighboring algorithm
  cutneigh += force_cut;

  // cleanup
  r.close();
  fchan.close();
}

proc printHelp() {
  writeln("Command line Options:");
  writeln("\n  Simulation setup:");
  writeln("\t--input_file <string>:   set input file to be used (default: in.lj.miniMD)");
  writeln("\t--numSteps <int>:        set number of timesteps for simulation");
  writeln("\t--size <int>:            set linear dimension of systembox");
  writeln("\t--num_bins <int>:        set linear dimension of bin grid");
  writeln("\t--units <string>:        set units (lj or metal), see LAMMPS documentation");
  writeln("\t--force <string>:        set interaction model (lj or eam)");
  writeln("\t--data_file <string>:    read configuration from LAMMPS data file");
  writeln("\n  Miscellaneous:");
  writeln("\t--pHelp:                  display this help message");
  writeln("\t--------------------------------------------------");
  exit(0);
}

// Print simulation settings
proc printSim() {
  if !printOriginal then return;
  writeln("# Done .... ");
  writeln("# miniMD-Reference 0.1 (Chapel) output ...");
  writeln("# Systemparameters: ");
  writeln("\t# input_file: ", input_file);
  if data_file != "" then
    writeln("\t# datafile: ", data_file);
  else
    writeln("\t# datafile: none");
  writeln("\t# force: ", force);
  write("\t# units: ");
  if units == "metal" then writeln("METAL");
  else writeln("LJ");
  writeln("\t# atoms: ", numAtoms);
  write("\t# System size: ");
  writef("%.2dr %.2dr %.2dr (unit cells: %i %i %i)\n",
      box(0), box(1), box(2), problemSize(0), problemSize(1), problemSize(2));
  writef("\t# density: %.6dr\n", density);
  writef("\t# Force cutoff: %.6dr\n", force_cut);
  writef("\t# neigh cutoff: %.6dr\n", cutneigh);
  writeln("\t# Neighbor bins: ", numBins(0), " ", numBins(1), " ", numBins(2));
  writeln("\t# neighbor frequency ", neigh_every);
  writef("\t# timestep size: %.6dr\n", dt );
  writeln("\t# thermo frequency: ", thermoEvery);
}

proc create_atoms() {
  const lattice : real = (4.0 / density) ** (1.0 / 3.0);

  var lo, hi : v3int;

  for i in 0..2 {
    lo(i) = (boxlo(i) / (.5 * lattice)) : int;
    hi(i) = (boxhi(i) / (.5 * lattice)) : int;
  }

  for i in 0..2 {
    lo(i) = max(lo(i), 0);
    hi(i) = min(hi(i), 2 * problemSize(i) - 1) : int;
  }

  var temp, v : v3;
  var s, o : v3int;
  var m, n : int;
  var curCoord : v3int;
  var subboxdim = 8;
  var flag = false;

  while o(2) * subboxdim <= hi(2) {
    curCoord = (o * (subboxdim,subboxdim,subboxdim) + s);

    if flag then continue;

    var withinBounds = true;
    for i in 0..2 {
      withinBounds = withinBounds && curCoord(i) >= lo(i) && curCoord(i) <= hi(i);
    }

    if ((curCoord(0) + curCoord(1) + curCoord(2)) % 2 == 0) && withinBounds {
      for i in 0..2 do
        temp(i) = .5 * lattice * curCoord(i);

      withinBounds = true;
      for i in 0..2 {
        withinBounds = withinBounds && temp(i) >= boxlo(i) && temp(i) < boxhi(i);
      }

      if withinBounds {
        n = (curCoord(2) * (2 * problemSize(1)) * (2*problemSize(0)) + curCoord(1) * (2 * problemSize(0)) + curCoord(0) + 1) : int;
        for i in 0..2 {
          for m in 1..5 { pmrand(n); }
          v(i) = pmrand(n);
        }
        var ta = new atom(v);
        addatom(ta, temp, coord2bin(temp));
      }
    }

    s(0) += 1;

    if s(0) == subboxdim {
      s(0) = 0;
      s(1) += 1;
    }

    if s(1) == subboxdim {
      s(1) = 0;
      s(2) += 1;
    }

    if s(2) == subboxdim {
      s(2) = 0;
      o(0) += 1;
    }

    if o(0) * subboxdim > hi(0) {
      o(0) = 0;
      o(1) += 1;
    }

    if o(1) * subboxdim > hi(1) {
      o(1) = 0;
      o(2) += 1;
    }
  }
  if useStencilDist then Count.updateFluff();
}

proc create_velocity() {
  var vtot : v3;

  // find the total velocity
  vtot = + reduce forall (bin, c) in zip(Bins, RealCount) do
    + reduce forall a in bin[1..c] do a.v;

  // get the average
  vtot /= numAtoms;

  // adjust using average
  forall (bin, c) in zip(Bins, RealCount) do
    for a in bin[1..c] do a.v -= vtot;

  const factor = sqrt(initialTemp / temperature());

  forall (bin, c) in zip(Bins, RealCount) do
    for a in bin[1..c] do a.v *= factor;
}

// Park/Miller RNG w/out MASKING
proc pmrand(ref n : int) : real {
  var k : int;
  var ans : real;

  k = n / IQ;
  n = IA * (n - k * IQ) - IR * k;
  if n < 0 then n += IM;
  ans = AM * n;
  return ans;
}<|MERGE_RESOLUTION|>--- conflicted
+++ resolved
@@ -129,7 +129,7 @@
 // no data file, use input file to generate uniform lattice
 if generating {
 
-  numAtoms = (4 * problemSize(1) * problemSize(2) * problemSize(3)) : int;
+  numAtoms = (4 * problemSize(0) * problemSize(1) * problemSize(2)) : int;
 
   // let the density inform box size
   const lattice : real = (4.0 / density) ** (1.0 / 3.0);
@@ -137,10 +137,6 @@
   volume = box(0) * box(1) * box(2);
 
   boxhi = box;
-<<<<<<< HEAD
-  numAtoms = (4 * problemSize(0) * problemSize(1) * problemSize(2)) : int;
-=======
->>>>>>> fff56b98
 
   // compute the number of bins we need in each direction
   for i in 0..2 do
