This is an interactive session to walk you through creating a library
project using Mason. The following queries covers the common items required to
create the project. Suggestions for defaults are also provided which will be
considered if no input is given.

Press ^C to quit interactive mode.
<<<<<<< HEAD
Package name : Package version (0.1.0): Chapel version (CHPL_CUR_FULL): License (None): 
=======
Package name: Package version (0.1.0): Chapel version (1.24.0): License (None): 
>>>>>>> f07210f6
[brick]
name = "project"
version = "1.2.3"
chplVersion = "1.21.0"
license = "MIT"

[dependencies]



Is this okay ? (Y/N): Created new library project: project<|MERGE_RESOLUTION|>--- conflicted
+++ resolved
@@ -4,11 +4,7 @@
 considered if no input is given.
 
 Press ^C to quit interactive mode.
-<<<<<<< HEAD
-Package name : Package version (0.1.0): Chapel version (CHPL_CUR_FULL): License (None): 
-=======
-Package name: Package version (0.1.0): Chapel version (1.24.0): License (None): 
->>>>>>> f07210f6
+Package name: Package version (0.1.0): Chapel version (CHPL_CUR_FULL): License (None): 
 [brick]
 name = "project"
 version = "1.2.3"
