// Release branch info
// For now, I'm not using the release fields
var branchInfo = [
                  { "release" : "0.9",
                    "releaseDate": "2009-04-16",
                    "branchDate" : "2009-04-08", // no actual branch
                    "revision" : 15461 },
                  { "release" : "1.0",
                    "releaseDate": "2009-10-15",
                    "branchDate" : "2009-10-16",
                    "revision" : 16229 },
                  { "release" : "1.01",
                    "releaseDate": "2009-10-30",
                    "branchDate" : "2009-10-30",
                    "revision" : 16330 },
                  { "release" : "1.02",
                    "releaseDate": "2009-11-12",
                    "branchDate" : "2009-11-13",
                    "revision" : 16423 },
                  { "release" : "1.1",
                    "releaseDate": "2010-04-15",
                    "branchDate" : "2010-04-09",
                    "revision" : 17087},
                  { "release" : "1.1.1",
                    "releaseDate": "2010-07-08",
                    // TODO: Remove this branchDate; there was no branch for
                    //       1.1.1. (thomasvandoren, 2015-04-09)
                    "branchDate" : "2010-04-09",
                    "revision" : -1},
                  { "release" : "1.2",
                    "releaseDate": "2010-10-21",
                    "branchDate" : "2010-10-14",
                    "revision" : 17926},
                  { "release" : "1.3",
                    "releaseDate": "2011-04-21",
                    "branchDate" : "2011-04-12",
                    "revision" : 18701},
                  { "release" : "1.4",
                    "releaseDate": "2011-10-20",
                    "branchDate" : "2011-10-11",
                    "revision" : 19320},
                  { "release" : "1.5",
                    "releaseDate": "2012-04-19",
                    "branchDate" : "2012-04-10",
                    "revision" : 19961},
                  { "release" : "1.6",
                    "releaseDate": "2012-10-18",
                    "branchDate" : "2012-10-08",
                    "revision" : 20667},
                  { "release" : "1.7",
                    "releaseDate": "2013-04-18",
                    "branchDate" : "2013-04-05",
                    "revision" : 21260},
                  { "release" : "1.8",
                    "releaseDate": "2013-10-17",
                    "branchDate" : "2013-10-04",
                    "revision" : 22086},
                  { "release" : "1.9",
                    "releaseDate": "2014-04-17",
                    "branchDate" : "2014-04-07",
                    "revision" : 23144},
                  { "release" : "1.10",
                    "releaseDate": "2014-10-02",
                    "branchDate" : "2014-09-22",
                    "revision" : -1},
                  { "release" : "1.11",
                    "releaseDate": "2015-04-02",
                    "branchDate" : "2015-03-25",
                    "revision" : -1},
                  { "release" : "1.12",
                    "releaseDate": "2015-10-01",
                    "branchDate" : "2015-09-24",
                    "revision" : -1},
                  { "release" : "1.13",
                    "releaseDate": "2016-04-07",
                    "branchDate" : "2016-03-29",
                    "revision" : -1},
                  { "release" : "1.14",
                    "releaseDate": "2016-10-06",
                    "branchDate" : "2016-09-27",
                    "revision" : -1},
                  { "release" : "1.15",
                    "releaseDate": "2017-04-06",
                    "branchDate" : "2017-03-27",
                    "revision" : -1},
                  { "release" : "1.16",
                    "releaseDate": "2017-10-05",
                    "branchDate" : "2017-09-27",
                    "revision" : -1},
                  { "release" : "1.17",
                    "releaseDate": "2018-04-05",
                    "branchDate" : "2018-03-28",
                    "revision" : -1},
                  { "release" : "1.18",
                    "releaseDate": "2018-09-20",
                    "branchDate" : "2018-09-12",
                    "revision" : -1},
                  { "release" : "1.19",
                    "releaseDate": "2019-03-21",
                    "branchDate" : "2019-03-12",
                    "revision" : -1},
                  { "release" : "1.20",
                    "releaseDate": "2019-09-19",
                    "branchDate" : "2019-09-11",
                    "revision" : -1},
                  { "release" : "1.21",
                    "releaseDate": "2020-04-09",
                    "branchDate" : "2020-03-31",
                    "revision" : -1},
                  { "release" : "1.22",
                    "releaseDate": "2020-04-16",
                    "branchDate" : "2020-04-07",
                    "revision" : -1},
                  { "release" : "1.23",
                    "releaseDate": "2020-10-15",
                    "branchDate" : "2020-10-08",
                    "revision" : -1},
                  { "release" : "1.24",
                    "releaseDate": "2021-03-18",
                    "branchDate" : "2021-03-11",
                    "revision" : -1},
                  { "release" : "1.24.1",
                    "releaseDate": "2021-04-15",
                    "branchDate" : "2021-04-05",
                    "revision" : -1},
                  { "release" : "1.25",
                    "releaseDate": "2021-09-23",
                    "branchDate" : "2021-09-15",
                    "revision" : -1},
                  { "release" : "1.25.1",
                    "releaseDate": "2021-12-09",
                    "branchDate" : "2021-12-06",
                    "revision" : -1},
                  { "release": "1.26.0",
                    "releaseDate": "2022-03-31",
                    "branchDate" : "2022-03-22",
                    "revision" : -1},
<<<<<<< HEAD
                  { "release": "1.27.0", 
                    "releaseDate": "2022-06-30",
                    "branchDate" : "2022-06-24"},
                  { "release": "1.28.0", 
=======
                    { "release": "1.28.0", 
>>>>>>> 3b0d5740
                    "releaseDate": "2022-09-15",
                    "branchDate" : "2022-09-09",
                    "revision" : -1}
                    
                  ];


var indexMap = {};

// array of currently displayed graphs
var gs = [];

// used to prevent multiple redraws of graphs when syncing x-axis zooms
var globalBlockRedraw = false;

// The main elements that all the graphs and graph legends will be put in
var graphPane = document.getElementById('graphdisplay');

// setup the default configuration even if it's not multi-conf
var multiConfs = configurations.length != 0;
if (!multiConfs) { configurations = ['']; }
var defaultConfiguration = configurations[0];

// Experimental: used to toggle how stroke pattern and line colors are used for
// multi-configs. Default to using it for 16 node configs
var diffColorForEachConfig = pageTitle.indexOf("16 node ") >= 0;

var lastFilterVal = "";

var filterBox = $("[name='filterBox']")[0];


// redirect ctrl+f to the filter box
$(document).keydown(function(e) {
  // 'metaKey' for OS X
  if (e.which == 70 && (e.ctrlKey || e.metaKey)) {
    e.preventDefault();
    $(filterBox).focus();
  }
});

function clearFilter() {
  filterBox.value = "";
  doFilter();
  setDygraphPanePos();
}

// If 'val' is true, disable typing into the filterBox and set the background
// color to grey. If false, allow typing and set background to white.
function disableFilterBox(val) {
  $(filterBox).prop('disabled', val);
  var color = "#FFFFFF";
  if (val) {
    color = "#e6e6e6";
  }
  filterBox.style.backgroundColor = color;
}

// Search the lower-case titles of graphs for any substring that matches the
// current value of the filter box. Hide the HTML and checkbox of any graph
// whose title does not match.
function doFilter() {
  lastFilterVal = filterBox.value;
  searchVal = lastFilterVal.toLowerCase();
  for (var i = 0; i < allGraphs.length; i++) {
    var checkbox = document.getElementById('graph' + i);

    // Not all graphs have corresponding checkboxes
    var checkLabel = undefined;
    if (checkbox) {
      checkLabel = checkbox.parentElement;
    }

    var idx = indexMap[allGraphs[i].title];
    if (allGraphs[i].title.toLowerCase().indexOf(searchVal) != -1) {
      // Found
      if (checkLabel) {
        $(checkLabel).show();
      }
      if (idx >= 0 && idx < gs.length) {
        showGraph(gs[idx]);
      }
    } else {
      // Not found
      if (checkLabel) {
        $(checkLabel).hide();
      }
      if (idx >= 0 && idx < gs.length) {
        hideGraph(gs[idx]);
      }
    }
  }
}

function filterFn() {
  if (filterBox.value != lastFilterVal) {
    doFilter();
    setDygraphPanePos();
  }
}

$(document).ready(function() {
  $("[name='filterBox']").on("change keyup paste", filterFn);
});

// This is used to get the next div for the graph and legend. This is important
// for graph expansion because we need to be able to add the expanded graphs
// after the graph that is being expanded and there may be other graphs
// after it so we don't just want to put the expanded graphs at the end.
function getNextDivs(afterDiv) {

  // if divs were specified, create new divs that follow those, else just put
  // these divs at the end (indicated by 'beforeDiv == null')
  var beforeDiv = null;
  if (afterDiv && afterDiv.nextSibling) {
    beforeDiv = afterDiv.nextSibling;
  }

  var container = document.createElement('div');
  container.className = 'graphContainer';
  graphPane.insertBefore(container, beforeDiv);


  // create the graph/legend divs and spacers
  var gLDiv = document.createElement('div');
  gLDiv.className = 'graphContainer';
  container.appendChild(gLDiv);

  var div = document.createElement('div');
  div.className = 'perfGraph';
  gLDiv.appendChild(div);

  var ldiv = document.createElement('div');
  ldiv.className = 'perfLegend';
  gLDiv.appendChild(ldiv);

  var gspacer = document.createElement('div');
  gspacer.className = 'gspacer';
  container.appendChild(gspacer);

  function addButtonHelper(buttonText) {
    var button = document.createElement('input');
    button.type = 'button';
    button.className = 'toggle';
    button.value = buttonText;
    button.style.visibility = 'hidden';
    gspacer.appendChild(button);
    return button;
  }

  var logToggle           = addButtonHelper('log');
  var annToggle           = addButtonHelper('annotations');
  var screenshotToggle    = addButtonHelper('screenshot');
  var screenshotNoLToggle = addButtonHelper('screenshot (no legend)');
  var resetY              = addButtonHelper('reset y zoom');

  // We prefer this button to be last.
  var closeGraphToggle = addButtonHelper('close');

  return {
    div: div,
    ldiv: ldiv,
    gLDiv: gLDiv,
    logToggle: logToggle,
    annToggle: annToggle,
    screenshotToggle: screenshotToggle,
    screenshotNoLToggle: screenshotNoLToggle,
    closeGraphToggle: closeGraphToggle,
    resetY: resetY,
    gspacer: gspacer,
    container: container,
  }
}



// Format of the date when hovering over a series
function xAxisFormatter(val, opts, series_name, graph) {
  return dateFormatter(new Date(val), '/');
}

// Gen a new dygraph, if an existing graph is being expanded then expandInfo
// will contain the expansion information, else it is null
function genDygraph(graphInfo, graphDivs, graphData, graphLabels, expandInfo) {

  var startdate = getDateFromURL(OptionsEnum.STARTDATE, graphInfo.startdate);
  var enddate = getDateFromURL(OptionsEnum.ENDDATE, graphInfo.enddate);
  startdate = parseDate(startdate);
  enddate = parseDate(enddate);

  // setup our options
  var graphOptions = {
    title: graphInfo.title,
    ylabel: graphInfo.ylabel,
    axes: {
      x: {
        drawGrid: false,
        valueFormatter: xAxisFormatter,
      },
      y: {
        drawGrid: true,
        // So y values don't overlap with the y label
        axisLabelWidth: 80,
        valueFormatter: customValueFormatter,
        axisLabelFormatter: customAxisLabelFormatter
      }
    },
    pixelRatio: getPixelRatio(),
    includeZero: true,
    connectSeparatedPoints: true,
    showRoller: false,
    legend: 'always',
    customBars: graphInfo.displayrange,
    highlightSeriesOpts: {
      strokeWidth: 2,
      strokeBorderWidth: 0,
      highlightCircleSize: 4
    },
    // don't "dim" the  series when one is highlighted
    highlightSeriesBackgroundAlpha: 1,
    // So it's easier to zoom in on the right side
    rightGap: 15,
    labels: graphLabels,
    labelsDiv: graphDivs.ldiv,
    labelsSeparateLines: true,
    dateWindow: [startdate, enddate],
    // sync graphs anytime we pan, zoom, or at initial draw
    drawCallback: customDrawCallback,
    // mark the release dates on the graph before the chart gets drawn
    underlayCallback: markReleaseDates
  }

  if (multiConfs) {
    // grab just the series, ignoring 'Date'
    var graphSeries = graphLabels.slice(1);

    // make it so that the graph's colors and stroke pattern are the same for
    // each configuration of a series. e.g. 'series (conf1) series(conf2)' are
    // the same color and have the same stroke pattern
    graphOptions.colors = genSeriesColors(graphSeries);
    graphOptions.series = genPerSeriesStrokePattern(graphSeries, configurations);

    // set the initial visibility based on which configs are selected
    var disabledConfs = getCheckedConfigurations(false);
    var visibility = getVisibilityForConfigurations(graphLabels, disabledConfs);
    graphOptions.visibility = visibility;
  }

  if (expandInfo) {
    graphOptions.colors = expandInfo.colors;
  }

  // actually create the dygraph
  var g = new Dygraph(graphDivs.div, graphData, graphOptions);
  g.isReady = false;
  setupSeriesLocking(g);

  // The dygraph is now setting up and rendering. Once the graph is fully
  // drawn this ready state gets fired. We don't want to synchronize this
  // grpahs x-axis until it has been fully rendered, or we will be modifying
  // properties that don't exist yet. We use the isReady state to handle
  // that. We also make our buttons visible here that way they don't show up
  // before the graph does.
  g.ready(function() {
    g.divs = graphDivs;
    g.graphInfo = graphInfo;
    g.removed = false;

    setupLogToggle(g, graphInfo, graphDivs.logToggle);
    setupAnnToggle(g, graphInfo, graphDivs.annToggle);
    setupScreenshotToggle(g, graphInfo, graphDivs.screenshotToggle, true);
    setupScreenshotToggle(g, graphInfo, graphDivs.screenshotNoLToggle, false);
    setupCloseGraphToggle(g, graphInfo, graphDivs.closeGraphToggle);
    setupResetYZoom(g, graphInfo, graphDivs.resetY);

    g.isReady = true;

    expandGraphs(g, graphInfo, graphDivs, graphData, graphLabels);

  });

  gs.push(g);
  indexMap[g.graphInfo.title] = gs.length-1;
}

// Function to expand an existing graph. This leaves the original graph
// unchanged, and creates a new graph for each series in the original. Each new
// graph has all the configurations for the series.
//
// TODO remove the dependence on 'graph.getPropertiesForSeries' so this can be
// called without the original graph having to be fully rendered.
function expandGraphs(graph, graphInfo, graphDivs, graphData, graphLabels) {

  // if we don't need to expand just return
  if (!graphInfo.defaultexpand) { return; }

  // get a transposed version of the data, so we can easily grab series from it
  var transposedData = transpose(graphData);

  disableFilterBox(true);

  // expand graphs in reverse order. Allows us to  keep expanding after the
  // original graph's div instead of updating the div to place this graph after
  for (var i = graphLabels.length-1; i >= 0; i--) {
    // ignore non default confs, we grab them when we find the default conf
    if (graphLabels[i].endsWith(defaultConfiguration) == false) { continue; }

    // copy the graphInfo and add the key to the title (stripping the
    // configuration if we have multiple configurations.)
    var newInfo = $.extend(true, {}, graphInfo);
    for (var j = 0; j < newInfo.annotations.length; j++) {
      newInfo.annotations[j].series = graphLabels[i];
    }
    newInfo.title += ": " + graphLabels[i].replace(defaultConfiguration, '');

    // The new graph cannot be expanded
    newInfo.defaultexpand = false;

    // Grab the Date label and all the dates. Then grab the series name (label)
    // and the data for each config. Afterwards un-transpose the data so it's
    // formatted correctly. Also add the colors for the expanded graph as well
    var newLabels = graphLabels.slice(0, 1);
    var newData = transposedData.slice(0,1);
    var newColors = [];
    for (var j = 0; j < configurations.length; j++) {
      var confLabel = graphLabels[i].replace(defaultConfiguration, configurations[j]);
      var confIndex = graphLabels.indexOf(confLabel);
      if (confIndex >= 0) {
        newLabels.push(graphLabels[confIndex]);
        newData = newData.concat(transposedData.slice(confIndex, confIndex+1));
        newColors.push(graph.getPropertiesForSeries(graphLabels[confIndex]).color);
      } else {
        console.log('Warning: expected to find label "' + confLabel + '" for ' +
                    'graph "' + graphInfo.title + '" but it was missing');
      }
    }
    newData = transpose(newData);

    var newDivs = getNextDivs(graphDivs.container);
    expandInfo = { colors: newColors }
    genDygraph(newInfo, newDivs, newData, newLabels, expandInfo);
  }

  disableFilterBox(false);
}


// Setup the log button
function setupLogToggle(g, graphInfo, logToggle) {
  logToggle.style.visibility = 'visible';

  logToggle.onclick = function() {
    var useLog = !g.getOption('logscale');
    if (useLog) logToggle.value = 'linear';
    else        logToggle.value = 'log';
    g.updateOptions({ logscale: useLog });
  }
}

// Compute x-axis position of the left side of the annotation text box.
// Attempts to find a value such that the box will fit within the span of the
// graph.
//
// Prefers to align the left of the annotation text box with the left of the
// annotation number box. If the box would extend past the right side of the
// graph, we shift the box to the left.
function computeInfoLeft(info, box, parentDiv) {
  var ret  = 0;

  var infoWidth = $(info).width();

  var boxPos    = $(box).position();
  var boxOff    = $(box).offset();
  var boxWidth  = $(box).outerWidth();

  var parentPos = $(parentDiv).position();
  var parentRight = parentPos.left + $(parentDiv).outerWidth();

  if (boxOff.left + infoWidth > parentRight) {
    // annotation text will overflow, so align to the right, but don't go past the
    // parent's left side (e.g. the y-axis label).
    var room = boxOff.left - parentPos.left + boxWidth;
    room = Math.min(infoWidth, room);
    ret = boxPos.left - room + boxWidth;
  } else {
    // Otherwise align info's left with the box's left
    ret = boxPos.left;
  }

  return ret;
}

// Find snippets that look like PRs (e..g (#1234)) and replace them
// with links to the corresponding GitHub PR.
function computeGitHubLinks(text) {
  var re = /\(#([0-9]+)\)/gi;
  text = text.replace(re, function(m, num) {
    var url = "https://github.com/chapel-lang/chapel/pull/" + num;
    return "<a target='_blank' href='" + url + "'>" + m + "</a>";
  });

  var ak_re = /\(Bears-R-Us\/arkouda#([0-9]+)\)/gi;
  text = text.replace(ak_re, function(m, num) {
    var url = "https://github.com/Bears-R-Us/arkouda/pull/" + num;
    return "<a target='_blank' href='" + url + "'>" + m + "</a>";
  });

  text = text.replace("\n", "\n<hr/>");

  return text;
}

// Generate divs containing annotation text and links to PRs. They replace the
// tooltip and will only be visible when hovering over the annotation number
// box.
function buildAnnotationHovers(container) {
  $(container).find('.blackAnnotation').each(function(i, box) {
    var text = box.title;
    box.title = ""; // disable tooltip

    var info = document.createElement('div');
    $(info).addClass("annotationInfo");

    info.innerHTML = computeGitHubLinks(text);

    var parentDiv = $(box).parent();
    $(parentDiv).append(info);

    var boxHeight = $(box).outerHeight();
    var style = {
      top: ($(box).position().top + boxHeight - 1) + "px",
      left: computeInfoLeft(info, box, parentDiv) + "px",
    };
    $(info).css(style).hide();

    // Pass both `box` and `info` so that `info` will remain open if the mouse
    // transitions from `box` to `info`.
    var els = [box, info];
    $(els).hover(function() {
      $(info).show();
    }, function() {
      $(info).hide();
    });

  });
}

// Setup the annotation button
function setupAnnToggle(g, graphInfo, annToggle) {
  annToggle.style.visibility = 'visible';

  annToggle.onclick = function() {
    // Get the current Y zoom. We only have one y axis, so we pass '0'
    var curYZoom = g.yAxisRange(0);

    // Suppress draws to avoid excess annotation-hover-building
    if (g.annotations().length === 0) {
      updateAnnotationsSeries(g);
      g.setAnnotations(g.graphInfo.annotations, true);
    } else {
      g.setAnnotations([], true);
      $(g.divs.container).find(".annotationInfo").remove();
    }

    g.updateOptions({ valueRange: curYZoom });
  }
}


// Setup the screenshot button
function setupScreenshotToggle(g, graphInfo, screenshotToggle, showLegend) {
  screenshotToggle.style.visibility = 'visible';

  screenshotToggle.onclick = function() {
    captureScreenshot(g, graphInfo, showLegend);
  }
}

// g: A DyGraph object
function hideGraph(g) {
  $(g.divs.container).hide();
}

function showGraph(g) {
  if (g.removed) {
    return;
  }
  $(g.divs.container).show();
}

// Setup the close graph button
function setupCloseGraphToggle(g, graphInfo, closeGraphToggle) {
  closeGraphToggle.style.visibility = 'visible';

  closeGraphToggle.onclick = function() {
    var checkBox = getCheckboxForGraph(g);
    if (typeof checkBox !== "undefined") {
      checkBox.checked = false;
    }
    hideGraph(g);
    setURLFromGraphs(normalizeForURL(findSelectedSuite()));
    // set the dropdown box selection
    document.getElementsByName('jumpmenu')[0].value = findSelectedSuite();

    // TODO: re-draw time doesn't seem to improve much even though we don't
    // apply fns to remove graphs. Do we need to do something else?
    // Should we set the drawCallback to an empty function?
    g.removed = true;
  }
}

// Setting `valueRange` to null will reset the y-axis zoom to the default. Note
// that the default is different depending on the x-axis slice.
function setupResetYZoom(g, graphInfo, resetY) {
  resetY.style.visibility = 'visible';

  resetY.onclick = function() {
    g.updateOptions({ valueRange: null });
  }
}


// Function to capture a screenshot of a graph and open the image in a new
// window.
function captureScreenshot(g, graphInfo, showLegend) {
  var div = g.divs.gLDiv;
  if (showLegend === false) { div = g.divs.div; }

  html2canvas(div, {scale:getPixelRatio()}).then(function(canvas) {
    var size = "width=" + div.clientWidth + " height=" + div.clientHeight;
    var img = canvas.toDataURL();
    window.open().document.write('<img src="' + img + '" ' + size + ' />');
  });
}


// Update which series the annotations for a graph are attached to based on the
// current configurations. Checks against disabled configs so we don't change
// annotations for graphs that aren't using multi-configs. This only changes
// the annotations in graphInfo, it does _not_ update the graph annotations
function updateAnnotationsSeries(g) {
  // if only one config or there's no annotations, nothing to update
  var annotations = g.graphInfo.annotations;
  var annLength = annotations.length;
  if (multiConfs === false || annLength === 0) return;

  // if all configs are hidden or all configs are visible, nothing to update
  var enabledConfs = getCheckedConfigurations();
  var disabledConfs = getCheckedConfigurations(false);
  if (enabledConfs.length === 0 || disabledConfs.length == 0) return;

  // note that all annotations attach themselves to the same series
  var firstAnn = annotations[0].series;

  // if ann series is a disabled config, replace it with an enabled one
  for (var i = 0, len = disabledConfs.length; i < len; i++) {
    if (firstAnn.endsWith(disabledConfs[i])) {
      var newSeries = firstAnn.replace(disabledConfs[i], enabledConfs[0]);
      for (var j = 0; j < annLength; j++) {
        annotations[j].series = newSeries;
      }
      break; // replaced the series, break out of disabledConfigs loop
    }
  }
}




// generate an object with an element for each series whose value is the stroke
// pattern for that series. Takes graphsSeries, which is the list of series for
// the graph and should not contain the 'Date'. Tries to use a different
// pattern for each configuration, but wraps around if there are more
// configurations than patterns. There's no need to use this function if
// multi-confs aren't being used, but it will work (all solid lines) if it is.
function genPerSeriesStrokePattern(graphSeries, configs) {

  // available stroke patterns for multi-conf, null means solid line
  var SOLID_LINE = null;
  var strokePatterns = [SOLID_LINE, Dygraph.DASHED_LINE, Dygraph.DOT_DASH_LINE, Dygraph.DOTTED_LINE ];

  var seriesOptions = {};
  // generate per series options
  if (multiConfs) {
    // same stroke pattern for each series (color differentiates configs)
    if (diffColorForEachConfig) {
      var counter = 0;
      for (var i = 0; i < graphSeries.length; i++) {
        if (configs.length > 0 && graphSeries[i].endsWith(configs[0])) {
          for (var j = 0; j < configs.length; j++) {
            var confLabel = graphSeries[i].replace(configs[0], configs[j]);
            var confIndex = graphSeries.indexOf(confLabel);
            if (confIndex >= 0) {
              var strokePattern = strokePatterns[counter%strokePatterns.length];
              seriesOptions[confLabel] = {'strokePattern': strokePattern};
            } else {console.log(confLabel);}
          }
          counter++
        }
      }
    // different stroke pattern for each config (color differentiates series)
    } else {
      for (var i = 0; i < graphSeries.length; i++) {
        seriesOptions[graphSeries[i]] = {'strokePattern': SOLID_LINE};
        for (var j = 0; j < configs.length; j++) {
          if (graphSeries[i].endsWith(configs[j])) {
            var strokePattern = strokePatterns[j%strokePatterns.length];
            seriesOptions[graphSeries[i]] = {'strokePattern': strokePattern};
          }
        }
      }
    }
  }
  return seriesOptions;
}

//
// Dygraphs 1.x used to export this function, but 2.0 does not.
// TODO: consider using another JS library to do this for us.
//
function hsvToRGB(hue, saturation, value) {
  var red;
  var green;
  var blue;
  if (saturation === 0) {
    red = value;
    green = value;
    blue = value;
  } else {
    var i = Math.floor(hue * 6);
    var f = hue * 6 - i;
    var p = value * (1 - saturation);
    var q = value * (1 - saturation * f);
    var t = value * (1 - saturation * (1 - f));
    switch (i) {
      case 1:
        red = q;green = value;blue = p;break;
      case 2:
        red = p;green = value;blue = t;break;
      case 3:
        red = p;green = q;blue = value;break;
      case 4:
        red = t;green = p;blue = value;break;
      case 5:
        red = value;green = p;blue = q;break;
      case 6: // fall through
      case 0:
        red = value;green = t;blue = p;break;
    }
  }
  red = Math.floor(255 * red + 0.5);
  green = Math.floor(255 * green + 0.5);
  blue = Math.floor(255 * blue + 0.5);
  return 'rgb(' + red + ',' + green + ',' + blue + ')';
}

// generate a list of colors to use for multi-conf graphs. Takes graphsSeries
// which is the list of series for the graph and should not contain the 'Date'.
function genSeriesColors(graphSeries) {
  var colors = [];

  // attempts to produce colors that won't be offensive to the eyes but easy to
  // tell apart. Takes the current series and total number of series to make
  // sure similar colors aren't adjacent. Based on Dygraph's color generator
  function calcColor(cur, numSeries) {
    // decent defaults for saturation and value
    var sat = 1.0;
    var val = 0.5;

    // calculate a good hue by alternating series
    var half = Math.ceil(numSeries / 2);
    var idx = cur % 2 ? (half + (cur + 1)/ 2) : Math.ceil((cur + 1) / 2);
    var hue = (1.0 * idx / (1 + numSeries));

    // convert to an rgb value
    var colorStr = hsvToRGB(hue, sat, val);
    return colorStr;
  }

  // generate initial color, needed if multi-conf isn't being used, or if a
  // particular graph doesn't have series that are one of the configurations.
  for (var i = 0; i < graphSeries.length; i++) {
    colors[i] = calcColor(i, graphSeries.length);
  }

  // generate colors for multi-conf graphs
  if (multiConfs) {
    // Give each config a unique color (stroke pattern differentiates series)
    if (diffColorForEachConfig) {
      var configColors = [];
      for (var i = 0; i < graphSeries.length; i++) {
        for (var j = 0; j < configurations.length; j++) {
          if (graphSeries[i].endsWith(configurations[j])) {
            var colorStr = calcColor(j, configurations.length);
            colors[i] = colorStr
          }
        }
      }
    // same color for all configs (stroke pattern differentiates configs)
    } else {
      var counter = 0;
      for (var i = 0; i < graphSeries.length; i++) {
        if (graphSeries[i].endsWith(defaultConfiguration)) {
          var numColors = Math.ceil(graphSeries.length / configurations.length);
          var colorStr = calcColor(counter, numColors);
          for (var j = 0; j < configurations.length; j++) {
            var confLabel = graphSeries[i].replace(defaultConfiguration, configurations[j]);
            var confIndex = graphSeries.indexOf(confLabel);
            if (confIndex >= 0) {
              colors[confIndex] = colorStr;
            }
          }
          counter++
        }
      }
    }
  }
  return colors;
}


// We use a custom value formatter so that we can adjust the number of digits
// displayed based on min and max y values. This makes the graphs look a lot
// cleaner, especially since many of our graphs have widely varying y axis
// ranges. e.g. you don't care if a test takes 500.21 vs 500.29 seconds, but do
// care about 0.21 vs 0.29 seconds.
//
// Previously we did this in the zoom callback, but that forced us to re-render
// the dygraph which is slow. This adds some overhead to updating the value
// displayed in the label and legend, but there doesn't appear to be any
// performance issues.
function customValueFormatter(val, opts, series_name, dygraph) {

  // Find the range we're displaying and adjust digits accordingly
  var yRange = dygraph.yAxisRange();
  var yDiff = yRange[1] - yRange[0];
  var digits = 0;
  if (yDiff < 1.0) {
    digits = 4;
  } else if (yDiff < 100.0) {
    digits = 2;
  } else if (yDiff < 1000.0) {
    digits = 1;
  } else if (yDiff < 1000000.0) {
    digits = 0;
  } else {
    digits = 2;
  }

  // update digits, but do NOT redraw. Then use the default value formatter
  dygraph.updateOptions({digitsAfterDecimal: digits}, true);
  var maxWidth = dygraph.getOption('maxNumberWidth');

  if (val != 0.0 && (Math.abs(val) >= Math.pow(10, maxWidth) || Math.abs(val) < Math.pow(10, -digits))) {
    return val.toExponential(digits);
  } else {
    // "3" should display as "3" and not "3.00"
    var shift = Math.pow(10, digits);
    return Math.round(val * shift) / shift;
  }
}

// custom formatter for the y axis labels, calls the legend value formatter
function customAxisLabelFormatter(val, granularity, opts, dygraph) {
  return customValueFormatter(val, opts, '', dygraph);
}


// synchronize our graphs along the x-axis and check if we should warn that
// using a log scale will result in wonky behavior.
function customDrawCallback(graph, initial) {
  if (globalBlockRedraw) return;

  // if a user has explicitly zoomed in on zero or negative value and they
  // attempt to take the log the graph will not render. This is a known
  // limitation of dygraphs. If the user has not zoomed, the graph will
  // automatically adjust the y display range, but if they have explicitly
  // requested a range, it will keep the same range for the log scale and
  // will attempt to take the log of zero.
  if (!initial) {
    var yRange = graph.yAxisRange();
    if (yRange[0] <= 0 && graph.isZoomed('y')) {
      graph.divs.logToggle.style.color = 'red';
    } else {
      graph.divs.logToggle.style.color = 'black';
    }
  }

  // if this isn't the initial draw, and this graph is fully rendered then
  // sync this graphs x-axis with all other ready graphs along the x-axis
  if (!initial && graph.isReady) {
    var range = graph.xAxisRange().slice();
    range[0] = roundDate(range[0], false);
    range[1] = roundDate(range[1], true);

    setURLFromDate(OptionsEnum.STARTDATE, Dygraph.dateString_(range[0]));
    setURLFromDate(OptionsEnum.ENDDATE, Dygraph.dateString_(range[1]));

    applyFnToAllGraphs(function(g) {
      if (g.isReady && differentDateRanges(range, g.xAxisRange())) {
        g.updateOptions({ dateWindow: range });
      }
    });
    buildAnnotationHovers(graph.divs.container);
  }
}


// Mark all the release dates on the canvas with vertical lines
function markReleaseDates (canvas, area, g) {
  function markReleaseDate(date) {
    var xval = g.toDomXCoord(date);
    canvas.beginPath();
    canvas.moveTo(xval, area.y);
    canvas.lineTo(xval, area.y + area.h);
    canvas.strokeStyle = '#e0af1b';
    canvas.stroke();
  }
  for (var i = 0; i < branchInfo.length; i++) {
    // TODO: Check that branchDate is a member of the object. (thomasvandoren, 2015-04-09)
    // E.g. with lodash.js or Underscore.js:
    //
    // if (_.has(branchInfo[i], "branchDate")) { ...
    markReleaseDate(parseDate(branchInfo[i].branchDate));
  }
}


// If you click on a graph, focus on the currently highlighted series
// (highlighting isn't automatically switched, and don't change values
// back to newest on unhighlight.) This is nice for following a particular
// series. You can't do this as a regular option when the dygraph is created
// because the dygraph isn't passed as an argument to the callback function
function setupSeriesLocking(g) {
  var onclick = function (ev) {
    if (g.isSeriesLocked()) {
      g.clearSelection();
    } else {
      g.setSelection(g.getSelection(), g.getHighlightSeries(), true);
    }
  };
  g.setSelection(false);
  g.updateOptions({ clickCallback: onclick }, true);
}

var NO_SUITE = "None";


// TODO split this up into logical functions (setup multi conf, setup suite
// dropdown, setup graph list, etc.)
function perfGraphInit() {
  // set the title
  var titleElem = document.getElementById('titleElem');
  titleElem.innerHTML = document.title;

  var todayDate = getTodaysDate();

  // if the graphs weren't synced today let the user know
  var dateElem= document.getElementById('dateElem');
  if(parseDate(runDate) < parseDate(todayDate)) {
    dateElem.innerHTML = 'Graphs Last Updated on ' + runDate;
    dateElem.style.color = "red";
  }

  // generate the multi configuration menu and toggle options
  var toggleConf = document.getElementById('toggleConf');
  if (multiConfs) {
    var queryStringConf = getOption(OptionsEnum.CONFIGURATIONS)
      if (queryStringConf) {
        var setConfigurations = queryStringConf.split(',');
      } else {
        var setConfigurations = configurationsVis;
        for (var j = 0; j < setConfigurations.length; j++) {
          setConfigurations[j] = normalizeForURL(setConfigurations[j]);
        }

      }

    for (var i = 0; i < configurations.length; i++) {
      var elem = document.createElement('div');
      var configuration = configurations[i];
      elem.className = 'graph';
      elem.innerHTML = '<input id="hide' + i + '"type="checkbox">' + configuration;
      toggleConf.appendChild(elem);
      var checkBox = document.getElementById('hide' + i);
      if (setConfigurations.indexOf(normalizeForURL(configuration)) >= 0) {
        checkBox.checked = true;
      } else {
        checkBox.checked = false;
      }
      checkBox.onchange = function() {
        // even if the checked configs match the 'default' configs put them in
        // the URL since the default configs could change over time.
        var configsURL = normalizeArrayForURL(getCheckedConfigurations());
        setQueryStringFromOption(OptionsEnum.CONFIGURATIONS, configsURL);

        applyFnToAllGraphs(function(g) {
          // attach annotations to visible series, if not already.
          // suppressDraw, setConfigurationVisibility will draw the graph
          if (g.annotations().length > 0) {
            updateAnnotationsSeries(g)
            g.setAnnotations(g.graphInfo.annotations, true);
          }
          setConfigurationVisibility(g);

          // The previous call doesn't trigger the usual callback for some
          // reason, so rebuild annotation hovers for this graph.
          buildAnnotationHovers(g.divs.container);
        });
      };
    }

    // Experimental: Add buttons to reset stroke patters and to invert stroke
    // pattern / colors
    addExperimentalButtons(toggleConf);
  } else {
    toggleConf.textContent = '';
  }


  // generate the suite menu
  var suiteMenu = document.getElementById('suiteMenu');
  var f = document.createElement('form');
  f.name = "form1";
  var fselect = document.createElement('select');
  fselect.setAttribute('name', "jumpmenu");
  fselect.setAttribute('onChange', "jumpto(document.form1.jumpmenu.options[document.form1.jumpmenu.options.selectedIndex].value)");
  f.appendChild(fselect);
  var o = document.createElement('option');
  o.innerHTML = NO_SUITE;
  o.setAttribute('value', NO_SUITE);
  fselect.appendChild(o);
  for (var i = 0; i < perfSuites.length; i++) {
    var o = document.createElement('option');
    var suiteName = perfSuites[i].suite;
    if (suiteName.trim() === '<empty>') {
      suiteName = '';
      o.disabled = true;
    }
    o.innerHTML = suiteName.replace(/ /g, '&nbsp');
    o.setAttribute('value', suiteName);
    fselect.appendChild(o);
  }
  suiteMenu.appendChild(f);

  // generate the graph list
  var graphlist = document.getElementById('graphlist');
  for (var i = 0; i < allGraphs.length; i++) {
    indexMap[allGraphs[i].title] = -1;
    var elem = document.createElement('div');
    elem.className = 'graph';
    elem.innerHTML = '<input id="graph' + i + '" type="checkbox">' + allGraphs[i].title;
    elem.title = allGraphs[i].title;
    graphlist.appendChild(elem);
  }

  setupGraphSelectionPane();

  setGraphsFromURL();
  displaySelectedGraphs();
}

// We don't know the width of the graph selection pane until the list of
// graph names are added. Once that is done figure out the position of pane
// that holds the dygraphs. This is needed since the graph selection pane
// is 'fixed' meaning it's outside the normal flow and other elements act
// like it doesn't exist so we have to manually move the graph display to
// avoid overlap. After the page is setup, the graph selection pane size
// only changes if the browser zoom changes.
function setDygraphPanePos() {
  var gl = parseInt($("#graphlist").outerWidth());
  var bm = parseInt($("#buttonMenu").outerWidth());
  var selectPaneWidth = Math.max(gl, bm);
  $('#graphSelectionPane').css({ 'width': selectPaneWidth});

  var margin = parseInt($('#graphSelectionPane').outerWidth());
  $('#graphdisplay').css({ 'margin-left': margin });
  $('#titleDiv').css({ 'margin-left': margin });
}

// We use 'fixed' css positioning to keep the graph selection pane always
// visible (scrolls when the page scrolls.) However we don't want it to scroll
// horizontally to so we move it when horizontal scross occur. Since it scrolls
// veritcally we also need to make sure it fits in the page height. This sets
// the initial dimensions and then listens for scrolling and resizes
function setupGraphSelectionPane() {
  $(window).scroll(function(){
    setGraphSelectionPanePos();
  });

  $(window).ready(function(){
    setDygraphPanePos();
    setGraphListHeight();
    setGraphSelectionPanePos();
  });

  $(window).resize(function(){
    setDygraphPanePos();
    setGraphListHeight();
    setGraphSelectionPanePos();
  });

  // set the selection pane's horizontal positional based on the scroll so the
  // selection pane isn't always visible when scrolling horizontally. Some
  // browsers allow scrolling past the edge of the screen so we limit the
  // scroll amount to prevent weird overlaps.
  function setGraphSelectionPanePos() {
    // number of pixels hidden from view to the left visible window
    var scrollLeft = $(window).scrollLeft();
    // number of pixels hidden from view ('true' page size - visible amount)
    var numHiddenPixels = $(document).width() - $(window).width();

    scrollLeft = Math.max(0, scrollLeft);
    scrollLeft = Math.min(numHiddenPixels, scrollLeft);

    // move pane the opposite of scrolling so it moves out of view
    $('#graphSelectionPane').css({ 'left': -scrollLeft });
  }

  // determine the height to use for the graphlist. We want it to use most of
  // the rest of the page. We use 90% of the height between the top of the
  // graphlist and the bottom of the page (with a min of 100 pixels.)
  function setGraphListHeight() {
    var topPos = parseInt($("#graphlist").offset().top) - $(window).scrollTop();
    var w = $(window).height();
    var height = (w-topPos)*.9;
    if (height < 100) { height = 100;}
    $('#graphlist').css({ 'height': height });
  }
}


// Sets which configurations should be visible when there are multiple
// configurations available. e.g. --local vs --no-local
function setConfigurationVisibility(graph) {
  var labels = graph.getLabels().slice();
  var disabledConfs = getCheckedConfigurations(false);
  var visibility = getVisibilityForConfigurations(labels, disabledConfs);
  graph.updateOptions({visibility: visibility});
}

function getCheckedConfigurations(checked_status) {
  checked_status = defaultFor(checked_status, true);

  var configs = [];
  for (var i = 0; i < configurations.length; i++) {
    var checkBox = document.getElementById('hide' + i);
    if (checkBox.checked === checked_status) {
      configs.push(configurations[i]);
    }
  }
  return configs;
}

function getVisibilityForConfigurations(graphLabels, disabledConfigurations) {
  var graphSeries = graphLabels.slice(1);
  var visibility = [];
  for (var i = 0; i < graphSeries.length; i++) {
    visibility[i] = true;
    for (var j = 0; j < disabledConfigurations.length; j++) {
      if (graphSeries[i].endsWith(disabledConfigurations[j])) {
        visibility[i] = false;
      }
    }
  }
  return visibility;
}


// simple wrapper to set the date in the URL from a supplied date.
function setURLFromDate(whichDate, date) {
  date = defaultFor(date, '');
  if (whichDate !== OptionsEnum.STARTDATE && whichDate !== OptionsEnum.ENDDATE) {
    console.log('setURLFromDate can only take STARTDATE and ENDDATE');
  }

  // If the date was the current date, use the sentinel 'today' instead.
  // NOTE: Currently disabled, we're not sure if we like this policy
  /*if (date && (parseDate(date) == parseDate(getTodaysDate()))) {
    date = 'today';
  }*/

  setQueryStringFromOption(whichDate, date);
}


// simple wrapper to get the date from the URL. Accepts a defaultDate if the
// date isn't in the URL. Also looks for sentinel dates such as 'today'
function getDateFromURL(whichDate, defaultDate) {
  defaultDate = defaultFor(defaultDate, '');
  if (whichDate !== OptionsEnum.STARTDATE && whichDate !== OptionsEnum.ENDDATE) {
    console.log('getDateFromURL can only be asked for STARTDATE and ENDDATE');
    return '';
  }

  var dateString = getOption(whichDate);

  if (dateString === '')
    return defaultDate;

  if (dateString === normalizeForURL('today'))
    return getTodaysDate();

  return dateString;
}


// This function parses the query string of the URL and finds out which graphs
// to check. It handles individual graphs, all graphs, and suites
function setGraphsFromURL() {
  var suiteToDisplay = getOption(OptionsEnum.SUITE);
  if (suiteToDisplay === '') {
    suiteToDisplay = NO_SUITE;
  }
  // if no suite was selected, set individual graphs
  if (normalizeForURL(suiteToDisplay) === normalizeForURL(NO_SUITE)) {
    var graphsToDisplay = getOption(OptionsEnum.GRAPHS);
    // special case for all graphs
    if (graphsToDisplay === 'all') {
      selectAllGraphs();
    } else if (graphsToDisplay.length) {
      // find all the graphs to display and check them
      var boxesToCheck = graphsToDisplay.split(',');
      for (var i = 0; i < allGraphs.length; i++) {
        if (boxesToCheck.indexOf(normalizeForURL(allGraphs[i].title)) >= 0) {
          var checkBox = document.getElementById('graph' + i);
          checkBox.checked = true;
        }
      }
    }
  }
  // if a suite was selected
  else {
    var suites = getSuites();
    for (var i = 0; i < suites.length; i++) {
      if (normalizeForURL(suites[i]) == suiteToDisplay) {
        selectSuite(suites[i], false);
        document.getElementsByName('jumpmenu')[0].value = suites[i];
      }
    }
  }
}

// Update the query string based on the current set of displayed graphs
function setURLFromGraphs(suite) {
  suite = normalizeForURL(suite);
  // if no suite was selected, mark individual graphs
  if (suite === normalizeForURL(NO_SUITE)) {
    var curGraphs = [];
    for (var i = 0; i < allGraphs.length; i++) {
      var checkBox = document.getElementById('graph' + i);
      if (checkBox.checked) {
        curGraphs.push(allGraphs[i].title);
      }
    }

    // special case for if all graphs are selected. probably not needed
    // but this is the most common case where a lot of graphs are selected
    // and for some browsers we might be exceeding a url length limit
    if (allGraphs.length === curGraphs.length) {
      curGraphs = ['all'];
    }

    var curGraphsURL = normalizeArrayForURL(curGraphs);
    setQueryStringFromOption(OptionsEnum.GRAPHS, curGraphsURL);
    setQueryStringFromOption(OptionsEnum.SUITE, '');
  }
  // if a suite was selected
  else {
    setQueryStringFromOption(OptionsEnum.SUITE, suite);
    setQueryStringFromOption(OptionsEnum.GRAPHS, '');
  }
}


// Pixel ratio/scaling factor. dygraphs/html2canvas use the device's pixelRatio
// by default, but this results in grainy screenshots on devices with a low
// ratio (e.g. non-retina screens), so make it at least 2 allowing the user to
// override with URL hacking.
function getPixelRatio() {
  var devicePixelRatio = window.devicePixelRatio || 1;
  var pixelRatio = Math.max(devicePixelRatio, 2);
  var pixelRatioUrl = getOption(OptionsEnum.PIXEL_RATIO);
  if (pixelRatioUrl) {
    pixelRatio = pixelRatioUrl;
  }
  return pixelRatio;
}


// reset the date range
function clearDates() {
  // clear the query string
  setURLFromDate(OptionsEnum.STARTDATE, '');
  setURLFromDate(OptionsEnum.ENDDATE, '');

  // Reset the display range for each graph
  applyFnToAllGraphs(function(g) {
    var start = parseDate(g.graphInfo.startdate);
    var end = parseDate(g.graphInfo.enddate);
    var range = [start, end];
    if (differentDateRanges(range, g.xAxisRange)) {
      g.updateOptions({ dateWindow: range });
    }
  });
}


function selectAllGraphs() {
  checkAll(true);
}


function unselectAllGraphs() {
  checkAll(false);
}

function invertSelection() {
  for (var i = 0; i < allGraphs.length; i++) {
    var elem = document.getElementById('graph' + i);
    // Only tick the checkboxes that are visible in case others are filtered.
    if ($(elem.parentElement).is(":visible")) {
      elem.checked = !elem.checked;
    }
  }
}


function checkAll(val) {
  for (var i = 0; i < allGraphs.length; i++) {
    var elem = document.getElementById('graph' + i);
    // Only tick the checkboxes that are visible. This allows users to
    // filter for a string, hit 'select all', and only have that subset
    // selected.
    if ($(elem.parentElement).is(":visible")) {
      elem.checked = val;
    }
  }
}


// returns an object of all the suites, whose values are initialized to ''
function getSuitesObject() {
  var suites = getSuites();
  var suitesObj = {};
  for (var i = 0; i < suites.length; i++) {
   suitesObj[suites[i]] = '';
  }
  return suitesObj;
}


// returns an array of all the suites
function getSuites() {
  var suites = [];
  for (var key in perfSuites) {
    suites.push(perfSuites[key].suite);
  }
  return suites;
}


function selectSuite(suite) {
  filterBox.value = "";
  for (var i = 0; i < allGraphs.length; i++) {
    var elem = document.getElementById('graph' + i);
    if (allGraphs[i].suites.indexOf(suite) >= 0) {
      elem.checked = true;
    } else {
      elem.checked = false;
    }
  }
}


function displaySelectedGraphs() {
  // Clean up divs
  while (graphPane.childNodes.length > 0) {
    graphPane.removeChild(graphPane.childNodes[0]);
  }

  // clean up all the dygraphs
  while (gs.length > 0) {
    var temp = gs.pop();
    indexMap = {};
    temp.destroy();
  }

  var jsons = [];


  // Disable filtering until the jsons are done
  disableFilterBox(true);
  var genStart = Date.now();

  // generate the dygraph(s) for the currently selected graphs
  for (var i = 0; i < allGraphs.length; i++) {
    var checkbox = document.getElementById('graph' + i);
    if (checkbox.checked) {
      jsons.push(getDataAndGenGraph(allGraphs[i]));
    }
  }

  $.when.apply($, jsons).done(function() {
    var elapsed = Date.now() - genStart;
    console.log("done generating graphs: " + elapsed + " ms");
    doFilter();
    disableFilterBox(false);
  });

  // update the url for the displayed graphs
  setURLFromGraphs(normalizeForURL(findSelectedSuite()));
  // set the dropdown box selection
  document.getElementsByName('jumpmenu')[0].value = findSelectedSuite();
  setDygraphPanePos();
}


// Load the data, and create a new dygraphs
function getDataAndGenGraph(graphInfo) {
  var dataFile = 'CSVfiles/'+graphInfo.datfname;

  // convert annotations to millis since epoch since we're using a native
  // array. We could do this in genGraphs, but then we have to think about
  // timezones and all that stuff, it's fast enough and far easier to just let
  // dygraphs do it
  if (!graphInfo.loadedAnnotations) {
    var ann = graphInfo.annotations;
    for (var i=0; i<ann.length; i++) {
      ann[i].x = parseDate(ann[i].x);
    }
    graphInfo.loadedAnnotations = true;
  }

  // need to get the divs before the async call to get the json so graphs are
  // displayed in the order they are listed, regardless of the order they are
  // loaded.
  var graphDivs = getNextDivs();
  var json = $.getJSON(dataFile)
    .done( function(json) {
      var graphData = json.data;
      var graphLabels = json.labels;
      for (var j = 0; j < graphData.length; j++) {
        graphData[j][0] = new Date(parseDate(graphData[j][0]));
      }
      genDygraph(graphInfo, graphDivs, graphData, graphLabels);
    })
    .fail( function(jqxhr, textStatus, error) {
      var err = textStatus + ', ' + error;
      console.log( 'Request for ' + dataFile + ' Failed: ' + err );
    });

  return json;
}


// Identify if a suite is selected based on the currently displayed graphs.
function findSelectedSuite() {
  var displayedGraphs = "";
  var graphsInSuite = getSuitesObject();

  // build a string representation of the currently selected graphs and
  // simultaneously build a string representation for graphs in each suite
  for (var i = 0; i < allGraphs.length; i++) {
    var curGraph = allGraphs[i];
    var elem = document.getElementById('graph' + i);
    if (elem.checked === true) {
      displayedGraphs += curGraph.title;
    }
    for (var suiteIndex in curGraph.suites) {
      graphsInSuite[curGraph.suites[suiteIndex]] += allGraphs[i].title;
    }
  }

  // if no graphs were selected, return no suite sentinel
  if (displayedGraphs.length === 0) { return NO_SUITE; }

  // see if the currently selected representation  matches any of the suites
  for (var suite in graphsInSuite) {
    if (displayedGraphs === graphsInSuite[suite]) {
      return suite;
    }
  }

  // if not, no suite was selected
  return NO_SUITE;
}



//////////////////////
// Start of options //
//////////////////////


// Options depict things like the current date range, which graphs are
// displayed, etc. The query string of the URL is used to store options so that
// you can easy share things with others. The OptionsEnum and the options
// functions are used to get options from the URL and write them back to the
// URL. These functions should be used for manipulating the query string rather
// than modifying it directly.

// "Enum" so that the string values don't have to be used throughout the code.
// The order of the enums doesn't really matter, but I put the date range first
// since a user might want to manually select a specific date range, and we
// don't provide any other easy way to do that right now.
OptionsEnum = {
  STARTDATE      : 'startdate',
  ENDDATE        : 'enddate',
  CONFIGURATIONS : 'configs',
  GRAPHS         : 'graphs',
  SUITE          : 'suite',
  PIXEL_RATIO    : 'pixelRatio'
}


// get an object of options from the current query string
function getOptions() {
  var options = {};
  for (option in OptionsEnum) { options[OptionsEnum[option]] = '';}

  var queryString = document.location.search.slice(1);
  queryString = decodeURIComponent(queryString);
  var queryStrings = queryString.split('&');
  for (var i = 0; i < queryStrings.length; i++) {
    var curOption = queryStrings[i].split('=');
    var curOptionName = curOption[0];
    var curOptionValue = curOption[1];
    options[curOptionName] = curOptionValue;
  }
  return options;
}


// get a specific option from the query string. returns empty string if option
// was not in the query string
function getOption(optionName) {
  var options = getOptions();
  if (optionName in options) {
    return options[optionName];
  }
  return '';
}


// set the query string based on the set of options passed in
function setQueryStringFromOptions(options) {
  var baseURL = document.location.href.split('?')[0];
  var queryString = '?';

  for (var option in options) {
    if (options[option]) {
      queryString += option+'='+options[option]+'&';
    }
  }

  queryString = queryString.removeTrailingChar();
  history.replaceState(null, null, baseURL + queryString);
}


// set the query string based on the particular option. This only
// overrides/adds the option specified without changing the rest of the options
function setQueryStringFromOption(option, optionValue) {
  var options = getOptions();
  options[option] = optionValue;
  setQueryStringFromOptions(options);
}



//////////////////////
// Helper functions //
//////////////////////


// Apply an arbitrary function to all graphs. The function being applied can
// only have a single graph as it's argument. Redraws are blocked by default.
// Useful so you don't forget to block redraws, which can kill performance.
function applyFnToAllGraphs(fnToApply, blockRedraw) {
  blockRedraw = defaultFor(blockRedraw, true);
  var oldGlobalBlockRedraw = globalBlockRedraw;

  globalBlockRedraw = blockRedraw;
  var gsLength = gs.length;
  for (var i = 0; i < gsLength; i++) {
    if (!gs[i].removed) {
      fnToApply(gs[i]);
    }
  }
  globalBlockRedraw = oldGlobalBlockRedraw;
}


// Transpose a 2 dimensional array
function transpose(array) {
  var temp = [];
  var cols = array.length;
  var rows = array[0].length;
  if (cols === 0 || rows === 0) { return temp; }

  for (var r = 0; r < rows; r++) {
    temp[r] = [];
    for (var c = 0; c < cols; c++) {
      temp[r][c] = array[c][r];
    }
  }
  return temp;
}


// Remove a trailing character from a string. Removes any character by default,
// or only the specified character if one is passed.
String.prototype.removeTrailingChar = function(charToRemove) {
  charToRemove = defaultFor(charToRemove, '.');
  var re = new RegExp(charToRemove +'$');
  return this.replace(re, '');
}


// Small helper function to implement string endsWith. Do not redefine if a
// browser has a (presumably faster) built in version
if (typeof String.prototype.endsWith !== 'function') {
  String.prototype.endsWith = function(suffix) {
    return this.indexOf(suffix, this.length - suffix.length) !== -1;
  };
}


// helper function to round a date up or down (for the purposes on zooming in
// on date boundaries only.) e.g. 01/01/01 and 2 hours will either round down
// to exactly 01/01/01 or up to 01/02/01 since our data comes in once a day
// only and this makes storing the date range easier in the URL. date is in
// milliseconds since epoch
function roundDate(date, roundUp) {
  if (numericX) {
    return date;
  } else {
    // Dygraph.dateString returns the date in the form "YYYY/MM/DD hh:mm::ss"
    // We simply split on the space, and re-parse just the YYYY/MM/DD part to
    // get an exact date boundary. If we're rounding up we add one day in
    // millis - 1 milli to the date in order to round it to the next day for
    // any time of the day unless it was already on a date boundary
    var nearlyADayInMillis = 24 * 60 * 60 * 1000 - 1;
    if (roundUp) {
      var dateString = Dygraph.dateString_(date+nearlyADayInMillis).split(' ');
    } else {
      var dateString = Dygraph.dateString_(date).split(' ');
    }
    return parseDate(dateString[0]);
  }
}


// helper function to parse a date (either use dygraph date parser, or do
// nothing for numericX)
//
// numericX may be set from graphdata.js
function parseDate(date) {
  if (numericX) {
    return date;
  } else {
    return moment(date, "YYYY*MM*DD").toDate().getTime();
  }
}

// Compute the date from two weeks ago and set the x-axis slice to:
//   (today - 2 weeks) .. today
function lastTwoWeeks() {
  var end = getTodaysDate('-');

  // Two weeks ago
  var sd = new Date();
  sd.setDate(sd.getDate() - 14);
  var start = dateFormatter(sd, '-');

  var range = [parseDate(start), parseDate(end)];

  setURLFromDate(OptionsEnum.STARTDATE, Dygraph.dateString_(range[0]));
  setURLFromDate(OptionsEnum.ENDDATE, Dygraph.dateString_(range[1]));

  applyFnToAllGraphs(function(g) {
    if (g.isReady && differentDateRanges(range, g.xAxisRange())) {
      g.updateOptions({ dateWindow: range });
    }
  });
}

function dateFormatter(d, delimiter) {
  var month = ("0" + (d.getMonth() + 1)).slice(-2); // only keep last two characters
  var day   = ("0" + d.getDate()).slice(-2);
  return  d.getFullYear() + delimiter + month + delimiter + day;
}

// returns todays date formatted as 'YYYY<delimiter>MM<delimiter>DD'. Defaults
// to 'YYYY-MM-DD' if a delimiter isn't specified.
function getTodaysDate(delimiter) {
  delimiter = defaultFor(delimiter, '-');
  var d = new Date();
  return dateFormatter(d, delimiter);
}


// simple wrapper to check if two date ranges are different
function differentDateRanges(rangeOne, rangeTwo) {
  return rangeOne.toString() !== rangeTwo.toString();
}


// provides a semi clean way to allow default function arguments
function defaultFor(arg, defaultVal) {
  return typeof arg !== 'undefined' ? arg : defaultVal;
}


// normalizes each element of the array and converts the array to a comma
// separated string. Does not modify original array
function normalizeArrayForURL(arr) {
  // slice, don't modify original array
  var copy = arr.slice()
  for (var i = 0 ; i < copy.length; i++) {
    copy[i] = normalizeForURL(copy[i]);
  }
  return copy.toString();
}


// removes all characters that are not alphanumeric and converts to lowercase
function normalizeForURL(str) {
  // pull regex out of replace so it gets precompiled
  var nonAlphaNumRegex = /[^a-z0-9]/g;
  // convert to lower case first so regex doesn't have to be case insensitive
  return str.toLowerCase().replace(nonAlphaNumRegex, '');
}


// gets the checkbox associated with a particular graph
function getCheckboxForGraph(g) {
  for (var i = 0; i < allGraphs.length; i++) {
    if (allGraphs[i].title == g.graphInfo.title) {
      return document.getElementById('graph' + i);
    }
  }
}


////////////////////////////
// Experimental functions //
////////////////////////////


// Experimental: Swap how color and stroke pattern are used to differentiate
// different configs vs. different series on a graph
function invertMultiConfigStrokeAndColor() {

  diffColorForEachConfig = !diffColorForEachConfig;

  var curConfigs = getCheckedConfigurations();
  applyFnToAllGraphs(function(g) {
    var graphSeries = g.getLabels().slice(1);
    var seriesOpts = genPerSeriesStrokePattern(graphSeries, curConfigs);
    var colors = genSeriesColors(graphSeries);
    g.updateOptions({ series: seriesOpts, colors: colors });
  });
}


// Experimental: reset the stoke pattern for all graphs based on the currently
// displayed configurations
function resetStrokePattern() {
  var curConfigs = getCheckedConfigurations();
  applyFnToAllGraphs(function(g) {
    var graphSeries = g.getLabels().slice(1);
    var seriesOpts = genPerSeriesStrokePattern(graphSeries, curConfigs);
    g.updateOptions({ series: seriesOpts });
  });
}

// Experimental: Add buttons to reset stroke patters and to invert stroke
// pattern / colors
function addExperimentalButtons(toggleConf) {
  if (configurations.length >= 3) {
    var strokePatternToggle = document.createElement('input');
    strokePatternToggle.type = 'button';
    strokePatternToggle.value = 'Reset Stroke Patterns';
    toggleConf.appendChild(strokePatternToggle);
    strokePatternToggle.onclick = function() {
      resetStrokePattern();
    }

    var linebreak = document.createElement("br");
    toggleConf.appendChild(linebreak);

    var invertStrokeColorToggle = document.createElement('input');
    invertStrokeColorToggle.type = 'button';
    invertStrokeColorToggle.value = 'Invert Line Stroke/Color';
    toggleConf.appendChild(invertStrokeColorToggle);
    invertStrokeColorToggle.onclick = function() {
      invertMultiConfigStrokeAndColor();
    }
  }
}<|MERGE_RESOLUTION|>--- conflicted
+++ resolved
@@ -135,14 +135,11 @@
                     "releaseDate": "2022-03-31",
                     "branchDate" : "2022-03-22",
                     "revision" : -1},
-<<<<<<< HEAD
                   { "release": "1.27.0", 
                     "releaseDate": "2022-06-30",
-                    "branchDate" : "2022-06-24"},
+                    "branchDate" : "2022-06-24",
+                    "revision" : -1},
                   { "release": "1.28.0", 
-=======
-                    { "release": "1.28.0", 
->>>>>>> 3b0d5740
                     "releaseDate": "2022-09-15",
                     "branchDate" : "2022-09-09",
                     "revision" : -1}
